#!/usr/bin/env python3

import argparse
import asyncio
import importlib.util
import json
import logging
import os
import pathlib
import shutil
import signal
import ssl
import subprocess
import sys
import textwrap
import time
from base64 import b64decode
from typing import Any, Callable, Coroutine, Dict, List, Optional, Tuple, Union

from musicbot.constants import (
    DEFAULT_LOGS_KEPT,
    DEFAULT_LOGS_ROTATE_FORMAT,
    MAXIMUM_LOGS_LIMIT,
)
from musicbot.constants import VERSION as BOTVERSION
from musicbot.exceptions import (
    HelpfulError,
    RestartCode,
    RestartSignal,
    TerminateSignal,
)
from musicbot.utils import (
    rotate_log_files,
    set_logging_level,
    set_logging_max_kept_logs,
    set_logging_rotate_date_format,
    setup_loggers,
    shutdown_loggers,
)

# protect dependency import from stopping the launcher
try:
<<<<<<< HEAD
=======
    # This has been available for 7+ years. So it should be OK to do this...
>>>>>>> 7c49c86a
    from aiohttp.client_exceptions import ClientConnectorCertificateError
except ImportError:
    # prevent NameError while handling exceptions later, if import fails.
    class ClientConnectorCertificateError(Exception):  # type: ignore[no-redef]
        pass

log = logging.getLogger("musicbot.launcher")

<<<<<<< HEAD

class GIT:
    @classmethod
    def works(cls, raise_instead: bool = False) -> bool:
        """
        Checks for output from git --version to verify git can be run.

        :param: raise_instead:  Return True on success but raise Runtime error otherwise.

        :raises:  RuntimeError  if `raise_instead` is set True.
        """
        try:
            git_bin = shutil.which("git")
            if not git_bin:
                if raise_instead:
                    raise RuntimeError(
                        "Cannot locate `git` executable in environment path."
                    )
                return False
            return bool(subprocess.check_output([git_bin, "--version"]))
        except (
            OSError,
            ValueError,
            PermissionError,
            FileNotFoundError,
            subprocess.CalledProcessError,
        ) as e:
            if raise_instead:
                raise RuntimeError(
                    f"Cannot execute `git` commands due to an error:  {str(e)}"
                ) from e
            return False

    @classmethod
    def show_branch(cls) -> str:
        """
        Runs `git rev-parse --abbrev-ref HEAD` to get the current branch name.
        Will return an empty string if running the command fails.
=======
log = logging.getLogger("musicbot.launcher")


class GIT:
    @classmethod
    def works(cls, raise_instead: bool = False) -> bool:
        """
        Checks for output from git --version to verify git can be run.

        :param: raise_instead:  Return True on success but raise Runtime error otherwise.

        :raises:  RuntimeError  if `raise_instead` is set True.
>>>>>>> 7c49c86a
        """
        try:
            git_bin = shutil.which("git")
            if not git_bin:
<<<<<<< HEAD
                log.warning("Could not find git executable.")
                return ""

            gitbytes = subprocess.check_output(
                [git_bin, "rev-parse", "--abbrev-ref", "HEAD"],
                stderr=subprocess.STDOUT,
            )
            branch = gitbytes.decode("utf8").strip()

=======
                if raise_instead:
                    raise RuntimeError(
                        "Cannot locate `git` executable in environment path."
                    )
                return False
            return bool(subprocess.check_output([git_bin, "--version"]))
        except (
            OSError,
            ValueError,
            PermissionError,
            FileNotFoundError,
            subprocess.CalledProcessError,
        ) as e:
            if raise_instead:
                raise RuntimeError(
                    f"Cannot execute `git` commands due to an error:  {str(e)}"
                ) from e
            return False

    @classmethod
    def show_branch(cls) -> str:
        """
        Runs `git rev-parse --abbrev-ref HEAD` to get the current branch name.
        Will return an empty string if running the command fails.
        """
        try:
            git_bin = shutil.which("git")
            if not git_bin:
                log.warning("Could not find git executable.")
                return ""

            gitbytes = subprocess.check_output(
                [git_bin, "rev-parse", "--abbrev-ref", "HEAD"],
                stderr=subprocess.STDOUT,
            )
            branch = gitbytes.decode("utf8").strip()

>>>>>>> 7c49c86a
            return branch
        except (OSError, ValueError, subprocess.CalledProcessError):
            return ""

    @classmethod
    def check_updates(cls) -> Tuple[str, str]:
        """
        Runs `git fetch --dry-run` and extracts the commit IDs.
        If the command fails or no commit IDs are found, this
        will return empty strings rather than raise errors.
        """
        branch = cls.show_branch()
        if not branch:
            return ("", "")
<<<<<<< HEAD

        try:
            commit_at = ""
            commit_to = ""
            git_bin = shutil.which("git")
            if not git_bin:
                return ("", "")

            gitbytes = subprocess.check_output([git_bin, "fetch", "--dry-run"])
            lines = gitbytes.decode("utf8").split("\n")
            for line in lines:
                parts = line.split()
                if branch in parts:
                    commits = line.strip().split(" ", maxsplit=1)[0]
                    commit_at, commit_to = commits.split("..")
                    break

            return (commit_at, commit_to)
        except (OSError, ValueError, subprocess.CalledProcessError):
            return ("", "")

    @classmethod
    def run_upgrade_pull(cls) -> None:
        """Runs `git pull` in the current working directory."""
        cls.works(raise_instead=True)

        log.info("Attempting to upgrade with `git pull` on current path.")
        try:
            git_bin = shutil.which("git")
            if not git_bin:
                raise FileNotFoundError("Could not locate `git` executable on path.")
            raw_data = subprocess.check_output([git_bin, "pull"])
            git_data = raw_data.decode("utf8").strip()
            log.info("Result of git pull:  %s", git_data)
        except (
            OSError,
            UnicodeError,
            PermissionError,
            FileNotFoundError,
            subprocess.CalledProcessError,
        ):
            log.exception("Upgrade failed, you need to run `git pull` manually.")


class PIP:
    @classmethod
    def run(cls, command: str, check_output: bool = False) -> Union[bytes, int]:
        """Runs a pip command using `sys.exectutable -m pip` through subprocess.
        Given `command` is split before it is passed, so quoted items will not work.
        """
        if not cls.works():
            raise RuntimeError("Cannot execute pip.")

=======

        try:
            commit_at = ""
            commit_to = ""
            git_bin = shutil.which("git")
            if not git_bin:
                return ("", "")

            gitbytes = subprocess.check_output([git_bin, "fetch", "--dry-run"])
            lines = gitbytes.decode("utf8").split("\n")
            for line in lines:
                parts = line.split()
                if branch in parts:
                    commits = line.strip().split(" ", maxsplit=1)[0]
                    commit_at, commit_to = commits.split("..")
                    break

            return (commit_at, commit_to)
        except (OSError, ValueError, subprocess.CalledProcessError):
            return ("", "")

    @classmethod
    def run_upgrade_pull(cls) -> None:
        """Runs `git pull` in the current working directory."""
        cls.works(raise_instead=True)

        log.info("Attempting to upgrade with `git pull` on current path.")
        try:
            git_bin = shutil.which("git")
            if not git_bin:
                raise FileNotFoundError("Could not locate `git` executable on path.")
            raw_data = subprocess.check_output([git_bin, "pull"])
            git_data = raw_data.decode("utf8").strip()
            log.info("Result of git pull:  %s", git_data)
        except (
            OSError,
            UnicodeError,
            PermissionError,
            FileNotFoundError,
            subprocess.CalledProcessError,
        ):
            log.exception("Upgrade failed, you need to run `git pull` manually.")


class PIP:
    @classmethod
    def run(cls, command: str, check_output: bool = False) -> Union[bytes, int]:
        """Runs a pip command using `sys.exectutable -m pip` through subprocess.
        Given `command` is split before it is passed, so quoted items will not work.
        """
        if not cls.works():
            raise RuntimeError("Cannot execute pip.")

>>>>>>> 7c49c86a
        try:
            return cls.run_python_m(command.split(), check_output=check_output)
        except subprocess.CalledProcessError as e:
            return e.returncode
        except (OSError, PermissionError, FileNotFoundError):
            log.exception("Error using -m method")
        return 0

    @classmethod
    def run_python_m(
        cls, args: List[str], check_output: bool = False, quiet: bool = True
    ) -> Union[bytes, int]:
        """
        Use subprocess check_call or check_output to run a pip module
        command using the `args` as additional arguments to pip.
        The returned value of the call is returned from this method.

        :param: check_output:  Use check_output rather than check_call.
        """
        cmd_args = [sys.executable, "-m", "pip"] + args
        if check_output:
            if quiet:
                return subprocess.check_output(cmd_args, stderr=subprocess.DEVNULL)
            return subprocess.check_output(cmd_args)
        if quiet:
            return subprocess.check_call(cmd_args, stdout=subprocess.DEVNULL)
        return subprocess.check_call(cmd_args)

    @classmethod
    def run_install(
        cls, cmd: str, quiet: bool = False, check_output: bool = False
    ) -> Union[bytes, int]:
        """
        Runs pip install command and returns the command exist status.

        :param: cmd:  a string of arguments passed to `pip install`.
        :param: quiet:  attempt to silence output using -q command flag.
        :param: check_output:  return command output instead of exit code.
        """
        q_flag = "-q " if quiet else ""
        return cls.run(f"install {q_flag}{cmd}", check_output)

    @classmethod
    def works(cls) -> bool:
        """Checks for output from pip --version to verify pip can be run."""
        try:
            rcode = cls.run_python_m(["--version"])
            if rcode == 0:
                return True
            return False
        except subprocess.CalledProcessError:
            log.exception("PIP failed while calling sub-process.")
            return False
        except PermissionError:
            log.exception("PIP failed due to Permissions Error.")
            return False
        except FileNotFoundError:
            log.exception(
                "PIP failed due to missing Python executable?  (%s)",
                sys.executable,
            )
            return False
        except OSError:
            log.exception("PIP failed due to OSError.")
            return False

    @classmethod
    def check_updates(cls) -> List[Dict[str, Any]]:
        """
        Runs `pip install -U -r ./requirements.txt --quiet --dry-run --report -`
        and returns the number of packages that could be updated.
        """
        updata = cls.run_install(
            "-U -r ./requirements.txt --quiet --dry-run --report -",
            check_output=True,
        )
        try:
            if isinstance(updata, bytes):
                pip_data = json.loads(updata)
                ilist = pip_data.get("install", [])
                if not isinstance(ilist, list):
                    return []
                return ilist
        except json.JSONDecodeError:
            log.warning("Could not decode pip update report JSON.")

        return []

    @classmethod
    def run_upgrade_requirements(
        cls,
        get_output: bool = False,
        quiet: bool = True,
    ) -> Union[str, int]:
        """
        Uses a subprocess call to run python using sys.executable.
        Runs `pip install --no-warn-script-location --no-input -U -r ./requirements.txt`
        This method attempts to catch all exceptions and ensure a return value.

        :param: get_output:  Return the process output rather than its exit code.
            If set True, and an exception is caught, this will return the string "[[ProcessException]]"
            If set False and an exception is caught, this will return int -255

        :returns:  process exit code, where 0 is assumed success.
        """
        if not cls.works():
            raise RuntimeError("Cannot locate or execute python -m pip")

        log.info(
            "Attempting to upgrade with `pip install --upgrade -r requirements.txt` on current path..."
        )
        try:
            raw_data = cls.run_python_m(
                [
                    "install",
                    "--no-warn-script-location",
                    "--no-input",
                    "-U",
                    "-r",
                    "requirements.txt",
                ],
                check_output=get_output,
                quiet=quiet,
            )
            if isinstance(raw_data, bytes):
                pip_data = raw_data.decode("utf8").strip()
                log.info("Result of pip upgrade:\n%s", pip_data)
                if get_output:
                    return pip_data

            if isinstance(raw_data, int):
                log.info("Result exit code from pip upgrade: %s", raw_data)
                return raw_data

            # if somehow raw_data is not int or bytes.
            if get_output:
                return "[[OutputTypeException]]"
            return -255
        except (
            PermissionError,
            FileNotFoundError,
            OSError,
            UnicodeError,
            subprocess.CalledProcessError,
        ):
            log.exception(
                "Upgrade failed to execute or we could not understand the output"
            )
            log.warning(
                "You may need to run `pip install --upgrade -r requirements.txt` manually."
            )

            if get_output:
                return "[[ProcessException]]"
            return -255


def bugger_off(msg: str = "Press enter to continue . . .", code: int = 1) -> None:
    """Make the console wait for the user to press enter/return."""
    input(msg)
    sys.exit(code)


def sanity_checks(args: argparse.Namespace) -> None:
    """
    Run a collection of pre-startup checks to either automatically correct
    issues or inform the user of how to correct them.

    :param: optional:  Toggle optional start up checks.
    """
    log.info("Starting sanity checks")
    """Required Checks"""
    # Make sure we're on Python 3.8+
    req_ensure_py3()

    # Make sure we're in a writable env
    req_ensure_env()

    # Make our folders if needed
    pathlib.Path("data").mkdir(exist_ok=True)

    # For rewrite only
    req_check_deps()

    log.info("Required checks passed.")

    """Optional Checks"""
    if not args.do_start_checks:
        return

    # Check disk usage
    opt_check_disk_space()

    # Display an update check, if enabled.
    if not args.no_update_check:
        opt_check_updates()
    else:
        log.info("Skipped checking for updates.")

    log.info("Optional checks passed.")


def req_ensure_py3() -> None:
    """
    Verify the current running version of Python and attempt to find a
    suitable minimum version in the system if the running version is too old.
    """
    log.info("Checking for Python 3.8+")

    if sys.version_info < (3, 8):
        log.warning(
            "Python 3.8+ is required. This version is %s", sys.version.split()[0]
        )
        log.warning("Attempting to locate Python 3.8...")
        # Should we look for other versions than min-ver?

        pycom = None

        if sys.platform.startswith("win"):
            pycom = shutil.which("py.exe")
            if not pycom:
                log.warning("Could not locate py.exe")

            try:
                subprocess.check_output([pycom, "-3.8", '-c "exit()"'])
                pycom = f"{pycom} -3.8"
            except (
                OSError,
                PermissionError,
                FileNotFoundError,
                subprocess.CalledProcessError,
            ):
                log.warning("Could not execute `py.exe -3.8` ")
                pycom = None

            if pycom:
                log.info("Python 3 found.  Launching bot...")
                os.system(f"start cmd /k {pycom} run.py")
                sys.exit(0)

        else:
            log.info('Trying "python3.8"')
            pycom = shutil.which("python3.8")
            if not pycom:
                log.warning("Could not locate python3.8 on path.")

            try:
                subprocess.check_output([pycom, '-c "exit()"'])
            except (
                OSError,
                PermissionError,
                FileNotFoundError,
                subprocess.CalledProcessError,
            ):
                pycom = None

            if pycom:
                log.info(
                    "\nPython 3.8 found.  Re-launching bot using: %s run.py\n", pycom
                )
                os.execlp(pycom, pycom, "run.py")

        log.critical(
            "Could not find Python 3.8 or higher.  Please run the bot using Python 3.8"
        )
        bugger_off()
    else:
        log.info("Python version:  %s", sys.version)


def req_check_deps() -> None:
    """
    Check that we have the required dependency modules at the right versions.
    """
    try:
        import discord  # pylint: disable=import-outside-toplevel

        if discord.version_info.major < 2:
            log.critical(
                "This version of MusicBot requires a newer version of discord.py. "
                "Your version is %s. Try running update.py.",
                discord.__version__,
            )
            bugger_off()
    except ImportError:
        # if we can't import discord.py, an error will be thrown later down the line anyway
        pass
    except AttributeError:
        # if the user has a library like dpytest installed but discord.py is missing somehow.
        pass


def req_ensure_env() -> None:
    """
    Inspect the environment variables, validating and updating values where needed.
    """
    log.info("Ensuring we're in the right environment")

    if os.environ.get("APP_ENV") != "docker" and not os.path.isdir(
        b64decode("LmdpdA==").decode("utf-8")
    ):
        log.critical(
            b64decode(
                "Qm90IHdhc24ndCBpbnN0YWxsZWQgdXNpbmcgR2l0LiBSZWluc3RhbGwgdXNpbmcgaHR0cDovL2JpdC5seS9tdXNpY2JvdGRvY3Mu"
            ).decode("utf-8")
        )
        bugger_off()

    try:
        if not os.path.isdir("config"):
            raise RuntimeError('folder "config" not found')

        if not os.path.isdir("musicbot"):
            raise RuntimeError('folder "musicbot" not found')

        if not os.path.isfile("musicbot/__init__.py"):
            raise RuntimeError("musicbot folder is not a Python module")

        if not importlib.util.find_spec("musicbot"):
            raise RuntimeError("musicbot module is not importable")
    except RuntimeError as e:
        log.critical("Failed environment check, %s", e)
        bugger_off()

    try:
        os.mkdir("musicbot-test-folder")
    except (
        OSError,
        FileExistsError,
        PermissionError,
        IsADirectoryError,
    ):
        log.critical("Current working directory does not seem to be writable")
        log.critical("Please move the bot to a folder that is writable")
        bugger_off()
    finally:
        shutil.rmtree("musicbot-test-folder", True)

    # this actually does an access check as well.
    ffmpeg_bin = shutil.which("ffmpeg")
    if sys.platform.startswith("win"):
<<<<<<< HEAD
        # TODO: this should probably be conditional, in favor of system installed exe.
        log.info("Adding local bins/ folder to path")
        os.environ["PATH"] += ";" + os.path.abspath("bin/")
        sys.path.append(os.path.abspath("bin/"))  # might as well
=======
        if ffmpeg_bin:
            log.info("Detected FFmpeg is installed at:  %s", ffmpeg_bin)
        else:
            log.info("Adding local bins/ folder environment PATH for bundled ffmpeg...")
            os.environ["PATH"] += ";" + os.path.abspath("bin/")
            sys.path.append(os.path.abspath("bin/"))  # might as well
            # try to get the local bin path again.
            ffmpeg_bin = shutil.which("ffmpeg")

    # make sure ffmpeg is available.
    if not ffmpeg_bin:
        log.critical(
            "MusicBot could not locate FFmpeg binary in your environment.\n"
            "Please install FFmpeg so it is available in your environment PATH variable."
        )
        if sys.platform.startswith("win"):
            log.info(
                "On Windows, you can add a pre-compiled EXE to the MusicBot `bin` folder,\n"
                "or you can install FFmpeg system-wide using WinGet or by running the install.bat file."
            )
        elif sys.platform.startswith("darwin"):
            log.info(
                "On MacOS, you may be able to install FFmpeg via homebrew.\n"
                "Otherwise, check the official FFmpeg site for build or install steps."
            )
        else:
            log.info(
                "On Linux, many distros make FFmpeg available via system package managers.\n"
                "Check for ffmpeg with your system package manager or build from sources."
            )
        bugger_off()
>>>>>>> 7c49c86a


def opt_check_disk_space(warnlimit_mb: int = 200) -> None:
    """
    Performs and optional check of system disk storage space to warn the
    user if the bot might gobble that remaining space with downloads later.
    """
    if shutil.disk_usage(".").free < warnlimit_mb * 1024 * 2:
        log.warning(
            "Less than %sMB of free space remains on this device",
            warnlimit_mb,
        )
<<<<<<< HEAD

=======
>>>>>>> 7c49c86a

def opt_check_updates() -> None:
    """
    Runs a collection of git and pip commands and logs if updates are available.
    """
    log.info("\nChecking for updates to MusicBot or dependencies...")
    needs_update = False
    if GIT.works():
        git_branch = GIT.show_branch()
        commit_at, commit_to = GIT.check_updates()
        if commit_at and commit_to:
            log.warning(
                "MusicBot updates are available through `git` command.\n"
                "Your current branch is:  %s\n"
                "The latest commit ID is:  %s",
                git_branch,
                commit_to,
            )
            needs_update = True
        else:
            log.info("No MusicBot updates available via `git` command.")
    else:
        log.warning(
            "Could not check for updates using `git` commands.  You should check manually."
        )

<<<<<<< HEAD
    if PIP.works():
        install_pkgs = PIP.check_updates()
        package_count = len(install_pkgs)
        if package_count:
            pkg_list = "The following packages can be updated:\n"
            for pkg in install_pkgs:
                pkg_meta = pkg.get("metadata", {})
                pkg_name = pkg_meta.get("name", "")
                pkg_ver = pkg_meta.get("version", "")
                if pkg_name:
                    pkg_list += f"  {pkg_name}  to version:  {pkg_ver}\n"
            log.warning(
                "There may be updates for dependency packages. "
                "PIP reports %s package(s) could be installed.\n%s",
                package_count,
                pkg_list,
            )
            needs_update = True
        else:
            log.info("No dependency updates available via `pip` command.")
    else:
        log.warning(
            "Could not check for updates using `pip` commands.  You should check manually."
=======
def opt_check_updates() -> None:
    """
    Runs a collection of git and pip commands and logs if updates are available.
    """
    log.info("\nChecking for updates to MusicBot or dependencies...")
    needs_update = False
    if GIT.works():
        git_branch = GIT.show_branch()
        commit_at, commit_to = GIT.check_updates()
        if commit_at and commit_to:
            log.warning(
                "MusicBot updates are available through `git` command.\n"
                "Your current branch is:  %s\n"
                "The latest commit ID is:  %s",
                git_branch,
                commit_to,
            )
            needs_update = True
        else:
            log.info("No MusicBot updates available via `git` command.")
    else:
        log.warning(
            "Could not check for updates using `git` commands.  You should check manually."
        )

    if PIP.works():
        install_pkgs = PIP.check_updates()
        package_count = len(install_pkgs)
        if package_count:
            pkg_list = "The following packages can be updated:\n"
            for pkg in install_pkgs:
                pkg_meta = pkg.get("metadata", {})
                pkg_name = pkg_meta.get("name", "")
                pkg_ver = pkg_meta.get("version", "")
                if pkg_name:
                    pkg_list += f"  {pkg_name}  to version:  {pkg_ver}\n"
            log.warning(
                "There may be updates for dependency packages. "
                "PIP reports %s package(s) could be installed.\n%s",
                package_count,
                pkg_list,
            )
            needs_update = True
        else:
            log.info("No dependency updates available via `pip` command.")
    else:
        log.warning(
            "Could not check for updates using `pip` commands.  You should check manually."
        )
    if needs_update:
        log.info(
            "You can run a guided update by using the command:\n    %s ./update.py",
            sys.executable,
>>>>>>> 7c49c86a
        )
    if needs_update:
        log.info(
            "You can run a guided update by using the command:\n    %s ./update.py",
            sys.executable,
        )


def parse_cli_args() -> argparse.Namespace:
    """
    Parse command line arguments and do reasonable checks and assignments.

    :returns:  Command line arguments parsed via argparse.
    """

    # define a few custom arg validators.
    def kept_logs_int(value: str) -> int:
        """Validator for log rotation limits."""
        try:
            val = int(value)
            if val > MAXIMUM_LOGS_LIMIT:
                raise ValueError("Value is above the maximum limit.")
            if val <= -1:
                raise ValueError("Value must not be negative.")
            return val
        except (TypeError, ValueError) as e:
            raise argparse.ArgumentTypeError(
                f"Value for Max Logs Kept must be a number from 0 to {MAXIMUM_LOGS_LIMIT}",
            ) from e

    def log_levels_int(level_name: str) -> int:
        """Validator for log level name to existing level int."""
        level_name = level_name.upper()
        try:
            val = getattr(logging, level_name, None)
            if not isinstance(val, int):
                raise TypeError(f"Log level '{level_name}' is not available.")
            return val
        except (TypeError, ValueError) as e:
            raise argparse.ArgumentTypeError(
                "Log Level must be one of:  CRITICAL, ERROR, WARNING, INFO, DEBUG, "
                "VOICEDEBUG, FFMPEG, NOISY, or EVERYTHING",
            ) from e

    ap = argparse.ArgumentParser(
        formatter_class=argparse.RawDescriptionHelpFormatter,
        description=textwrap.dedent(
            """\
        Launch a music playing discord bot built using discord.py, youtubeDL, and ffmpeg.
        Available via Github:
          https://github.com/Just-Some-Bots/MusicBot
        """
        ),
        epilog=textwrap.dedent(
            """\
        For more help and support with this bot, join our discord:
          https://discord.gg/bots

        This software is provided under the MIT License.
        See the `LICENSE` text file for complete details.
        """
        ),
    )

    # Show Version and exit option.
    ap.add_argument(
        "-V",
        "--version",
        dest="show_version",
        action="store_true",
        help="Print the MusicBot version information and exit.",
    )

    # No Startup Checks option.
    ap.add_argument(
        "--no-checks",
        dest="do_start_checks",
        action="store_false",
        help="Skip all optional startup checks, including the update check.",
    )

    # Skip disk checks option.
    ap.add_argument(
        "--no-disk-check",
        dest="no_disk_check",
        action="store_true",
        help="Skip only the disk space check at startup.",
    )

    # Skip update checks option.
    ap.add_argument(
        "--no-update-check",
        dest="no_update_check",
        action="store_true",
        help="Skip only the update check at startup.",
    )

    # Disable dependency install on error option.
    ap.add_argument(
        "--no-install-deps",
        dest="no_install_deps",
        action="store_true",
        help="Disable MusicBot from trying to install dependencies when it cannot import them.",
    )

    # Log related options.
    ap.add_argument(
        "--logs-kept",
        dest="keep_n_logs",
        default=DEFAULT_LOGS_KEPT,
        type=kept_logs_int,
        help=f"Specify how many log files to keep, between 0 and {MAXIMUM_LOGS_LIMIT} inclusive."
        f" (Default: {DEFAULT_LOGS_KEPT})",
    )
    ap.add_argument(
        "--log-level",
        dest="log_level",
        default="NOTSET",
        type=log_levels_int,
        help="Override the log level settings set in config. Must be one of: "
        "CRITICAL, ERROR, WARNING, INFO, DEBUG, VOICEDEBUG, FFMPEG, "
        "NOISY, or EVERYTHING   (Default: NOTSET)",
    )
    ap.add_argument(
        "--log-rotate-fmt",
        dest="old_log_fmt",
        default=DEFAULT_LOGS_ROTATE_FORMAT,
        type=str,
        help="Override the default date format used when rotating log files. "
        "This should contain values compatible with strftime().  "
        f"(Default:  '{DEFAULT_LOGS_ROTATE_FORMAT.replace('%', '%%')}')",
    )

    # TODO: maybe more arguments for other things:
    # --config-dir      force this directory for config data (all files)
    # --config-file     load config from this file, but default for other configs.

    args = ap.parse_args()

    # Show version and exit.
    if args.show_version:
        print(f"Just-Some-Bots/MusicBot\nVersion:  {BOTVERSION}\n")
        sys.exit(0)

    if -1 < args.keep_n_logs <= MAXIMUM_LOGS_LIMIT:
        set_logging_max_kept_logs(args.keep_n_logs)

<<<<<<< HEAD
    if args.log_level != logging.NOTSET:
        set_logging_level(args.log_level, override=True)

    if args.old_log_fmt != DEFAULT_LOGS_ROTATE_FORMAT:
        set_logging_rotate_date_format(args.old_log_fmt)

    return args
=======
def parse_cli_args() -> argparse.Namespace:
    """
    Parse command line arguments and do reasonable checks and assignments.

    :returns:  Command line arguments parsed via argparse.
    """

    # define a few custom arg validators.
    def kept_logs_int(value: str) -> int:
        """Validator for log rotation limits."""
        try:
            val = int(value)
            if val > MAXIMUM_LOGS_LIMIT:
                raise ValueError("Value is above the maximum limit.")
            if val <= -1:
                raise ValueError("Value must not be negative.")
            return val
        except (TypeError, ValueError) as e:
            raise argparse.ArgumentTypeError(
                f"Value for Max Logs Kept must be a number from 0 to {MAXIMUM_LOGS_LIMIT}",
            ) from e

    def log_levels_int(level_name: str) -> int:
        """Validator for log level name to existing level int."""
        level_name = level_name.upper()
        try:
            val = getattr(logging, level_name, None)
            if not isinstance(val, int):
                raise TypeError(f"Log level '{level_name}' is not available.")
            return val
        except (TypeError, ValueError) as e:
            raise argparse.ArgumentTypeError(
                "Log Level must be one of:  CRITICAL, ERROR, WARNING, INFO, DEBUG, "
                "VOICEDEBUG, FFMPEG, NOISY, or EVERYTHING",
            ) from e

    ap = argparse.ArgumentParser(
        formatter_class=argparse.RawDescriptionHelpFormatter,
        description=textwrap.dedent(
            """\
        Launch a music playing discord bot built using discord.py, youtubeDL, and ffmpeg.
        Available via Github:
          https://github.com/Just-Some-Bots/MusicBot
        """
        ),
        epilog=textwrap.dedent(
            """\
        For more help and support with this bot, join our discord:
          https://discord.gg/bots

        This software is provided under the MIT License.
        See the `LICENSE` text file for complete details.
        """
        ),
    )

    # Show Version and exit option.
    ap.add_argument(
        "-V",
        "--version",
        dest="show_version",
        action="store_true",
        help="Print the MusicBot version information and exit.",
    )

    # No Startup Checks option.
    ap.add_argument(
        "--no-checks",
        dest="do_start_checks",
        action="store_false",
        help="Skip all optional startup checks, including the update check.",
    )

    # Skip disk checks option.
    ap.add_argument(
        "--no-disk-check",
        dest="no_disk_check",
        action="store_true",
        help="Skip only the disk space check at startup.",
    )

    # Skip update checks option.
    ap.add_argument(
        "--no-update-check",
        dest="no_update_check",
        action="store_true",
        help="Skip only the update check at startup.",
    )

    # Disable dependency install on error option.
    ap.add_argument(
        "--no-install-deps",
        dest="no_install_deps",
        action="store_true",
        help="Disable MusicBot from trying to install dependencies when it cannot import them.",
    )

    # Log related options.
    ap.add_argument(
        "--logs-kept",
        dest="keep_n_logs",
        default=DEFAULT_LOGS_KEPT,
        type=kept_logs_int,
        help=f"Specify how many log files to keep, between 0 and {MAXIMUM_LOGS_LIMIT} inclusive."
        f" (Default: {DEFAULT_LOGS_KEPT})",
    )
    ap.add_argument(
        "--log-level",
        dest="log_level",
        default="NOTSET",
        type=log_levels_int,
        help="Override the log level settings set in config. Must be one of: "
        "CRITICAL, ERROR, WARNING, INFO, DEBUG, VOICEDEBUG, FFMPEG, "
        "NOISY, or EVERYTHING   (Default: NOTSET)",
    )
    ap.add_argument(
        "--log-rotate-fmt",
        dest="old_log_fmt",
        default=DEFAULT_LOGS_ROTATE_FORMAT,
        type=str,
        help="Override the default date format used when rotating log files. "
        "This should contain values compatible with strftime().  "
        f"(Default:  '{DEFAULT_LOGS_ROTATE_FORMAT.replace('%', '%%')}')",
    )

    # TODO: maybe more arguments for other things:
    # --config-dir      force this directory for config data (all files)
    # --config-file     load config from this file, but default for other configs.

    args = ap.parse_args()

    # Show version and exit.
    if args.show_version:
        print(f"Just-Some-Bots/MusicBot\nVersion:  {BOTVERSION}\n")
        sys.exit(0)

    if -1 < args.keep_n_logs <= MAXIMUM_LOGS_LIMIT:
        set_logging_max_kept_logs(args.keep_n_logs)

    if args.log_level != logging.NOTSET:
        set_logging_level(args.log_level, override=True)

    if args.old_log_fmt != DEFAULT_LOGS_ROTATE_FORMAT:
        set_logging_rotate_date_format(args.old_log_fmt)

    return args


def setup_signal_handlers(
    loop: asyncio.AbstractEventLoop,
    callback: Callable[
        [signal.Signals, asyncio.AbstractEventLoop], Coroutine[Any, Any, None]
    ],
) -> None:
    """
    This function registers signal handlers with the event loop to help it close
    with more grace when various OS signals are sent to this process.
    """
    if os.name == "nt":
        return

    def handle_signal(sig: signal.Signals, loop: asyncio.AbstractEventLoop) -> None:
        """Creates and asyncio task to handle the signal on the event loop."""
        asyncio.create_task(callback(sig, loop), name=f"Signal_{sig.name}")

    # Linux/Unix signals we should clean up for.
    sigs = [signal.SIGTERM, signal.SIGINT, signal.SIGHUP]

    for sig in sigs:
        loop.add_signal_handler(sig, handle_signal, sig, loop)

    # set a flag to prevent adding more of the same handlers on soft restart.
    setattr(loop, "_sig_handler_set", True)

>>>>>>> 7c49c86a

def respawn_bot_process() -> None:
    """
    Use a platform dependent method to restart the bot process, without
    an external process/service manager.
    This uses the sys.executable and sys.argv to restart the bot.

<<<<<<< HEAD
def setup_signal_handlers(
    loop: asyncio.AbstractEventLoop,
    callback: Callable[
        [signal.Signals, asyncio.AbstractEventLoop], Coroutine[Any, Any, None]
    ],
) -> None:
    """
    This function registers signal handlers with the event loop to help it close
    with more grace when various OS signals are sent to this process.
    """
    if os.name == "nt":
        return

    def handle_signal(sig: signal.Signals, loop: asyncio.AbstractEventLoop) -> None:
        """Creates and asyncio task to handle the signal on the event loop."""
        asyncio.create_task(callback(sig, loop), name=f"Signal_{sig.name}")

    # Linux/Unix signals we should clean up for.
    sigs = [signal.SIGTERM, signal.SIGINT, signal.SIGHUP]

    for sig in sigs:
        loop.add_signal_handler(sig, handle_signal, sig, loop)

    # set a flag to prevent adding more of the same handlers on soft restart.
    setattr(loop, "_sig_handler_set", True)


def respawn_bot_process() -> None:
    """
    Use a platform dependent method to restart the bot process, without
    an external process/service manager.
    This uses the sys.executable and sys.argv to restart the bot.

    This function attempts to make sure all buffers are flushed and logging
    is shut down before restarting the new process.

    On Linux/Unix-style OS this will use sys.execlp to replace the process
    while keeping the existing PID.

    On Windows OS this will use subprocess.Popen to create a new console
    where the new bot is started, with a new PID, and exit this instance.
    """
    exec_args = [sys.executable] + sys.argv

    shutdown_loggers()
    rotate_log_files()

    sys.stdout.flush()
    sys.stderr.flush()
    logging.shutdown()

    if os.name == "nt":
        # On Windows, this creates a new process window that dies when the script exits.
        # Seemed like the best way to avoid a pile of processes While keeping clean output in the shell.
        # There is seemingly no way to get the same effect as os.exec* on unix here in windows land.
        # The moment we end our existing instance, control is returned to the starting shell.
        subprocess.Popen(  # pylint: disable=consider-using-with
            exec_args,
            creationflags=subprocess.CREATE_NEW_CONSOLE,  # type: ignore[attr-defined]
        )
        print("Opened a new MusicBot instance. This terminal can be safely closed!")
        sys.exit(0)
    else:
        # On Unix/Linux/Mac this should immediately replace the current program.
        # No new PID, and the babies all get thrown out with the bath.  Kinda dangerous...
        # We need to make sure files and things are closed before we do this.
        os.execlp(exec_args[0], *exec_args)


def set_console_title() -> None:
    """
    Attempts to set the console window title using the current version string.
    On windows, this method will try to enable ANSI Escape codes by enabling
    virtual terminal processing or by calling an empty sub-shell.
    """
    # On windows, if colorlog isn't loaded already, ANSI escape codes probably
    # wont work like we expect them to.
    # This code attempts to solve that using ctypes and cursed windows-isms.
    # or if that fails (it shouldn't) it falls back to another cursed trick.
    if os.name == "nt":
        try:
            # if colorama fails to import we can assume setup_logs didn't load it.
            import colorama  # type: ignore[import-untyped]

            # if it works, then great, one less thing to worry about right???
            colorama.just_fix_windows_console()
        except ImportError:
            # This might only work for Win 10+
            from ctypes import windll  # type: ignore[attr-defined]

            k32 = windll.kernel32
            # For info on SetConsoleMode, see:
            #   https://learn.microsoft.com/en-us/windows/console/setconsolemode
            # For info on GetStdHandle, see:
            #   https://learn.microsoft.com/en-us/windows/console/getstdhandle
            try:
                k32.SetConsoleMode(k32.GetStdHandle(-11), 7)
            except Exception:  # pylint: disable=broad-exception-caught
                # If it didn't work, fall back to this cursed trick...
                # Since console -does- support ANSI escapes, but turns them off,
                # This sort of beats the current console buffer over the head with
                # the sub-shell's and then cannot disable the mode in parent shell.
                try:
                    # No version info for this, testing needed.
                    os.system("")
                except Exception:  # pylint: disable=broad-exception-caught
                    # if this failed too, we're just out of luck.
                    pass

    # Update the console title, ignore if it fails.
    try:
        sys.stdout.write(f"\x1b]2;MusicBot {BOTVERSION}\x07")
    except (TypeError, OSError):
        pass


def main() -> None:
    """
    All of the MusicBot starts here.
    """
    # Attempt to set console title.
    set_console_title()

    # take care of loggers right away
    setup_loggers()

    # parse arguments before any logs, so --help does not make an empty log.
    cli_args = parse_cli_args()

    # Log file creation is deferred until this first write.
    log.info("Loading MusicBot version:  %s", BOTVERSION)
    log.info("Log opened:  %s", time.ctime())

    # Check if run.py is in the current working directory.
    run_py_dir = os.path.dirname(os.path.realpath(__file__))
    if run_py_dir != os.getcwd():
        # if not, verify musicbot and .git folders exists and change directory.
        run_mb_dir = pathlib.Path(run_py_dir).joinpath("musicbot")
        run_git_dir = pathlib.Path(run_py_dir).joinpath(".git")
        if run_mb_dir.is_dir() and run_git_dir.is_dir():
            log.warning("Changing working directory to:  %s", run_py_dir)
            os.chdir(run_py_dir)
        else:
            log.critical(
                "Cannot start the bot!  You started `run.py` in the wrong directory"
                " and we could not locate `musicbot` and `.git` folders to verify"
                " a new directory location."
            )
            log.error(
                "For best results, start `run.py` from the same folder you cloned MusicBot into.\n"
                "If you did not use git to clone the repository, you are strongly urged to."
            )
            time.sleep(3)  # make sure they see the message.
            sys.exit(127)

    # Handle startup checks, if they haven't been skipped.
    sanity_checks(cli_args)

    exit_signal: Union[RestartSignal, TerminateSignal, None] = None
    event_loop: Optional[asyncio.AbstractEventLoop] = None
    tried_requirementstxt: bool = False
    use_certifi: bool = False
    retries: int = 0
    max_wait_time: int = 60

=======
    This function attempts to make sure all buffers are flushed and logging
    is shut down before restarting the new process.

    On Linux/Unix-style OS this will use sys.execlp to replace the process
    while keeping the existing PID.

    On Windows OS this will use subprocess.Popen to create a new console
    where the new bot is started, with a new PID, and exit this instance.
    """
    exec_args = [sys.executable] + sys.argv

    shutdown_loggers()
    rotate_log_files()

    sys.stdout.flush()
    sys.stderr.flush()
    logging.shutdown()

    if os.name == "nt":
        # On Windows, this creates a new process window that dies when the script exits.
        # Seemed like the best way to avoid a pile of processes While keeping clean output in the shell.
        # There is seemingly no way to get the same effect as os.exec* on unix here in windows land.
        # The moment we end our existing instance, control is returned to the starting shell.
        subprocess.Popen(  # pylint: disable=consider-using-with
            exec_args,
            creationflags=subprocess.CREATE_NEW_CONSOLE,  # type: ignore[attr-defined]
        )
        print("Opened a new MusicBot instance. This terminal can be safely closed!")
        sys.exit(0)
    else:
        # On Unix/Linux/Mac this should immediately replace the current program.
        # No new PID, and the babies all get thrown out with the bath.  Kinda dangerous...
        # We need to make sure files and things are closed before we do this.
        os.execlp(exec_args[0], *exec_args)


def set_console_title() -> None:
    """
    Attempts to set the console window title using the current version string.
    On windows, this method will try to enable ANSI Escape codes by enabling
    virtual terminal processing or by calling an empty sub-shell.
    """
    # On windows, if colorlog isn't loaded already, ANSI escape codes probably
    # wont work like we expect them to.
    # This code attempts to solve that using ctypes and cursed windows-isms.
    # or if that fails (it shouldn't) it falls back to another cursed trick.
    if os.name == "nt":
        try:
            # if colorama fails to import we can assume setup_logs didn't load it.
            import colorama  # type: ignore[import-untyped]

            # this is only available in colorama version 0.4.6+
            # which as it happens isn't required by colorlog.
            colorama.just_fix_windows_console()
        except (ImportError, AttributeError):
            # This might only work for Win 10+
            from ctypes import windll  # type: ignore[attr-defined]

            k32 = windll.kernel32
            # For info on SetConsoleMode, see:
            #   https://learn.microsoft.com/en-us/windows/console/setconsolemode
            # For info on GetStdHandle, see:
            #   https://learn.microsoft.com/en-us/windows/console/getstdhandle
            try:
                k32.SetConsoleMode(k32.GetStdHandle(-11), 7)
            except Exception:  # pylint: disable=broad-exception-caught
                # If it didn't work, fall back to this cursed trick...
                # Since console -does- support ANSI escapes, but turns them off,
                # This sort of beats the current console buffer over the head with
                # the sub-shell's and then cannot disable the mode in parent shell.
                try:
                    # No version info for this, testing needed.
                    os.system("")
                except Exception:  # pylint: disable=broad-exception-caught
                    # if this failed too, we're just out of luck.
                    pass

    # Update the console title, ignore if it fails.
    try:
        sys.stdout.write(f"\x1b]2;MusicBot {BOTVERSION}\x07")
    except (TypeError, OSError):
        pass


def main() -> None:
    """
    All of the MusicBot starts here.
    """
    # Attempt to set console title.
    set_console_title()

    # take care of loggers right away
    setup_loggers()

    # parse arguments before any logs, so --help does not make an empty log.
    cli_args = parse_cli_args()

    # Log file creation is deferred until this first write.
    log.info("Loading MusicBot version:  %s", BOTVERSION)
    log.info("Log opened:  %s", time.ctime())

    # Check if run.py is in the current working directory.
    run_py_dir = os.path.dirname(os.path.realpath(__file__))
    if run_py_dir != os.getcwd():
        # if not, verify musicbot and .git folders exists and change directory.
        run_mb_dir = pathlib.Path(run_py_dir).joinpath("musicbot")
        run_git_dir = pathlib.Path(run_py_dir).joinpath(".git")
        if run_mb_dir.is_dir() and run_git_dir.is_dir():
            log.warning("Changing working directory to:  %s", run_py_dir)
            os.chdir(run_py_dir)
        else:
            log.critical(
                "Cannot start the bot!  You started `run.py` in the wrong directory"
                " and we could not locate `musicbot` and `.git` folders to verify"
                " a new directory location."
            )
            log.error(
                "For best results, start `run.py` from the same folder you cloned MusicBot into.\n"
                "If you did not use git to clone the repository, you are strongly urged to."
            )
            time.sleep(3)  # make sure they see the message.
            sys.exit(127)

    # Handle startup checks, if they haven't been skipped.
    sanity_checks(cli_args)

    exit_signal: Union[RestartSignal, TerminateSignal, None] = None
    event_loop: Optional[asyncio.AbstractEventLoop] = None
    tried_requirementstxt: bool = False
    use_certifi: bool = False
    retries: int = 0
    max_wait_time: int = 60

>>>>>>> 7c49c86a
    while True:
        # Maybe I need to try to import stuff first, then actually import stuff
        # It'd save me a lot of pain with all that awful exception type checking

        m = None
        try:
            # Prevent re-import of MusicBot
            if "MusicBot" not in dir():
                from musicbot.bot import (  # pylint: disable=import-outside-toplevel
                    MusicBot,
                )

            # py3.8 made ProactorEventLoop default on windows.
            # py3.12 deprecated using get_event_loop(), we need new_event_loop().
            event_loop = asyncio.new_event_loop()
            asyncio.set_event_loop(event_loop)

            # init some of bot, but don't run it yet.
            m = MusicBot(use_certifi=use_certifi)

            # register system signal handlers with the event loop.
            if not getattr(event_loop, "_sig_handler_set", False):
                setup_signal_handlers(event_loop, m.on_os_signal)
<<<<<<< HEAD

            # let the MusicBot run free!
            event_loop.run_until_complete(m.run_musicbot())
            retries = 0

        except (ssl.SSLCertVerificationError, ClientConnectorCertificateError) as e:
            # For aiohttp, we need to look at the cause.
            if isinstance(e, ClientConnectorCertificateError) and isinstance(
                e.__cause__, ssl.SSLCertVerificationError
            ):
                e = e.__cause__
            else:
                log.critical(
                    "Certificate error is not a verification error, not trying certifi and exiting."
                )
                log.exception("Here is the exact error, it could be a bug.")
                break

            # In case the local trust store does not have the cert locally, we can try certifi.
            # We don't want to patch working systems with a third-party trust chain outright.
            # These verify_code values come from OpenSSL:  https://www.openssl.org/docs/man1.0.2/man1/verify.html
            if e.verify_code == 20:  # X509_V_ERR_UNABLE_TO_GET_ISSUER_CERT_LOCALLY
                if use_certifi:  # already tried it.
                    log.exception(
                        "Could not get Issuer Certificate even with certifi!\n"
                        "Try running:  %s -m pip install --upgrade certifi ",
                        sys.executable,
                    )
                    log.warning(
                        "To easily add a certificate to Windows trust store, \n"
                        "you can open the failing site in Microsoft Edge or IE...\n"
                    )
                    break

=======

            # let the MusicBot run free!
            event_loop.run_until_complete(m.run_musicbot())
            retries = 0

        except (ssl.SSLCertVerificationError, ClientConnectorCertificateError) as e:
            # For aiohttp, we need to look at the cause.
            if isinstance(e, ClientConnectorCertificateError) and isinstance(
                e.__cause__, ssl.SSLCertVerificationError
            ):
                e = e.__cause__
            else:
                log.critical(
                    "Certificate error is not a verification error, not trying certifi and exiting."
                )
                log.exception("Here is the exact error, it could be a bug.")
                break

            # In case the local trust store does not have the cert locally, we can try certifi.
            # We don't want to patch working systems with a third-party trust chain outright.
            # These verify_code values come from OpenSSL:  https://www.openssl.org/docs/man1.0.2/man1/verify.html
            if e.verify_code == 20:  # X509_V_ERR_UNABLE_TO_GET_ISSUER_CERT_LOCALLY
                if use_certifi:  # already tried it.
                    log.exception(
                        "Could not get Issuer Certificate even with certifi!\n"
                        "Try running:  %s -m pip install --upgrade certifi ",
                        sys.executable,
                    )
                    log.warning(
                        "To easily add a certificate to Windows trust store, \n"
                        "you can open the failing site in Microsoft Edge or IE...\n"
                    )
                    break

>>>>>>> 7c49c86a
                log.warning(
                    "Could not get Issuer Certificate from default trust store, trying certifi instead."
                )
                use_certifi = True
                retries += 1
                continue

        except SyntaxError:
<<<<<<< HEAD
            if "-dirty" in BOTVERSION:
=======
            if "-modded" in BOTVERSION:
>>>>>>> 7c49c86a
                log.exception("Syntax error (version is dirty, did you edit the code?)")
            else:
                log.exception("Syntax error (this is a bug, not your fault)")
            break

<<<<<<< HEAD
        except (AttributeError, ImportError) as e:
=======
        except (AttributeError, ImportError, ModuleNotFoundError) as e:
>>>>>>> 7c49c86a
            # In case a discord extension is installed but discord.py isn't.
            if isinstance(e, AttributeError):
                if "module 'discord'" not in str(e):
                    raise

            if cli_args.no_install_deps:
                helpfulerr = HelpfulError(
                    preface="Cannot start MusicBot due to an error!",
                    issue=(
                        f"Error: {str(e)}\n"
                        "This is an error importing MusicBot or a dependency package."
                    ),
                    solution=(
                        "You need to manually install dependency packages via pip.\n"
                        "Or launch without `--no-install-deps` and MusicBot will try to install them for you."
                    ),
                    footnote=(
                        "You have the `--no-install-deps` option set."
                        "Normally MusicBot attempts "
                    ),
                )
                log.error(str(helpfulerr))
                break

            if not PIP.works():
                log.critical(
                    "MusicBot could not import dependency modules and we cannot run `pip` automatically!\n"
                    "You will need to manually install `pip` package for your version of python.\n"
                )
                log.warning(
                    "If you already installed `pip` but still get this error:\n"
                    " - Check that you installed it for this python version: %s\n"
                    " - Check installed packages are accessible to the user running MusicBot",
                    sys.version.split(maxsplit=1)[0],
                )
                break

            if not tried_requirementstxt:
                tried_requirementstxt = True

                log.info(
                    "Attempting to install MusicBot dependency packages automatically...\n"
                )
                pip_exit_code = PIP.run_upgrade_requirements(quiet=False)

                # If pip ran without issue, it should return 0 status code.
                if pip_exit_code:
                    print()
                    dep_error = HelpfulError(
                        preface="MusicBot dependencies may not be installed!",
                        issue="We didn't get a clean exit code from `pip` install.",
                        solution=(
                            "You will need to manually install dependency packages.\n"
                            "MusicBot tries to use the following command, so modify as needed:\n"
                            "  pip install -U -r ./requirements.txt"
                        ),
                        footnote="You can also ask for help in MusicBot support server:  https://discord.gg/bots",
                    )
                    log.critical(str(dep_error))
                    break

                print()
                log.info("OK, lets hope that worked!")
                print()

                retries += 1
                continue

            if tried_requirementstxt and retries >= 1:
                exit_signal = RestartSignal(RestartCode.RESTART_FULL)
                retries += 1
                break

            log.error(
                "MusicBot got an ImportError after trying to install packages. MusicBot must exit..."
            )
            log.exception("The exception which caused the above error: ")
            retries = 0
            exit_signal = TerminateSignal(exit_code=1)
            break

        except HelpfulError as e:
            log.info(e.message)
            break

        except TerminateSignal as e:
            exit_signal = e
            retries = 0
            break

        except RestartSignal as e:
            if e.get_name() == "RESTART_SOFT":
                log.info("MusicBot is doing a soft restart...")
                retries = 1
                continue

            log.info("MusicBot is doing a full process restart...")
            exit_signal = e
            retries = 1
            break

        except Exception:  # pylint: disable=broad-exception-caught
            log.exception("Error starting bot")
            break

        finally:
            if event_loop:
                log.debug("Closing event loop.")
                event_loop.close()

            sleeptime = min(retries * 2, max_wait_time)
            if sleeptime:
                log.info("Restarting in %s seconds...", sleeptime)
                time.sleep(sleeptime)

    print()
    log.info("All done.")

    shutdown_loggers()
    rotate_log_files()

    print()

    if exit_signal:
        if isinstance(exit_signal, RestartSignal):
            if exit_signal.get_name() == "RESTART_FULL":
                respawn_bot_process()
            elif exit_signal.get_name() == "RESTART_UPGRADE_ALL":
                PIP.run_upgrade_requirements()
                GIT.run_upgrade_pull()
                respawn_bot_process()
            elif exit_signal.get_name() == "RESTART_UPGRADE_PIP":
                PIP.run_upgrade_requirements()
                respawn_bot_process()
            elif exit_signal.get_name() == "RESTART_UPGRADE_GIT":
                GIT.run_upgrade_pull()
                respawn_bot_process()
        elif isinstance(exit_signal, TerminateSignal):
            sys.exit(exit_signal.exit_code)


if __name__ == "__main__":
    try:
        main()
    except KeyboardInterrupt:
        print("OK, we're closing!")
        shutdown_loggers()
        rotate_log_files()

    sys.exit(0)<|MERGE_RESOLUTION|>--- conflicted
+++ resolved
@@ -40,19 +40,16 @@
 
 # protect dependency import from stopping the launcher
 try:
-<<<<<<< HEAD
-=======
     # This has been available for 7+ years. So it should be OK to do this...
->>>>>>> 7c49c86a
     from aiohttp.client_exceptions import ClientConnectorCertificateError
 except ImportError:
     # prevent NameError while handling exceptions later, if import fails.
     class ClientConnectorCertificateError(Exception):  # type: ignore[no-redef]
         pass
 
+
 log = logging.getLogger("musicbot.launcher")
 
-<<<<<<< HEAD
 
 class GIT:
     @classmethod
@@ -91,59 +88,6 @@
         """
         Runs `git rev-parse --abbrev-ref HEAD` to get the current branch name.
         Will return an empty string if running the command fails.
-=======
-log = logging.getLogger("musicbot.launcher")
-
-
-class GIT:
-    @classmethod
-    def works(cls, raise_instead: bool = False) -> bool:
-        """
-        Checks for output from git --version to verify git can be run.
-
-        :param: raise_instead:  Return True on success but raise Runtime error otherwise.
-
-        :raises:  RuntimeError  if `raise_instead` is set True.
->>>>>>> 7c49c86a
-        """
-        try:
-            git_bin = shutil.which("git")
-            if not git_bin:
-<<<<<<< HEAD
-                log.warning("Could not find git executable.")
-                return ""
-
-            gitbytes = subprocess.check_output(
-                [git_bin, "rev-parse", "--abbrev-ref", "HEAD"],
-                stderr=subprocess.STDOUT,
-            )
-            branch = gitbytes.decode("utf8").strip()
-
-=======
-                if raise_instead:
-                    raise RuntimeError(
-                        "Cannot locate `git` executable in environment path."
-                    )
-                return False
-            return bool(subprocess.check_output([git_bin, "--version"]))
-        except (
-            OSError,
-            ValueError,
-            PermissionError,
-            FileNotFoundError,
-            subprocess.CalledProcessError,
-        ) as e:
-            if raise_instead:
-                raise RuntimeError(
-                    f"Cannot execute `git` commands due to an error:  {str(e)}"
-                ) from e
-            return False
-
-    @classmethod
-    def show_branch(cls) -> str:
-        """
-        Runs `git rev-parse --abbrev-ref HEAD` to get the current branch name.
-        Will return an empty string if running the command fails.
         """
         try:
             git_bin = shutil.which("git")
@@ -157,7 +101,6 @@
             )
             branch = gitbytes.decode("utf8").strip()
 
->>>>>>> 7c49c86a
             return branch
         except (OSError, ValueError, subprocess.CalledProcessError):
             return ""
@@ -172,7 +115,6 @@
         branch = cls.show_branch()
         if not branch:
             return ("", "")
-<<<<<<< HEAD
 
         try:
             commit_at = ""
@@ -226,61 +168,6 @@
         if not cls.works():
             raise RuntimeError("Cannot execute pip.")
 
-=======
-
-        try:
-            commit_at = ""
-            commit_to = ""
-            git_bin = shutil.which("git")
-            if not git_bin:
-                return ("", "")
-
-            gitbytes = subprocess.check_output([git_bin, "fetch", "--dry-run"])
-            lines = gitbytes.decode("utf8").split("\n")
-            for line in lines:
-                parts = line.split()
-                if branch in parts:
-                    commits = line.strip().split(" ", maxsplit=1)[0]
-                    commit_at, commit_to = commits.split("..")
-                    break
-
-            return (commit_at, commit_to)
-        except (OSError, ValueError, subprocess.CalledProcessError):
-            return ("", "")
-
-    @classmethod
-    def run_upgrade_pull(cls) -> None:
-        """Runs `git pull` in the current working directory."""
-        cls.works(raise_instead=True)
-
-        log.info("Attempting to upgrade with `git pull` on current path.")
-        try:
-            git_bin = shutil.which("git")
-            if not git_bin:
-                raise FileNotFoundError("Could not locate `git` executable on path.")
-            raw_data = subprocess.check_output([git_bin, "pull"])
-            git_data = raw_data.decode("utf8").strip()
-            log.info("Result of git pull:  %s", git_data)
-        except (
-            OSError,
-            UnicodeError,
-            PermissionError,
-            FileNotFoundError,
-            subprocess.CalledProcessError,
-        ):
-            log.exception("Upgrade failed, you need to run `git pull` manually.")
-
-
-class PIP:
-    @classmethod
-    def run(cls, command: str, check_output: bool = False) -> Union[bytes, int]:
-        """Runs a pip command using `sys.exectutable -m pip` through subprocess.
-        Given `command` is split before it is passed, so quoted items will not work.
-        """
-        if not cls.works():
-            raise RuntimeError("Cannot execute pip.")
-
->>>>>>> 7c49c86a
         try:
             return cls.run_python_m(command.split(), check_output=check_output)
         except subprocess.CalledProcessError as e:
@@ -622,12 +509,6 @@
     # this actually does an access check as well.
     ffmpeg_bin = shutil.which("ffmpeg")
     if sys.platform.startswith("win"):
-<<<<<<< HEAD
-        # TODO: this should probably be conditional, in favor of system installed exe.
-        log.info("Adding local bins/ folder to path")
-        os.environ["PATH"] += ";" + os.path.abspath("bin/")
-        sys.path.append(os.path.abspath("bin/"))  # might as well
-=======
         if ffmpeg_bin:
             log.info("Detected FFmpeg is installed at:  %s", ffmpeg_bin)
         else:
@@ -659,7 +540,6 @@
                 "Check for ffmpeg with your system package manager or build from sources."
             )
         bugger_off()
->>>>>>> 7c49c86a
 
 
 def opt_check_disk_space(warnlimit_mb: int = 200) -> None:
@@ -672,10 +552,7 @@
             "Less than %sMB of free space remains on this device",
             warnlimit_mb,
         )
-<<<<<<< HEAD
-
-=======
->>>>>>> 7c49c86a
+
 
 def opt_check_updates() -> None:
     """
@@ -702,7 +579,6 @@
             "Could not check for updates using `git` commands.  You should check manually."
         )
 
-<<<<<<< HEAD
     if PIP.works():
         install_pkgs = PIP.check_updates()
         package_count = len(install_pkgs)
@@ -726,61 +602,6 @@
     else:
         log.warning(
             "Could not check for updates using `pip` commands.  You should check manually."
-=======
-def opt_check_updates() -> None:
-    """
-    Runs a collection of git and pip commands and logs if updates are available.
-    """
-    log.info("\nChecking for updates to MusicBot or dependencies...")
-    needs_update = False
-    if GIT.works():
-        git_branch = GIT.show_branch()
-        commit_at, commit_to = GIT.check_updates()
-        if commit_at and commit_to:
-            log.warning(
-                "MusicBot updates are available through `git` command.\n"
-                "Your current branch is:  %s\n"
-                "The latest commit ID is:  %s",
-                git_branch,
-                commit_to,
-            )
-            needs_update = True
-        else:
-            log.info("No MusicBot updates available via `git` command.")
-    else:
-        log.warning(
-            "Could not check for updates using `git` commands.  You should check manually."
-        )
-
-    if PIP.works():
-        install_pkgs = PIP.check_updates()
-        package_count = len(install_pkgs)
-        if package_count:
-            pkg_list = "The following packages can be updated:\n"
-            for pkg in install_pkgs:
-                pkg_meta = pkg.get("metadata", {})
-                pkg_name = pkg_meta.get("name", "")
-                pkg_ver = pkg_meta.get("version", "")
-                if pkg_name:
-                    pkg_list += f"  {pkg_name}  to version:  {pkg_ver}\n"
-            log.warning(
-                "There may be updates for dependency packages. "
-                "PIP reports %s package(s) could be installed.\n%s",
-                package_count,
-                pkg_list,
-            )
-            needs_update = True
-        else:
-            log.info("No dependency updates available via `pip` command.")
-    else:
-        log.warning(
-            "Could not check for updates using `pip` commands.  You should check manually."
-        )
-    if needs_update:
-        log.info(
-            "You can run a guided update by using the command:\n    %s ./update.py",
-            sys.executable,
->>>>>>> 7c49c86a
         )
     if needs_update:
         log.info(
@@ -928,7 +749,6 @@
     if -1 < args.keep_n_logs <= MAXIMUM_LOGS_LIMIT:
         set_logging_max_kept_logs(args.keep_n_logs)
 
-<<<<<<< HEAD
     if args.log_level != logging.NOTSET:
         set_logging_level(args.log_level, override=True)
 
@@ -936,190 +756,8 @@
         set_logging_rotate_date_format(args.old_log_fmt)
 
     return args
-=======
-def parse_cli_args() -> argparse.Namespace:
-    """
-    Parse command line arguments and do reasonable checks and assignments.
-
-    :returns:  Command line arguments parsed via argparse.
-    """
-
-    # define a few custom arg validators.
-    def kept_logs_int(value: str) -> int:
-        """Validator for log rotation limits."""
-        try:
-            val = int(value)
-            if val > MAXIMUM_LOGS_LIMIT:
-                raise ValueError("Value is above the maximum limit.")
-            if val <= -1:
-                raise ValueError("Value must not be negative.")
-            return val
-        except (TypeError, ValueError) as e:
-            raise argparse.ArgumentTypeError(
-                f"Value for Max Logs Kept must be a number from 0 to {MAXIMUM_LOGS_LIMIT}",
-            ) from e
-
-    def log_levels_int(level_name: str) -> int:
-        """Validator for log level name to existing level int."""
-        level_name = level_name.upper()
-        try:
-            val = getattr(logging, level_name, None)
-            if not isinstance(val, int):
-                raise TypeError(f"Log level '{level_name}' is not available.")
-            return val
-        except (TypeError, ValueError) as e:
-            raise argparse.ArgumentTypeError(
-                "Log Level must be one of:  CRITICAL, ERROR, WARNING, INFO, DEBUG, "
-                "VOICEDEBUG, FFMPEG, NOISY, or EVERYTHING",
-            ) from e
-
-    ap = argparse.ArgumentParser(
-        formatter_class=argparse.RawDescriptionHelpFormatter,
-        description=textwrap.dedent(
-            """\
-        Launch a music playing discord bot built using discord.py, youtubeDL, and ffmpeg.
-        Available via Github:
-          https://github.com/Just-Some-Bots/MusicBot
-        """
-        ),
-        epilog=textwrap.dedent(
-            """\
-        For more help and support with this bot, join our discord:
-          https://discord.gg/bots
-
-        This software is provided under the MIT License.
-        See the `LICENSE` text file for complete details.
-        """
-        ),
-    )
-
-    # Show Version and exit option.
-    ap.add_argument(
-        "-V",
-        "--version",
-        dest="show_version",
-        action="store_true",
-        help="Print the MusicBot version information and exit.",
-    )
-
-    # No Startup Checks option.
-    ap.add_argument(
-        "--no-checks",
-        dest="do_start_checks",
-        action="store_false",
-        help="Skip all optional startup checks, including the update check.",
-    )
-
-    # Skip disk checks option.
-    ap.add_argument(
-        "--no-disk-check",
-        dest="no_disk_check",
-        action="store_true",
-        help="Skip only the disk space check at startup.",
-    )
-
-    # Skip update checks option.
-    ap.add_argument(
-        "--no-update-check",
-        dest="no_update_check",
-        action="store_true",
-        help="Skip only the update check at startup.",
-    )
-
-    # Disable dependency install on error option.
-    ap.add_argument(
-        "--no-install-deps",
-        dest="no_install_deps",
-        action="store_true",
-        help="Disable MusicBot from trying to install dependencies when it cannot import them.",
-    )
-
-    # Log related options.
-    ap.add_argument(
-        "--logs-kept",
-        dest="keep_n_logs",
-        default=DEFAULT_LOGS_KEPT,
-        type=kept_logs_int,
-        help=f"Specify how many log files to keep, between 0 and {MAXIMUM_LOGS_LIMIT} inclusive."
-        f" (Default: {DEFAULT_LOGS_KEPT})",
-    )
-    ap.add_argument(
-        "--log-level",
-        dest="log_level",
-        default="NOTSET",
-        type=log_levels_int,
-        help="Override the log level settings set in config. Must be one of: "
-        "CRITICAL, ERROR, WARNING, INFO, DEBUG, VOICEDEBUG, FFMPEG, "
-        "NOISY, or EVERYTHING   (Default: NOTSET)",
-    )
-    ap.add_argument(
-        "--log-rotate-fmt",
-        dest="old_log_fmt",
-        default=DEFAULT_LOGS_ROTATE_FORMAT,
-        type=str,
-        help="Override the default date format used when rotating log files. "
-        "This should contain values compatible with strftime().  "
-        f"(Default:  '{DEFAULT_LOGS_ROTATE_FORMAT.replace('%', '%%')}')",
-    )
-
-    # TODO: maybe more arguments for other things:
-    # --config-dir      force this directory for config data (all files)
-    # --config-file     load config from this file, but default for other configs.
-
-    args = ap.parse_args()
-
-    # Show version and exit.
-    if args.show_version:
-        print(f"Just-Some-Bots/MusicBot\nVersion:  {BOTVERSION}\n")
-        sys.exit(0)
-
-    if -1 < args.keep_n_logs <= MAXIMUM_LOGS_LIMIT:
-        set_logging_max_kept_logs(args.keep_n_logs)
-
-    if args.log_level != logging.NOTSET:
-        set_logging_level(args.log_level, override=True)
-
-    if args.old_log_fmt != DEFAULT_LOGS_ROTATE_FORMAT:
-        set_logging_rotate_date_format(args.old_log_fmt)
-
-    return args
-
-
-def setup_signal_handlers(
-    loop: asyncio.AbstractEventLoop,
-    callback: Callable[
-        [signal.Signals, asyncio.AbstractEventLoop], Coroutine[Any, Any, None]
-    ],
-) -> None:
-    """
-    This function registers signal handlers with the event loop to help it close
-    with more grace when various OS signals are sent to this process.
-    """
-    if os.name == "nt":
-        return
-
-    def handle_signal(sig: signal.Signals, loop: asyncio.AbstractEventLoop) -> None:
-        """Creates and asyncio task to handle the signal on the event loop."""
-        asyncio.create_task(callback(sig, loop), name=f"Signal_{sig.name}")
-
-    # Linux/Unix signals we should clean up for.
-    sigs = [signal.SIGTERM, signal.SIGINT, signal.SIGHUP]
-
-    for sig in sigs:
-        loop.add_signal_handler(sig, handle_signal, sig, loop)
-
-    # set a flag to prevent adding more of the same handlers on soft restart.
-    setattr(loop, "_sig_handler_set", True)
-
->>>>>>> 7c49c86a
-
-def respawn_bot_process() -> None:
-    """
-    Use a platform dependent method to restart the bot process, without
-    an external process/service manager.
-    This uses the sys.executable and sys.argv to restart the bot.
-
-<<<<<<< HEAD
+
+
 def setup_signal_handlers(
     loop: asyncio.AbstractEventLoop,
     callback: Callable[
@@ -1204,9 +842,10 @@
             # if colorama fails to import we can assume setup_logs didn't load it.
             import colorama  # type: ignore[import-untyped]
 
-            # if it works, then great, one less thing to worry about right???
+            # this is only available in colorama version 0.4.6+
+            # which as it happens isn't required by colorlog.
             colorama.just_fix_windows_console()
-        except ImportError:
+        except (ImportError, AttributeError):
             # This might only work for Win 10+
             from ctypes import windll  # type: ignore[attr-defined]
 
@@ -1285,141 +924,6 @@
     retries: int = 0
     max_wait_time: int = 60
 
-=======
-    This function attempts to make sure all buffers are flushed and logging
-    is shut down before restarting the new process.
-
-    On Linux/Unix-style OS this will use sys.execlp to replace the process
-    while keeping the existing PID.
-
-    On Windows OS this will use subprocess.Popen to create a new console
-    where the new bot is started, with a new PID, and exit this instance.
-    """
-    exec_args = [sys.executable] + sys.argv
-
-    shutdown_loggers()
-    rotate_log_files()
-
-    sys.stdout.flush()
-    sys.stderr.flush()
-    logging.shutdown()
-
-    if os.name == "nt":
-        # On Windows, this creates a new process window that dies when the script exits.
-        # Seemed like the best way to avoid a pile of processes While keeping clean output in the shell.
-        # There is seemingly no way to get the same effect as os.exec* on unix here in windows land.
-        # The moment we end our existing instance, control is returned to the starting shell.
-        subprocess.Popen(  # pylint: disable=consider-using-with
-            exec_args,
-            creationflags=subprocess.CREATE_NEW_CONSOLE,  # type: ignore[attr-defined]
-        )
-        print("Opened a new MusicBot instance. This terminal can be safely closed!")
-        sys.exit(0)
-    else:
-        # On Unix/Linux/Mac this should immediately replace the current program.
-        # No new PID, and the babies all get thrown out with the bath.  Kinda dangerous...
-        # We need to make sure files and things are closed before we do this.
-        os.execlp(exec_args[0], *exec_args)
-
-
-def set_console_title() -> None:
-    """
-    Attempts to set the console window title using the current version string.
-    On windows, this method will try to enable ANSI Escape codes by enabling
-    virtual terminal processing or by calling an empty sub-shell.
-    """
-    # On windows, if colorlog isn't loaded already, ANSI escape codes probably
-    # wont work like we expect them to.
-    # This code attempts to solve that using ctypes and cursed windows-isms.
-    # or if that fails (it shouldn't) it falls back to another cursed trick.
-    if os.name == "nt":
-        try:
-            # if colorama fails to import we can assume setup_logs didn't load it.
-            import colorama  # type: ignore[import-untyped]
-
-            # this is only available in colorama version 0.4.6+
-            # which as it happens isn't required by colorlog.
-            colorama.just_fix_windows_console()
-        except (ImportError, AttributeError):
-            # This might only work for Win 10+
-            from ctypes import windll  # type: ignore[attr-defined]
-
-            k32 = windll.kernel32
-            # For info on SetConsoleMode, see:
-            #   https://learn.microsoft.com/en-us/windows/console/setconsolemode
-            # For info on GetStdHandle, see:
-            #   https://learn.microsoft.com/en-us/windows/console/getstdhandle
-            try:
-                k32.SetConsoleMode(k32.GetStdHandle(-11), 7)
-            except Exception:  # pylint: disable=broad-exception-caught
-                # If it didn't work, fall back to this cursed trick...
-                # Since console -does- support ANSI escapes, but turns them off,
-                # This sort of beats the current console buffer over the head with
-                # the sub-shell's and then cannot disable the mode in parent shell.
-                try:
-                    # No version info for this, testing needed.
-                    os.system("")
-                except Exception:  # pylint: disable=broad-exception-caught
-                    # if this failed too, we're just out of luck.
-                    pass
-
-    # Update the console title, ignore if it fails.
-    try:
-        sys.stdout.write(f"\x1b]2;MusicBot {BOTVERSION}\x07")
-    except (TypeError, OSError):
-        pass
-
-
-def main() -> None:
-    """
-    All of the MusicBot starts here.
-    """
-    # Attempt to set console title.
-    set_console_title()
-
-    # take care of loggers right away
-    setup_loggers()
-
-    # parse arguments before any logs, so --help does not make an empty log.
-    cli_args = parse_cli_args()
-
-    # Log file creation is deferred until this first write.
-    log.info("Loading MusicBot version:  %s", BOTVERSION)
-    log.info("Log opened:  %s", time.ctime())
-
-    # Check if run.py is in the current working directory.
-    run_py_dir = os.path.dirname(os.path.realpath(__file__))
-    if run_py_dir != os.getcwd():
-        # if not, verify musicbot and .git folders exists and change directory.
-        run_mb_dir = pathlib.Path(run_py_dir).joinpath("musicbot")
-        run_git_dir = pathlib.Path(run_py_dir).joinpath(".git")
-        if run_mb_dir.is_dir() and run_git_dir.is_dir():
-            log.warning("Changing working directory to:  %s", run_py_dir)
-            os.chdir(run_py_dir)
-        else:
-            log.critical(
-                "Cannot start the bot!  You started `run.py` in the wrong directory"
-                " and we could not locate `musicbot` and `.git` folders to verify"
-                " a new directory location."
-            )
-            log.error(
-                "For best results, start `run.py` from the same folder you cloned MusicBot into.\n"
-                "If you did not use git to clone the repository, you are strongly urged to."
-            )
-            time.sleep(3)  # make sure they see the message.
-            sys.exit(127)
-
-    # Handle startup checks, if they haven't been skipped.
-    sanity_checks(cli_args)
-
-    exit_signal: Union[RestartSignal, TerminateSignal, None] = None
-    event_loop: Optional[asyncio.AbstractEventLoop] = None
-    tried_requirementstxt: bool = False
-    use_certifi: bool = False
-    retries: int = 0
-    max_wait_time: int = 60
-
->>>>>>> 7c49c86a
     while True:
         # Maybe I need to try to import stuff first, then actually import stuff
         # It'd save me a lot of pain with all that awful exception type checking
@@ -1443,7 +947,6 @@
             # register system signal handlers with the event loop.
             if not getattr(event_loop, "_sig_handler_set", False):
                 setup_signal_handlers(event_loop, m.on_os_signal)
-<<<<<<< HEAD
 
             # let the MusicBot run free!
             event_loop.run_until_complete(m.run_musicbot())
@@ -1478,42 +981,6 @@
                     )
                     break
 
-=======
-
-            # let the MusicBot run free!
-            event_loop.run_until_complete(m.run_musicbot())
-            retries = 0
-
-        except (ssl.SSLCertVerificationError, ClientConnectorCertificateError) as e:
-            # For aiohttp, we need to look at the cause.
-            if isinstance(e, ClientConnectorCertificateError) and isinstance(
-                e.__cause__, ssl.SSLCertVerificationError
-            ):
-                e = e.__cause__
-            else:
-                log.critical(
-                    "Certificate error is not a verification error, not trying certifi and exiting."
-                )
-                log.exception("Here is the exact error, it could be a bug.")
-                break
-
-            # In case the local trust store does not have the cert locally, we can try certifi.
-            # We don't want to patch working systems with a third-party trust chain outright.
-            # These verify_code values come from OpenSSL:  https://www.openssl.org/docs/man1.0.2/man1/verify.html
-            if e.verify_code == 20:  # X509_V_ERR_UNABLE_TO_GET_ISSUER_CERT_LOCALLY
-                if use_certifi:  # already tried it.
-                    log.exception(
-                        "Could not get Issuer Certificate even with certifi!\n"
-                        "Try running:  %s -m pip install --upgrade certifi ",
-                        sys.executable,
-                    )
-                    log.warning(
-                        "To easily add a certificate to Windows trust store, \n"
-                        "you can open the failing site in Microsoft Edge or IE...\n"
-                    )
-                    break
-
->>>>>>> 7c49c86a
                 log.warning(
                     "Could not get Issuer Certificate from default trust store, trying certifi instead."
                 )
@@ -1522,21 +989,13 @@
                 continue
 
         except SyntaxError:
-<<<<<<< HEAD
-            if "-dirty" in BOTVERSION:
-=======
             if "-modded" in BOTVERSION:
->>>>>>> 7c49c86a
                 log.exception("Syntax error (version is dirty, did you edit the code?)")
             else:
                 log.exception("Syntax error (this is a bug, not your fault)")
             break
 
-<<<<<<< HEAD
-        except (AttributeError, ImportError) as e:
-=======
         except (AttributeError, ImportError, ModuleNotFoundError) as e:
->>>>>>> 7c49c86a
             # In case a discord extension is installed but discord.py isn't.
             if isinstance(e, AttributeError):
                 if "module 'discord'" not in str(e):
