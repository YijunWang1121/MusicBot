#!/usr/bin/env python3

import os
import pathlib
import shutil
import subprocess
import sys
import tempfile
import zipfile
from typing import Any, List, Optional, Tuple
from urllib.request import urlopen


def yes_or_no_input(question: str) -> bool:
    """
    Prompt the user for a yes or no response to given `question`
    As many times as it takes to get yes or no.
    """
    while True:
        ri = input(f"{question} (y/n): ")

        if ri.lower() in ["yes", "y"]:
            return True

        if ri.lower() in ["no", "n"]:
            return False


def run_or_raise_error(cmd: List[str], message: str, **kws: Any) -> None:
    """
    Wrapper for subprocess.check_call that avoids shell=True

    :kwparam: ok_codes:  A list of non-zero exit codes to consider OK.
    :raises: RuntimeError  with given `message` as exception text.
    """
    ok_codes = kws.pop("ok_codes", [])
    try:
        subprocess.check_call(cmd, **kws)
    except subprocess.CalledProcessError as e:
        if e.returncode in ok_codes:
            return
        raise RuntimeError(message) from e
    except (  # pylint: disable=duplicate-code
        OSError,
        PermissionError,
        FileNotFoundError,
    ) as e:
        raise RuntimeError(message) from e


def get_bot_version(git_bin: str) -> str:
    """
    Gets the bot current version as reported by git, without loading constants.
    """
    try:
        # Get the last release tag, number of commits since, and g{commit_id} as string.
        ver_p1 = (
            subprocess.check_output([git_bin, "describe", "--tags", "--always"])
<<<<<<< HEAD
            .decode("ascii")
            .strip()
        )
        # Check status of file modifications.
        ver_p2 = (
            subprocess.check_output([git_bin, "status", "-suno", "--porcelain"])
            .decode("ascii")
            .strip()
        )
=======
            .decode("ascii")
            .strip()
        )
        # Check status of file modifications.
        ver_p2 = (
            subprocess.check_output(
                [git_bin, "-c", "core.fileMode=false", "status", "-suno", "--porcelain"]
            )
            .decode("ascii")
            .strip()
        )
>>>>>>> 9e4c0982
        if ver_p2:
            ver_p2 = "-modded"
        else:
            ver_p2 = ""

        ver = f"{ver_p1}{ver_p2}"

    except (subprocess.SubprocessError, OSError, ValueError) as e:
        print(f"Failed getting version due to:  {str(e)}")
        ver = "unknown"

    print(f"Current version:  {ver}")
    return ver


def get_bot_branch(git_bin: str) -> str:
    """Uses git to find the current branch name."""
    try:
        branch = (
            subprocess.check_output([git_bin, "rev-parse", "--abbrev-ref", "HEAD"])
            .decode("ascii")
            .strip()
        )
    except (subprocess.SubprocessError, OSError, ValueError) as e:
        print(f"Failed getting branch name due to:  {str(e)}")
        branch = ""
    return branch


def get_bot_remote_url(git_bin: str) -> str:
    """Uses git to find the current repo's remote URL."""
    try:
        url = (
            subprocess.check_output([git_bin, "ls-remote", "--get-url"])
            .decode("ascii")
            .strip()
        )
    except (subprocess.SubprocessError, OSError, ValueError) as e:
        print(f"Failed getting repo URL due to:  {str(e)}")
        url = ""
    return url


def check_bot_updates(git_bin: str, branch_name: str) -> Optional[Tuple[str, str]]:
    """Attempt a dry-run with git fetch to detect updates on remote."""
    try:
        updates = (
            subprocess.check_output([git_bin, "fetch", "--dry-run"])
            .decode("utf8")
            .split("\n")
        )
        for line in updates:
            parts = line.split()
            if branch_name in parts:
                commits = line.strip().split(" ", maxsplit=1)[0]
                commit_at, commit_to = commits.split("..")
                return (commit_at, commit_to)

        return None
    except (subprocess.SubprocessError, OSError, ValueError) as e:
        print(f"Failed checking for updates due to:  {str(e)}")
    return None


def check_for_process(proc_path: str) -> None:
    """Check for processes that would prevent updates"""
    path = pathlib.Path(proc_path)
    name = path.stem
    print(f"Checking if {name} is still running...")
    try:
        o = (
            subprocess.check_output(
                [
                    "powershell.exe",
                    "Get-Process",
                    "-name",
                    f"{name}*",
                    "-ErrorAction",
                    "silentlycontinue",
                    "|",
                    "select",
                    "path",
                ],
            )
            .decode("utf-8")
            .strip()
        )
    except subprocess.CalledProcessError:
        # The command will error out if no process is found at all.
        # May be a better way to deal with that but this is simple.
        o = ""

    if proc_path in o:
        raise RuntimeError(
            f"Cannot continue because {name} is still in use!\n"
            "Make sure MusicBot is shut down, or use Task Manager to stop the process first."
        )


def update_deps() -> None:
    """
    Tries to upgrade MusicBot dependencies using pip module.
    This will use the same exe/bin as is running this code without version checks.
    """
    print("Attempting to update dependencies...")

    # outside a venv these args are used for pip update
    run_args = [
        sys.executable,
        "-m",
        "pip",
        "install",
        "--no-warn-script-location",
        "--user",
        "-U",
        "-r",
        "requirements.txt",
    ]

    # detect if venv is in use and update args.
    if sys.prefix != sys.base_prefix:
        run_args = [
            sys.executable,
            "-m",
            "pip",
            "install",
            "--no-warn-script-location",
            # No --user site-packages in venv
            "-U",
            "-r",
            "requirements.txt",
        ]

    run_or_raise_error(
        run_args,
        "Could not update dependencies. You need to update manually. "
        f"Run:  {sys.executable} -m pip install -U -r requirements.txt",
    )


def get_local_ffmpeg_version(ffmpeg_bin: str) -> str:
    """
    Finds and runs ffmpeg to extract its version.
    Note: this function is windows-only.
    """
    try:
        ver = (
            subprocess.check_output([ffmpeg_bin, "-version"]).decode("utf8").split("\n")
        )
        for line in ver:
            if "ffmpeg version" in line.lower():
                return line

        return "unknown"
    except (subprocess.SubprocessError, OSError, ValueError) as e:
        print(f"Failed checking for updates due to:  {str(e)}")
    return "unknown"


def get_remote_ffmpeg_version() -> Optional[Tuple[str, str]]:
    """Fetch the latest version info for essential release build."""
    with urlopen(
        "https://www.gyan.dev/ffmpeg/builds/ffmpeg-release-essentials.zip.ver"
    ) as req:
        fver = req.read().decode("utf8")
        lmod = req.info()["last-modified"]
        return (fver, lmod)
    return None


def dl_windows_ffmpeg() -> None:
    """Handle fetching and extracting ffmpeg binaries."""
    bins_path = os.path.abspath("bin")
    lp_ffmpeg = os.path.join(bins_path, "ffmpeg.exe")
    lp_ffprobe = os.path.join(bins_path, "ffprobe.exe")
    print(
        "Downloading ffmpeg release essentials build from:\n"
        "  https://www.gyan.dev/ffmpeg/builds/\n"
        "Extracting exe files to the following directory:\n"
        f"  {bins_path}\n\n"
        "If you need full codec support, you can manually download the full build instead."
    )
    fd, tmp_ffmpeg_path = tempfile.mkstemp(suffix="zip", prefix="tmp-ffmpeg")
    os.close(fd)

    print("Downloading zip file to temporary location, please wait...")
    with urlopen(
        "https://www.gyan.dev/ffmpeg/builds/ffmpeg-release-essentials.zip"
    ) as zipdl:
        with open(tmp_ffmpeg_path, "wb") as tmp:
            tmp.write(zipdl.read())
            tmp.close()

    print("Starting extraction of ffmpeg and ffprobe executables...")
    with zipfile.ZipFile(tmp_ffmpeg_path) as xip:
        for f in xip.namelist():
            if f.lower().endswith("ffmpeg.exe"):
                with open(lp_ffmpeg, "wb") as f1:
                    f1.write(xip.read(f))
                    f1.close()
                    print(f"Extracted ffmpeg.exe to:  {lp_ffmpeg}")
            if f.lower().endswith("ffprobe.exe"):
                with open(lp_ffprobe, "wb") as f2:
                    f2.write(xip.read(f))
                    f2.close()
                    print(f"Extracted ffprobe.exe to:  {lp_ffprobe}")
        xip.close()
    del xip

    # clean up the temp file.
    if os.path.isfile(tmp_ffmpeg_path):
        os.unlink(tmp_ffmpeg_path)


def check_ffmpeg_running() -> None:
    """check if ffmpeg is still running and exit if so."""
    if not sys.platform.startswith("win"):
        return

    ffmpeg_bin = shutil.which("ffmpeg")
    if ffmpeg_bin:
        check_for_process(ffmpeg_bin)


def update_ffmpeg() -> None:
    """
    Handles checking for new versions of ffmpeg and requesting update.
    """
    if not sys.platform.startswith("win"):
        print(
            "Skipping ffmpeg checks for non-Windows OS. "
            "You should use a package manager to install/update ffmpeg instead."
        )
        return

    check_ffmpeg_running()

    print("Checking for ffmpeg versions...")

    bundle_ffmpeg_bin = os.path.join(os.path.abspath("bin"), "ffmpeg.exe")
    ffmpeg_bin = shutil.which("ffmpeg")
    if not ffmpeg_bin:
        print("Could not locate ffmpeg in your environment.")
    else:
        localver = get_local_ffmpeg_version(ffmpeg_bin)
        print(f"Found FFmpeg EXE at:  {ffmpeg_bin}")
        print(f"Current {localver}")

    # only query remote version if we are updating bundled exe.
    if ffmpeg_bin.lower() == bundle_ffmpeg_bin.lower():
        remotever = get_remote_ffmpeg_version()
        print(f"Available version:  {remotever[0]}")
        print(f"Available since:  {remotever[1]}")

    print("")

    # If ffmpeg was installed via winget, query it for upgrades instead.
    if (
        ffmpeg_bin.lower() != bundle_ffmpeg_bin.lower()
        and "winget" in ffmpeg_bin.lower()
    ):
        winget_bin = shutil.which("winget")
        if not winget_bin:
            print(
                "We detected FFmpeg was installed via winget tool, but could not locate winget in your path."
            )
            print("You will need to manually update FFmpeg instead.")
            return

        do_upgrade = yes_or_no_input("Should we upgrade FFmpeg using winget? [Y/n]")
        if do_upgrade:
            run_or_raise_error(
                [
                    winget_bin,
                    "upgrade",
                    "ffmpeg",
                ],
                "Could not update ffmpeg. You need to update it manually."
                "Try running:  winget upgrade ffmpeg",
                # See here for documented codes:
                # https://github.com/microsoft/winget-cli/blob/master/doc/windows/package-manager/winget/returnCodes.md
                ok_codes=[
                    0x8A15002B,  # No applicable update found
                ],
            )
            return

    elif ffmpeg_bin.lower() == bundle_ffmpeg_bin.lower():
        do_dl = yes_or_no_input(
            "Should we update the MusicBot bundled ffmpeg executables? [Y/n]"
        )
        if do_dl:
            dl_windows_ffmpeg()
            newver = get_local_ffmpeg_version(ffmpeg_bin)
            print(f"Updated ffmpeg to  {newver}")

    else:
        print(
            "We detected FFmpeg installed but it is not the exe bundled with MusicBot.\n"
            "You will need to update your FFmpeg install manually."
        )


def finalize() -> None:
    """Attempt to fetch the bot version constant and print it."""
    try:
        from musicbot.constants import (  # pylint: disable=import-outside-toplevel
            VERSION,
        )

        print(f"The current MusicBot version is:  {VERSION}")
    except ImportError:
        print(
            "There was a problem fetching your current bot version. "
            "The installation may not have completed correctly."
        )

    print("Done!")


def main() -> None:
    """
    Runs several checks, starting with making sure there is a .git folder
    in the current working path.
    Attempt to detect a git executable and use it to run git pull.
    Later, we try to use pip module to upgrade dependency modules.
    """
    print("Starting update checks...")

    if sys.platform.startswith("win"):
        bin_path = os.path.abspath("bin/")
        print(
            f"Adding MusicBot bin folder to environment path for this run:  {bin_path}",
        )
        os.environ["PATH"] += ";" + bin_path
        sys.path.append(bin_path)  # might as well

    # Make sure that we're in a Git repository
    if not os.path.isdir(".git"):
        raise EnvironmentError(
            "This isn't a Git repository.  Are you running in the correct directory?\n"
            "You must use `git clone` to install the bot or update checking cannot continue."
        )

    git_bin = shutil.which("git")
    if not git_bin:
        raise EnvironmentError(
            "Could not locate `git` executable.  Auto-update may not be possible.\n"
            "Check that `git` is installed and available in your environment path."
        )

    print(f"Found git executable at:  {git_bin}")

    # Make sure that we can actually use Git on the command line
    # because some people install Git Bash without allowing access to Windows CMD
    run_or_raise_error(
        [git_bin, "--version"],
        "Could not use the `git` command. You will need to run `git pull` manually.",
        stdout=subprocess.DEVNULL,
    )

    print("Checking for current bot version and local changes...")
    get_bot_version(git_bin)

    # Check that the current working directory is clean.
    # -suno is --short with --untracked-files=no
    status_unclean = subprocess.check_output(
<<<<<<< HEAD
        [git_bin, "status", "-suno", "--porcelain"], universal_newlines=True
=======
        [git_bin, "-c", "core.fileMode=false", "status", "-suno", "--porcelain"],
        universal_newlines=True,
>>>>>>> 9e4c0982
    )
    if status_unclean.strip():
        # TODO: Maybe offering a stash option here would not be so bad...
        print(
            "Detected the following files have been modified:\n"
            f"{status_unclean}\n"
            "To update MusicBot source code, you must first remove modifications made to the above source files.\n"
            "If you want to keep your changes, consider using `git stash` or otherwise back them up before you continue.\n"
            "This script can automatically revert your modifications, but cannot automatically save them.\n"
        )
        hard_reset = yes_or_no_input(
            "WARNING:  All changed files listed above will be reset!\n"
            "Would you like to reset the Source code, to allow MusicBot to update?"
        )
        if hard_reset:
            check_ffmpeg_running()
            run_or_raise_error(
                [git_bin, "reset", "--hard"],
                "Could not hard reset the directory to a clean state.\n"
                "You will need to manually reset the local git repository, or make a new clone of MusicBot.",
            )
        else:
            do_deps = yes_or_no_input(
                "OK, skipping bot update. Do you still want to update dependencies?"
            )
            if do_deps:
                update_deps()

            update_ffmpeg()
            finalize()
            return

    # List some branch info.
    branch_name = get_bot_branch(git_bin)
    repo_url = get_bot_remote_url(git_bin)
    if branch_name:
        print(f"Current git branch name:  {branch_name}")
    if repo_url:
        print(f"Current git repo URL:  {repo_url}")

    # Check for updates.
    print("Checking remote repo for bot updates...")
    updates = check_bot_updates(git_bin, branch_name)
    if not updates:
        print("No updates found for bot source code.")
    else:
        print(f"Updates are available, latest commit ID is:  {updates[1]}")
        do_bot_upgrade = yes_or_no_input("Would you like to update?")
        if do_bot_upgrade:
            check_ffmpeg_running()
            run_or_raise_error(
                [git_bin, "pull"],
                "Could not update the bot. You will need to run 'git pull' manually.",
            )

    update_deps()
    update_ffmpeg()
    finalize()


if __name__ == "__main__":
    main()<|MERGE_RESOLUTION|>--- conflicted
+++ resolved
@@ -56,17 +56,6 @@
         # Get the last release tag, number of commits since, and g{commit_id} as string.
         ver_p1 = (
             subprocess.check_output([git_bin, "describe", "--tags", "--always"])
-<<<<<<< HEAD
-            .decode("ascii")
-            .strip()
-        )
-        # Check status of file modifications.
-        ver_p2 = (
-            subprocess.check_output([git_bin, "status", "-suno", "--porcelain"])
-            .decode("ascii")
-            .strip()
-        )
-=======
             .decode("ascii")
             .strip()
         )
@@ -78,7 +67,6 @@
             .decode("ascii")
             .strip()
         )
->>>>>>> 9e4c0982
         if ver_p2:
             ver_p2 = "-modded"
         else:
@@ -446,12 +434,8 @@
     # Check that the current working directory is clean.
     # -suno is --short with --untracked-files=no
     status_unclean = subprocess.check_output(
-<<<<<<< HEAD
-        [git_bin, "status", "-suno", "--porcelain"], universal_newlines=True
-=======
         [git_bin, "-c", "core.fileMode=false", "status", "-suno", "--porcelain"],
         universal_newlines=True,
->>>>>>> 9e4c0982
     )
     if status_unclean.strip():
         # TODO: Maybe offering a stash option here would not be so bad...
