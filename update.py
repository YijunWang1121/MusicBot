#!/usr/bin/env python3

import os
import shutil
import subprocess
import sys
import tempfile
import zipfile
from typing import Any, List, Optional, Tuple
from urllib.request import urlopen


def yes_or_no_input(question: str) -> bool:
    """
    Prompt the user for a yes or no response to given `question`
    As many times as it takes to get yes or no.
    """
    while True:
        ri = input(f"{question} (y/n): ")

        if ri.lower() in ["yes", "y"]:
            return True

        if ri.lower() in ["no", "n"]:
            return False


def run_or_raise_error(cmd: List[str], message: str, **kws: Any) -> None:
    """
    Wrapper for subprocess.check_call that avoids shell=True

    :raises: RuntimeError  with given `message` as exception text.
    """
    try:
        subprocess.check_call(cmd, **kws)
    except (  # pylint: disable=duplicate-code
        OSError,
        PermissionError,
        FileNotFoundError,
        subprocess.CalledProcessError,
    ) as e:
        raise RuntimeError(message) from e


def get_bot_version(git_bin: str) -> str:
    """
    Gets the bot current version as reported by git, without loading constants.
    """
    try:
<<<<<<< HEAD
        ver = (
            subprocess.check_output(
                [git_bin, "describe", "--tags", "--always", "--dirty"]
            )
            .decode("ascii")
            .strip()
        )
=======
        # Get the last release tag, number of commits since, and g{commit_id} as string.
        ver_p1 = (
            subprocess.check_output([git_bin, "describe", "--tags", "--always"])
            .decode("ascii")
            .strip()
        )
        # Check status of file modifications.
        ver_p2 = (
            subprocess.check_output([git_bin, "status", "-suno", "--porcelain"])
            .decode("ascii")
            .strip()
        )
        if ver_p2:
            ver_p2 = "-modded"
        else:
            ver_p2 = ""

        ver = f"{ver_p1}{ver_p2}"
>>>>>>> 7c49c86a

    except (subprocess.SubprocessError, OSError, ValueError) as e:
        print(f"Failed getting version due to:  {str(e)}")
        ver = "unknown"

    print(f"Current version:  {ver}")
    return ver


def get_bot_branch(git_bin: str) -> str:
    """Uses git to find the current branch name."""
    try:
        branch = (
            subprocess.check_output([git_bin, "rev-parse", "--abbrev-ref", "HEAD"])
            .decode("ascii")
            .strip()
        )
    except (subprocess.SubprocessError, OSError, ValueError) as e:
        print(f"Failed getting branch name due to:  {str(e)}")
        branch = ""
    return branch


def get_bot_remote_url(git_bin: str) -> str:
    """Uses git to find the current repo's remote URL."""
    try:
        url = (
            subprocess.check_output([git_bin, "ls-remote", "--get-url"])
            .decode("ascii")
            .strip()
        )
    except (subprocess.SubprocessError, OSError, ValueError) as e:
        print(f"Failed getting repo URL due to:  {str(e)}")
        url = ""
    return url


def check_bot_updates(git_bin: str, branch_name: str) -> Optional[Tuple[str, str]]:
    """Attempt a dry-run with git fetch to detect updates on remote."""
    try:
        updates = (
            subprocess.check_output([git_bin, "fetch", "--dry-run"])
            .decode("utf8")
            .split("\n")
        )
        for line in updates:
            parts = line.split()
            if branch_name in parts:
                commits = line.strip().split(" ", maxsplit=1)[0]
                commit_at, commit_to = commits.split("..")
                return (commit_at, commit_to)

        return None
    except (subprocess.SubprocessError, OSError, ValueError) as e:
        print(f"Failed checking for updates due to:  {str(e)}")
    return None


def update_deps() -> None:
    """
    Tries to upgrade MusicBot dependencies using pip module.
    This will use the same exe/bin as is running this code without version checks.
    """
    print("Attempting to update dependencies...")

    run_or_raise_error(
        [
            sys.executable,
            "-m",
            "pip",
            "install",
            "--no-warn-script-location",
            "--user",
            "-U",
            "-r",
            "requirements.txt",
        ],
        "Could not update dependencies. You need to update manually. "
        f"Run:  {sys.executable} -m pip install -U -r requirements.txt",
    )


def get_local_ffmpeg_version(ffmpeg_bin: str) -> str:
    """
    Finds and runs ffmpeg to extract its version.
    Note: this function is windows-only.
    """
    try:
        ver = (
            subprocess.check_output([ffmpeg_bin, "-version"]).decode("utf8").split("\n")
        )
        for line in ver:
            if "ffmpeg version" in line.lower():
                return line

        return "unknown"
    except (subprocess.SubprocessError, OSError, ValueError) as e:
        print(f"Failed checking for updates due to:  {str(e)}")
    return "unknown"


def get_remote_ffmpeg_version() -> Optional[Tuple[str, str]]:
    """Fetch the latest version info for essential release build."""
    with urlopen(
        "https://www.gyan.dev/ffmpeg/builds/ffmpeg-release-essentials.zip.ver"
    ) as req:
        fver = req.read().decode("utf8")
        lmod = req.info()["last-modified"]
        return (fver, lmod)
    return None


def dl_windows_ffmpeg() -> None:
    """Handle fetching and extracting ffmpeg binaries."""
    bins_path = os.path.abspath("bin")
    lp_ffmpeg = os.path.join(bins_path, "ffmpeg.exe")
    lp_ffprobe = os.path.join(bins_path, "ffprobe.exe")
    print(
        "Downloading ffmpeg release essentials build from:\n"
        "  https://www.gyan.dev/ffmpeg/builds/\n"
        "Extracting exe files to the following directory:\n"
        f"  {bins_path}\n\n"
        "If you need full codec support, you can manually download the full build instead."
    )
    fd, tmp_ffmpeg_path = tempfile.mkstemp(suffix="zip", prefix="tmp-ffmpeg")
    os.close(fd)

    print("Downloading zip file to temporary location, please wait...")
    with urlopen(
        "https://www.gyan.dev/ffmpeg/builds/ffmpeg-release-essentials.zip"
    ) as zipdl:
        with open(tmp_ffmpeg_path, "wb") as tmp:
            tmp.write(zipdl.read())
            tmp.close()

    print("Starting extraction of ffmpeg and ffprobe executables...")
    with zipfile.ZipFile(tmp_ffmpeg_path) as xip:
        for f in xip.namelist():
            if f.lower().endswith("ffmpeg.exe"):
                with open(lp_ffmpeg, "wb") as f1:
                    f1.write(xip.read(f))
                    f1.close()
                    print(f"Extracted ffmpeg.exe to:  {lp_ffmpeg}")
            if f.lower().endswith("ffprobe.exe"):
                with open(lp_ffprobe, "wb") as f2:
                    f2.write(xip.read(f))
                    f2.close()
                    print(f"Extracted ffprobe.exe to:  {lp_ffprobe}")
        xip.close()
    del xip

    # clean up the temp file.
    if os.path.isfile(tmp_ffmpeg_path):
        os.unlink(tmp_ffmpeg_path)


def update_ffmpeg() -> None:
    """
    Handles checking for new versions of ffmpeg and requesting update.
    """
    if not sys.platform.startswith("win"):
        print(
            "Skipping ffmpeg checks for non-Windows OS. "
            "You should use a package manager to install/update ffmpeg instead."
        )
        return

    print("Checking for ffmpeg versions...")

    bundle_ffmpeg_bin = os.path.join(os.path.abspath("bin"), "ffmpeg.exe")
    ffmpeg_bin = shutil.which("ffmpeg")
    if not ffmpeg_bin:
        print("Could not locate ffmpeg in your environment.")
    else:
        localver = get_local_ffmpeg_version(ffmpeg_bin)
        print(f"Found FFmpeg EXE at:  {ffmpeg_bin}")
        print(f"Current {localver}")

    # only query remote version if we are updating bundled exe.
    if ffmpeg_bin.lower() == bundle_ffmpeg_bin.lower():
        remotever = get_remote_ffmpeg_version()
        print(f"Available version:  {remotever[0]}")
        print(f"Available since:  {remotever[1]}")

    print("")

    # If ffmpeg was installed via winget, query it for upgrades instead.
    if (
        ffmpeg_bin.lower() != bundle_ffmpeg_bin.lower()
        and "winget" in ffmpeg_bin.lower()
    ):
        winget_bin = shutil.which("winget")
        if not winget_bin:
            print(
                "We detected FFmpeg was installed via winget tool, but could not locate winget in your path."
            )
            print("You will need to manually update FFmpeg instead.")
            return

        do_upgrade = yes_or_no_input("Should we upgrade FFmpeg using winget? [Y/n]")
        if do_upgrade:
            run_or_raise_error(
                [
                    winget_bin,
                    "upgrade",
                    "Gyan.FFmpeg",
                ],
                "Could not update ffmpeg. You need to update it manually."
                "Try running:  winget upgrade Gyan.FFmpeg",
            )
            return

    elif ffmpeg_bin.lower() == bundle_ffmpeg_bin.lower():
        do_dl = yes_or_no_input(
            "Should we update the MusicBot bundled ffmpeg executables? [Y/n]"
<<<<<<< HEAD
=======
        )
        if do_dl:
            dl_windows_ffmpeg()
            newver = get_local_ffmpeg_version(ffmpeg_bin)
            print(f"Updated ffmpeg to  {newver}")

    else:
        print(
            "We detected FFmpeg installed but it is not the exe bundled with MusicBot.\n"
            "You will need to update your FFmpeg install manually."
>>>>>>> 7c49c86a
        )
        if do_dl:
            dl_windows_ffmpeg()
            newver = get_local_ffmpeg_version(ffmpeg_bin)
            print(f"Updated ffmpeg to  {newver}")

    else:
        print(
            "We detected FFmpeg installed but it is not the exe bundled with MusicBot.\n"
            "You will need to update your FFmpeg install manually."
        )

<<<<<<< HEAD

=======
>>>>>>> 7c49c86a
def finalize() -> None:
    """Attempt to fetch the bot version constant and print it."""
    try:
        from musicbot.constants import (  # pylint: disable=import-outside-toplevel
            VERSION,
        )

        print(f"The current MusicBot version is:  {VERSION}")
    except ImportError:
        print(
            "There was a problem fetching your current bot version. "
            "The installation may not have completed correctly."
        )

    print("Done!")


def main() -> None:
    """
    Runs several checks, starting with making sure there is a .git folder
    in the current working path.
    Attempt to detect a git executable and use it to run git pull.
    Later, we try to use pip module to upgrade dependency modules.
    """
    print("Starting update checks...")

    if sys.platform.startswith("win"):
        bin_path = os.path.abspath("bin/")
        print(
            f"Adding MusicBot bin folder to environment path for this run:  {bin_path}",
        )
        os.environ["PATH"] += ";" + bin_path
        sys.path.append(bin_path)  # might as well

    # Make sure that we're in a Git repository
    if not os.path.isdir(".git"):
        raise EnvironmentError(
            "This isn't a Git repository.  Are you running in the correct directory?\n"
            "You must use `git clone` to install the bot or update checking cannot continue."
        )

    git_bin = shutil.which("git")
    if not git_bin:
        raise EnvironmentError(
            "Could not locate `git` executable.  Auto-update may not be possible.\n"
            "Check that `git` is installed and available in your environment path."
        )

    print(f"Found git executable at:  {git_bin}")

    # Make sure that we can actually use Git on the command line
    # because some people install Git Bash without allowing access to Windows CMD
    run_or_raise_error(
        [git_bin, "--version"],
        "Could not use the `git` command. You will need to run `git pull` manually.",
        stdout=subprocess.DEVNULL,
    )

    print("Checking for current bot version and local changes...")
    get_bot_version(git_bin)

<<<<<<< HEAD
    # Check that the current working directory is clean
    status_unclean = subprocess.check_output(
        [git_bin, "status", "--porcelain"], universal_newlines=True
    )
    if status_unclean:
        hard_reset = yes_or_no_input(
            "You have modified files that are tracked by Git (e.g the bot's source files).\n"
            "Should we try to hard reset the repo? You will lose local modifications."
=======
    # Check that the current working directory is clean.
    # -suno is --short with --untracked-files=no
    status_unclean = subprocess.check_output(
        [git_bin, "status", "-suno", "--porcelain"], universal_newlines=True
    )
    if status_unclean.strip():
        # TODO: Maybe offering a stash option here would not be so bad...
        print(
            "Detected the following files have been modified:\n"
            f"{status_unclean}\n"
            "To update MusicBot source code, you must first remove modifications made to the above source files.\n"
            "If you want to keep your changes, consider using `git stash` or otherwise back them up before you continue.\n"
            "This script can automatically revert your modifications, but cannot automatically save them.\n"
        )
        hard_reset = yes_or_no_input(
            "WARNING:  All changed files listed above will be reset!\n"
            "Would you like to reset the Source code, to allow MusicBot to update?"
>>>>>>> 7c49c86a
        )
        if hard_reset:
            run_or_raise_error(
                [git_bin, "reset", "--hard"],
                "Could not hard reset the directory to a clean state.\n"
<<<<<<< HEAD
                "You will need to run `git pull` manually.",
=======
                "You will need to manually reset the local git repository, or make a new clone of MusicBot.",
>>>>>>> 7c49c86a
            )
        else:
            do_deps = yes_or_no_input(
                "OK, skipping bot update. Do you still want to update dependencies?"
            )
            if do_deps:
                update_deps()

            update_ffmpeg()
            finalize()
            return

    # List some branch info.
    branch_name = get_bot_branch(git_bin)
    repo_url = get_bot_remote_url(git_bin)
    if branch_name:
        print(f"Current git branch name:  {branch_name}")
    if repo_url:
        print(f"Current git repo URL:  {repo_url}")

    # Check for updates.
    print("Checking remote repo for bot updates...")
    updates = check_bot_updates(git_bin, branch_name)
    if not updates:
        print("No updates found for bot source code.")
    else:
        print(f"Updates are available, latest commit ID is:  {updates[1]}")
        do_bot_upgrade = yes_or_no_input("Would you like to update?")
        if do_bot_upgrade:
            run_or_raise_error(
                [git_bin, "pull"],
                "Could not update the bot. You will need to run 'git pull' manually.",
            )

    update_deps()
    update_ffmpeg()
    finalize()


if __name__ == "__main__":
    main()<|MERGE_RESOLUTION|>--- conflicted
+++ resolved
@@ -47,15 +47,6 @@
     Gets the bot current version as reported by git, without loading constants.
     """
     try:
-<<<<<<< HEAD
-        ver = (
-            subprocess.check_output(
-                [git_bin, "describe", "--tags", "--always", "--dirty"]
-            )
-            .decode("ascii")
-            .strip()
-        )
-=======
         # Get the last release tag, number of commits since, and g{commit_id} as string.
         ver_p1 = (
             subprocess.check_output([git_bin, "describe", "--tags", "--always"])
@@ -74,7 +65,6 @@
             ver_p2 = ""
 
         ver = f"{ver_p1}{ver_p2}"
->>>>>>> 7c49c86a
 
     except (subprocess.SubprocessError, OSError, ValueError) as e:
         print(f"Failed getting version due to:  {str(e)}")
@@ -290,8 +280,6 @@
     elif ffmpeg_bin.lower() == bundle_ffmpeg_bin.lower():
         do_dl = yes_or_no_input(
             "Should we update the MusicBot bundled ffmpeg executables? [Y/n]"
-<<<<<<< HEAD
-=======
         )
         if do_dl:
             dl_windows_ffmpeg()
@@ -302,23 +290,9 @@
         print(
             "We detected FFmpeg installed but it is not the exe bundled with MusicBot.\n"
             "You will need to update your FFmpeg install manually."
->>>>>>> 7c49c86a
-        )
-        if do_dl:
-            dl_windows_ffmpeg()
-            newver = get_local_ffmpeg_version(ffmpeg_bin)
-            print(f"Updated ffmpeg to  {newver}")
-
-    else:
-        print(
-            "We detected FFmpeg installed but it is not the exe bundled with MusicBot.\n"
-            "You will need to update your FFmpeg install manually."
-        )
-
-<<<<<<< HEAD
-
-=======
->>>>>>> 7c49c86a
+        )
+
+
 def finalize() -> None:
     """Attempt to fetch the bot version constant and print it."""
     try:
@@ -380,16 +354,6 @@
     print("Checking for current bot version and local changes...")
     get_bot_version(git_bin)
 
-<<<<<<< HEAD
-    # Check that the current working directory is clean
-    status_unclean = subprocess.check_output(
-        [git_bin, "status", "--porcelain"], universal_newlines=True
-    )
-    if status_unclean:
-        hard_reset = yes_or_no_input(
-            "You have modified files that are tracked by Git (e.g the bot's source files).\n"
-            "Should we try to hard reset the repo? You will lose local modifications."
-=======
     # Check that the current working directory is clean.
     # -suno is --short with --untracked-files=no
     status_unclean = subprocess.check_output(
@@ -407,17 +371,12 @@
         hard_reset = yes_or_no_input(
             "WARNING:  All changed files listed above will be reset!\n"
             "Would you like to reset the Source code, to allow MusicBot to update?"
->>>>>>> 7c49c86a
         )
         if hard_reset:
             run_or_raise_error(
                 [git_bin, "reset", "--hard"],
                 "Could not hard reset the directory to a clean state.\n"
-<<<<<<< HEAD
-                "You will need to run `git pull` manually.",
-=======
                 "You will need to manually reset the local git repository, or make a new clone of MusicBot.",
->>>>>>> 7c49c86a
             )
         else:
             do_deps = yes_or_no_input(
