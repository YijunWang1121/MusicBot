import os
import sys
import json
import logging
import asyncio
import audioop
import subprocess

from enum import Enum
from array import array
from threading import Thread
from collections import deque
from shutil import get_terminal_size
from websockets.exceptions import InvalidState

from discord.http import _func_

from .utils import avg
from .lib.event_emitter import EventEmitter
from .constructs import Serializable, Serializer
from .exceptions import FFmpegError, FFmpegWarning

log = logging.getLogger(__name__)


class PatchedBuff:
    """
        PatchedBuff monkey patches a readable object, allowing you to vary what the volume is as the song is playing.
    """

    def __init__(self, buff, *, draw=False):
        self.buff = buff
        self.frame_count = 0
        self.volume = 1.0

        self.draw = draw
        self.use_audioop = True
        self.frame_skip = 2
        self.rmss = deque([2048], maxlen=90)

    def __del__(self):
        if self.draw:
            print(' ' * (get_terminal_size().columns-1), end='\r')

    def read(self, frame_size):
        self.frame_count += 1

        frame = self.buff.read(frame_size)

        if self.volume != 1:
            frame = self._frame_vol(frame, self.volume, maxv=2)

        if self.draw and not self.frame_count % self.frame_skip:
            # these should be processed for every frame, but "overhead"
            rms = audioop.rms(frame, 2)
            self.rmss.append(rms)

            max_rms = sorted(self.rmss)[-1]
            meter_text = 'avg rms: {:.2f}, max rms: {:.2f} '.format(avg(self.rmss), max_rms)
            self._pprint_meter(rms / max(1, max_rms), text=meter_text, shift=True)

        return frame

    def _frame_vol(self, frame, mult, *, maxv=2, use_audioop=True):
        if use_audioop:
            return audioop.mul(frame, 2, min(mult, maxv))
        else:
            # ffmpeg returns s16le pcm frames.
            frame_array = array('h', frame)

            for i in range(len(frame_array)):
                frame_array[i] = int(frame_array[i] * min(mult, min(1, maxv)))

            return frame_array.tobytes()

    def _pprint_meter(self, perc, *, char='#', text='', shift=True):
        tx, ty = get_terminal_size()

        if shift:
            outstr = text + "{}".format(char * (int((tx - len(text)) * perc) - 1))
        else:
            outstr = text + "{}".format(char * (int(tx * perc) - 1))[len(text):]

        print(outstr.ljust(tx - 1), end='\r')


class MusicPlayerState(Enum):
    STOPPED = 0  # When the player isn't playing anything
    PLAYING = 1  # The player is actively playing music.
    PAUSED = 2   # The player is paused on a song.
    WAITING = 3  # The player has finished its song but is still downloading the next one
    DEAD = 4     # The player has been killed.

    def __str__(self):
        return self.name


class MusicPlayer(EventEmitter, Serializable):
    def __init__(self, bot, voice_client, playlist):
        super().__init__()
        self.bot = bot
        self.loop = bot.loop
        self.voice_client = voice_client
        self.playlist = playlist
        self.state = MusicPlayerState.STOPPED
        self.skip_state = None

        self._volume = bot.config.default_volume
        self._play_lock = asyncio.Lock()
        self._current_player = None
        self._current_entry = None
        self._stderr_future = None

        self.playlist.on('entry-added', self.on_entry_added)
        self.loop.create_task(self.websocket_check())

    @property
    def volume(self):
        return self._volume

    @volume.setter
    def volume(self, value):
        self._volume = value
        if self._current_player:
            self._current_player.buff.volume = value

    def on_entry_added(self, playlist, entry):
        if self.is_stopped:
            self.loop.call_later(2, self.play)

        self.emit('entry-added', player=self, playlist=playlist, entry=entry)

    def skip(self):
        self._kill_current_player()

    def stop(self):
        self.state = MusicPlayerState.STOPPED
        self._kill_current_player()

        self.emit('stop', player=self)

    def resume(self):
        if self.is_paused and self._current_player:
            self._current_player.resume()
            self.state = MusicPlayerState.PLAYING
            self.emit('resume', player=self, entry=self.current_entry)
            return

        if self.is_paused and not self._current_player:
            self.state = MusicPlayerState.PLAYING
            self._kill_current_player()
            return

        raise ValueError('Cannot resume playback from state %s' % self.state)

    def pause(self):
        if self.is_playing:
            self.state = MusicPlayerState.PAUSED

            if self._current_player:
                self._current_player.pause()

            self.emit('pause', player=self, entry=self.current_entry)
            return

        elif self.is_paused:
            return

        raise ValueError('Cannot pause a MusicPlayer in state %s' % self.state)

    def kill(self):
        self.state = MusicPlayerState.DEAD
        self.playlist.clear()
        self._events.clear()
        self._kill_current_player()

    def _playback_finished(self):
        entry = self._current_entry

        if self._current_player:
            self._current_player.after = None
            self._kill_current_player()

        self._current_entry = None

        if self._stderr_future.done() and self._stderr_future.exception():
            # I'm not sure that this would ever not be done if it gets to this point
            # unless ffmpeg is doing something highly questionable
            self.emit('error', player=self, entry=entry, ex=self._stderr_future.exception())

        if not self.is_stopped and not self.is_dead:
            self.play(_continue=True)

        if not self.bot.config.save_videos and entry:
            if any([entry.filename == e.filename for e in self.playlist.entries]):
                log.debug("Skipping deletion of \"{}\", found song in queue".format(entry.filename))

            else:
                log.debug("Deleting file: {}".format(os.path.relpath(entry.filename)))
                asyncio.ensure_future(self._delete_file(entry.filename))

        self.emit('finished-playing', player=self, entry=entry)

    def _kill_current_player(self):
        if self._current_player:
            if self.is_paused:
                self.resume()

            try:
                self._current_player.stop()
            except OSError:
                pass
            self._current_player = None
            return True

        return False

    async def _delete_file(self, filename):
        for x in range(30):
            try:
                os.unlink(filename)
                break

            except PermissionError as e:
                if e.winerror == 32:  # File is in use
                    await asyncio.sleep(0.25)

            except Exception:
                log.error("Error trying to delete {}".format(filename), exc_info=True)
                break
        else:
            print("[Config:SaveVideos] Could not delete file {}, giving up and moving on".format(
                os.path.relpath(filename)))

    def play(self, _continue=False):
        self.loop.create_task(self._play(_continue=_continue))

    async def _play(self, _continue=False):
        """
            Plays the next entry from the playlist, or resumes playback of the current entry if paused.
        """
        if self.is_paused:
            return self.resume()

        if self.is_dead:
            return

        with await self._play_lock:
            if self.is_stopped or _continue:
                try:
                    entry = await self.playlist.get_next_entry()

                except:
                    log.warning("Failed to get entry, retrying", exc_info=True)
                    self.loop.call_later(0.1, self.play)
                    return

                # If nothing left to play, transition to the stopped state.
                if not entry:
                    self.stop()
                    return

                # In-case there was a player, kill it. RIP.
                self._kill_current_player()

                boptions = "-nostdin"
                # aoptions = "-vn -b:a 192k"
                aoptions = "-vn"

                log.ffmpeg("Creating player with options: {} {} {}".format(boptions, aoptions, entry.filename))

                self._current_player = self._monkeypatch_player(self.voice_client.create_ffmpeg_player(
                    entry.filename,
<<<<<<< HEAD
                    before_options="-nostdin",
                    options="-vn -b:a 128k",
=======
                    before_options=boptions,
                    options=aoptions,
                    stderr=subprocess.PIPE,
>>>>>>> 3aa47b67
                    # Threadsafe call soon, b/c after will be called from the voice playback thread.
                    after=lambda: self.loop.call_soon_threadsafe(self._playback_finished)
                ))
                self._current_player.setDaemon(True)
                self._current_player.buff.volume = self.volume

                # I need to add ytdl hooks
                self.state = MusicPlayerState.PLAYING
                self._current_entry = entry
                self._stderr_future = asyncio.Future()

                stderr_thread = Thread(
                    target=filter_stderr,
                    args=(self._current_player.process, self._stderr_future),
                    name="{} stderr reader".format(self._current_player.name)
                )

                stderr_thread.start()
                self._current_player.start()

                self.emit('play', player=self, entry=entry)

    def _monkeypatch_player(self, player):
        original_buff = player.buff
        player.buff = PatchedBuff(original_buff)
        return player

    async def reload_voice(self, voice_client):
        async with self.bot.aiolocks[_func_() + ':' + voice_client.channel.server.id]:
            self.voice_client = voice_client
            if self._current_player:
                self._current_player.player = voice_client.play_audio
                self._current_player._resumed.clear()
                self._current_player._connected.set()

    async def websocket_check(self):
        log.voicedebug("Starting websocket check loop for {}".format(self.voice_client.channel.server))

        while not self.is_dead:
            try:
                async with self.bot.aiolocks[self.reload_voice.__name__ + ':' + self.voice_client.channel.server.id]:
                    await self.voice_client.ws.ensure_open()

            except InvalidState:
                log.debug("Voice websocket for \"{}\" is {}, reconnecting".format(
                    self.voice_client.channel.server,
                    self.voice_client.ws.state_name
                ))
                await self.bot.reconnect_voice_client(self.voice_client.channel.server, channel=self.voice_client.channel)
                await asyncio.sleep(3)

            except Exception:
                log.error("Error in websocket check loop", exc_info=True)

            finally:
                await asyncio.sleep(1)

    def __json__(self):
        return self._enclose_json({
            'current_entry': {
                'entry': self.current_entry,
                'progress': self.progress,
                'progress_frames': self._current_player.buff.frame_count if self.progress is not None else None
            },
            'entries': self.playlist
        })

    @classmethod
    def _deserialize(cls, data, bot=None, voice_client=None, playlist=None):
        assert bot is not None, cls._bad('bot')
        assert voice_client is not None, cls._bad('voice_client')
        assert playlist is not None, cls._bad('playlist')

        player = cls(bot, voice_client, playlist)

        data_pl = data.get('entries')
        if data_pl and data_pl.entries:
            player.playlist.entries = data_pl.entries

        current_entry_data = data['current_entry']
        if current_entry_data['entry']:
            player.playlist.entries.appendleft(current_entry_data['entry'])
            # TODO: progress stuff
            # how do I even do this
            # this would have to be in the entry class right?
            # some sort of progress indicator to skip ahead with ffmpeg (however that works, reading and ignoring frames?)

        return player

    @classmethod
    def from_json(cls, raw_json, bot, voice_client, playlist):
        try:
            return json.loads(raw_json, object_hook=Serializer.deserialize)
        except:
            log.exception("Failed to deserialize player")


    @property
    def current_entry(self):
        return self._current_entry

    @property
    def is_playing(self):
        return self.state == MusicPlayerState.PLAYING

    @property
    def is_paused(self):
        return self.state == MusicPlayerState.PAUSED

    @property
    def is_stopped(self):
        return self.state == MusicPlayerState.STOPPED

    @property
    def is_dead(self):
        return self.state == MusicPlayerState.DEAD

    @property
    def progress(self):
        if self._current_player:
            return round(self._current_player.buff.frame_count * 0.02)
            # TODO: Properly implement this
            #       Correct calculation should be bytes_read/192k
            #       192k AKA sampleRate * (bitDepth / 8) * channelCount
            #       Change frame_count to bytes_read in the PatchedBuff

# TODO: I need to add a check for if the eventloop is closed

def filter_stderr(popen:subprocess.Popen, future:asyncio.Future):
    last_ex = None

    while True:
        data = popen.stderr.readline()
        if data:
            log.ffmpeg("Data from ffmpeg: {}".format(data))
            try:
                if check_stderr(data):
                    sys.stderr.buffer.write(data)
                    sys.stderr.buffer.flush()

            except FFmpegError as e:
                log.ffmpeg("Error from ffmpeg: %s", str(e).strip())
                last_ex = e

            except FFmpegWarning:
                pass # useless message
        else:
            break

    if last_ex:
        future.set_exception(last_ex)
    else:
        future.set_result(True)

def check_stderr(data:bytes):
    try:
        data = data.decode('utf8')
    except:
        log.ffmpeg("Unknown error decoding message from ffmpeg", exc_info=True)
        return True # fuck it

    # log.ffmpeg("Decoded data from ffmpeg: {}".format(data))

    # TODO: Regex
    warnings = [
        "Header missing",
        "Estimating duration from birate, this may be inaccurate",
        "Using AVStream.codec to pass codec parameters to muxers is deprecated, use AVStream.codecpar instead.",
        "Application provided invalid, non monotonically increasing dts to muxer in stream",
        "Last message repeated",
        "Failed to send close message",
        "decode_band_types: Input buffer exhausted before END element found"
    ]
    errors = [
        "Invalid data found when processing input", # need to regex this properly, its both a warning and an error
    ]

    if any(msg in data for msg in warnings):
        raise FFmpegWarning(data)

    if any(msg in data for msg in errors):
        raise FFmpegError(data)

    return True


# if redistributing ffmpeg is an issue, it can be downloaded from here:
#  - http://ffmpeg.zeranoe.com/builds/win32/static/ffmpeg-latest-win32-static.7z
#  - http://ffmpeg.zeranoe.com/builds/win64/static/ffmpeg-latest-win64-static.7z
#
# Extracting bin/ffmpeg.exe, bin/ffplay.exe, and bin/ffprobe.exe should be fine
# However, the files are in 7z format so meh
# I don't know if we can even do this for the user, at most we open it in the browser
# I can't imagine the user is so incompetent that they can't pull 3 files out of it...
# ...
# ...right?

# Get duration with ffprobe
#   ffprobe.exe -v error -show_entries format=duration -of default=noprint_wrappers=1:nokey=1 -sexagesimal filename.mp3
# This is also how I fix the format checking issue for now
# ffprobe -v quiet -print_format json -show_format stream

# Normalization filter
# -af dynaudnorm<|MERGE_RESOLUTION|>--- conflicted
+++ resolved
@@ -271,14 +271,9 @@
 
                 self._current_player = self._monkeypatch_player(self.voice_client.create_ffmpeg_player(
                     entry.filename,
-<<<<<<< HEAD
-                    before_options="-nostdin",
-                    options="-vn -b:a 128k",
-=======
                     before_options=boptions,
                     options=aoptions,
                     stderr=subprocess.PIPE,
->>>>>>> 3aa47b67
                     # Threadsafe call soon, b/c after will be called from the voice playback thread.
                     after=lambda: self.loop.call_soon_threadsafe(self._playback_finished)
                 ))
