--- conflicted
+++ resolved
@@ -1,10 +1,7 @@
 import asyncio
 import datetime
 import logging
-<<<<<<< HEAD
-=======
 import os
->>>>>>> af1ddc9e
 import re
 import shutil
 from typing import TYPE_CHECKING, Any, Callable, Dict, List, Optional
@@ -12,21 +9,6 @@
 from discord.abc import GuildChannel
 from yt_dlp.utils import ContentTooShortError  # type: ignore[import-untyped]
 
-<<<<<<< HEAD
-from discord.abc import GuildChannel
-from typing import TYPE_CHECKING, Any, List, Dict, Optional, Callable
-from yt_dlp.utils import ContentTooShortError  # type: ignore
-
-from .constructs import Serializable
-from .exceptions import ExtractionError, InvalidDataError
-from .spotify import Spotify
-from .downloader import YtdlpResponseDict
-
-if TYPE_CHECKING:
-    from .playlist import Playlist
-    from .filecache import AudioFileCache
-    from .downloader import Downloader
-=======
 from .constructs import Serializable
 from .downloader import YtdlpResponseDict
 from .exceptions import ExtractionError, InvalidDataError
@@ -42,39 +24,16 @@
 else:
     AsyncFuture = asyncio.Future
 
->>>>>>> af1ddc9e
 
 log = logging.getLogger(__name__)
 
 # optionally using pymediainfo instead of ffprobe if presents
 try:
-<<<<<<< HEAD
-    import pymediainfo  # type: ignore
-=======
     import pymediainfo  # type: ignore[import-untyped]
->>>>>>> af1ddc9e
 except ImportError:
     log.debug("module 'pymediainfo' not found, will fall back to ffprobe.")
     pymediainfo = None
 
-<<<<<<< HEAD
-
-class BasePlaylistEntry(Serializable):
-    def __init__(self) -> None:
-        self.filename: str = ""
-        self.downloaded_bytes: int = 0
-        self.cache_busted: bool = False
-        self._is_downloading: bool = False
-        self._is_downloaded: bool = False
-        self._waiting_futures: List[asyncio.Future] = []
-
-    @property
-    def url(self) -> str:
-        raise NotImplementedError
-
-    @property
-    def title(self) -> str:
-=======
 
 class BasePlaylistEntry(Serializable):
     def __init__(self) -> None:
@@ -110,29 +69,19 @@
         Get this entry's duration as a timedelta object.
         The object may contain a 0 value.
         """
->>>>>>> af1ddc9e
         raise NotImplementedError
 
     @property
     def is_downloaded(self) -> bool:
-<<<<<<< HEAD
-=======
         """
         Get the entry's downloaded status.
         Typically set by _download function.
         """
->>>>>>> af1ddc9e
         if self._is_downloading:
             return False
 
         return bool(self.filename) and self._is_downloaded
 
-<<<<<<< HEAD
-    async def _download(self) -> None:
-        raise NotImplementedError
-
-    def get_ready_future(self) -> asyncio.Future:
-=======
     @property
     def is_downloading(self) -> bool:
         """Get the entry's downloading status. Usually False."""
@@ -146,17 +95,12 @@
         raise NotImplementedError
 
     def get_ready_future(self) -> AsyncFuture:
->>>>>>> af1ddc9e
         """
         Returns a future that will fire when the song is ready to be played.
         The future will either fire with the result (being the entry) or an exception
         as to why the song download failed.
         """
-<<<<<<< HEAD
-        future = asyncio.Future()  # type: asyncio.Future
-=======
         future = asyncio.Future()  # type: AsyncFuture
->>>>>>> af1ddc9e
         if self.is_downloaded:
             # In the event that we're downloaded, we're already ready for playback.
             future.set_result(self)
@@ -167,17 +111,10 @@
             asyncio.ensure_future(self._download())
 
         name = self.title or self.filename or self.url
-<<<<<<< HEAD
-        log.debug("Created future for {0}".format(name))
-        return future
-
-    def _for_each_future(self, cb: Callable) -> None:
-=======
         log.debug("Created future for %s", name)
         return future
 
     def _for_each_future(self, cb: Callable[..., Any]) -> None:
->>>>>>> af1ddc9e
         """
         Calls `cb` for each future that is not canceled.
         Absorbs and logs any errors that may have occurred.
@@ -195,11 +132,7 @@
             except Exception:  # pylint: disable=broad-exception-caught
                 log.exception("Unhandled exception in _for_each_future callback.")
 
-<<<<<<< HEAD
-    def __eq__(self, other) -> bool:
-=======
     def __eq__(self, other: object) -> bool:
->>>>>>> af1ddc9e
         return self is other
 
     def __hash__(self) -> int:
@@ -207,14 +140,11 @@
 
 
 async def run_command(cmd: str) -> bytes:
-<<<<<<< HEAD
-=======
     """
     Use an async subprocess shell to execute the command given in `cmd`
     and wait for then return its output.
     """
     # TODO: this should probably be the _exec version, for just a touch more security.
->>>>>>> af1ddc9e
     p = await asyncio.create_subprocess_shell(
         cmd, stdout=asyncio.subprocess.PIPE, stderr=asyncio.subprocess.PIPE
     )
@@ -223,31 +153,6 @@
     return stdout + stderr
 
 
-<<<<<<< HEAD
-def get(program: str) -> Optional[str]:
-    def is_exe(file_path):
-        found = os.path.isfile(file_path) and os.access(file_path, os.X_OK)
-        if not found and sys.platform == "win32":
-            file_path = file_path + ".exe"
-            found = os.path.isfile(file_path) and os.access(file_path, os.X_OK)
-        return found
-
-    fpath, __ = os.path.split(program)
-    if fpath:
-        if is_exe(program):
-            return program
-    else:
-        for path in os.environ["PATH"].split(os.pathsep):
-            path = path.strip('"')
-            exe_file = os.path.join(path, program)
-            if is_exe(exe_file):
-                return exe_file
-
-    return None
-
-
-=======
->>>>>>> af1ddc9e
 class URLPlaylistEntry(BasePlaylistEntry):
     SERIAL_VERSION: int = 2  # version for serial data checks.
 
@@ -299,8 +204,6 @@
         self.info["duration"] = value
 
     @property
-<<<<<<< HEAD
-=======
     def duration_td(self) -> datetime.timedelta:
         """
         Returns duration as a datetime.timedelta object.
@@ -310,7 +213,6 @@
         return datetime.timedelta(seconds=t)
 
     @property
->>>>>>> af1ddc9e
     def thumbnail_url(self) -> str:
         """Get available thumbnail from info or an empty string"""
         return self.info.thumbnail_url
@@ -346,14 +248,10 @@
 
     @classmethod
     def _deserialize(
-<<<<<<< HEAD
-        cls, raw_json: Dict[str, Any], playlist: Optional["Playlist"] = None, **kwargs
-=======
         cls,
         raw_json: Dict[str, Any],
         playlist: Optional["Playlist"] = None,
         **kwargs: Dict[str, Any],
->>>>>>> af1ddc9e
     ) -> Optional["URLPlaylistEntry"]:
         """
         Handles converting from JSON to URLPlaylistEntry.
@@ -366,11 +264,7 @@
         vernum: Optional[int] = raw_json.get("version", None)
         if not vernum:
             raise InvalidDataError("Entry data is missing version number.")
-<<<<<<< HEAD
-        elif vernum != URLPlaylistEntry.SERIAL_VERSION:
-=======
         if vernum != URLPlaylistEntry.SERIAL_VERSION:
->>>>>>> af1ddc9e
             raise InvalidDataError("Entry data has the wrong version number.")
 
         try:
@@ -389,14 +283,8 @@
                 )
                 if not meta["channel"]:
                     log.warning(
-<<<<<<< HEAD
-                        "Cannot find channel in an entry loaded from persistent queue. Chennel id: {}".format(
-                            raw_json["meta"]["channel"]["id"]
-                        )
-=======
                         "Deserialized URLPlaylistEntry Cannot find channel with id: %s",
                         raw_json["meta"]["channel"]["id"],
->>>>>>> af1ddc9e
                     )
                     meta.pop("channel")
                 elif "author" in raw_json["meta"] and isinstance(
@@ -408,14 +296,8 @@
                     )
                     if not meta["author"]:
                         log.warning(
-<<<<<<< HEAD
-                            "Cannot find author in an entry loaded from persistent queue. Author id: {}".format(
-                                raw_json["meta"]["author"]["id"]
-                            )
-=======
                             "Deserialized URLPlaylistEntry Cannot find author with id: %s",
                             raw_json["meta"]["author"]["id"],
->>>>>>> af1ddc9e
                         )
                         meta.pop("author")
 
@@ -428,11 +310,6 @@
 
         return None
 
-<<<<<<< HEAD
-        return None
-
-=======
->>>>>>> af1ddc9e
     async def _ensure_entry_info(self) -> None:
         """helper to ensure this entry object has critical information"""
 
@@ -444,11 +321,7 @@
             if info.ytdl_type == "url":
                 self.info = info
             else:
-<<<<<<< HEAD
-                raise Exception(
-=======
                 raise InvalidDataError(
->>>>>>> af1ddc9e
                     "Cannot download spotify links, these should be extracted before now."
                 )
 
@@ -474,7 +347,6 @@
             if self.expected_filename:
                 # get an existing cache path if we have one.
                 file_cache_path = self.filecache.get_if_cached(self.expected_filename)
-<<<<<<< HEAD
 
                 # win a cookie if cache worked but extension was different.
                 if file_cache_path and self.expected_filename != file_cache_path:
@@ -485,29 +357,13 @@
                     local_size = os.path.getsize(file_cache_path)
                     remote_size = int(self.info.http_header("CONTENT-LENGTH", 0))
 
-=======
-
-                # win a cookie if cache worked but extension was different.
-                if file_cache_path and self.expected_filename != file_cache_path:
-                    log.warning("Download cached with different extension...")
-
-                # check if cache size matches remote, basic validation.
-                if file_cache_path:
-                    local_size = os.path.getsize(file_cache_path)
-                    remote_size = int(self.info.http_header("CONTENT-LENGTH", 0))
-
->>>>>>> af1ddc9e
                     if local_size != remote_size:
                         log.debug(
                             "Local size different from remote size. Re-downloading..."
                         )
                         await self._really_download()
                     else:
-<<<<<<< HEAD
-                        log.debug(f"Download already cached at:  {file_cache_path}")
-=======
                         log.debug("Download already cached at:  %s", file_cache_path)
->>>>>>> af1ddc9e
                         self.filename = file_cache_path
                         self._is_downloaded = True
 
@@ -583,25 +439,15 @@
             self._for_each_future(lambda future: future.set_result(self))
 
         # Flake8 thinks 'e' is never used, and later undefined. Maybe the lambda is too much.
-<<<<<<< HEAD
-        except Exception as e:  # noqa: F841
-            log.exception("Exception while checking entry data.")
-            self._for_each_future(lambda future: future.set_exception(e))  # noqa: F821
-=======
         except Exception as e:  # pylint: disable=broad-exception-caught
             ex = e
             log.exception("Exception while checking entry data.")
             self._for_each_future(lambda future: future.set_exception(ex))
->>>>>>> af1ddc9e
 
         finally:
             self._is_downloading = False
 
     async def get_mean_volume(self, input_file: str) -> str:
-<<<<<<< HEAD
-        log.debug("Calculating mean volume of {0}".format(input_file))
-        exe = get("ffmpeg")
-=======
         """
         Attempt to calculate the mean volume of the `input_file` by using
         output from ffmpeg to provide values which can be used by command
@@ -613,16 +459,11 @@
         # ... OK -BUT- ffmpeg does not return ONLY the JSON, and I cannot find out how to make it.
         # so that explains the need for regex.
         # still, maybe we should regex split the JSON from non-json and go ham on that?
->>>>>>> af1ddc9e
         args = "-af loudnorm=I=-24.0:LRA=7.0:TP=-2.0:linear=true:print_format=json -f null /dev/null"
 
         raw_output = await run_command(f'"{exe}" -i "{input_file}" {args}')
         output = raw_output.decode("utf-8")
-<<<<<<< HEAD
-        log.debug(f"Experimental Mean Volume Output:  {output}")
-=======
         log.debug("Experimental Mean Volume Output:  %s", output)
->>>>>>> af1ddc9e
 
         i_matches = re.findall(r'"input_i" : "(-?([0-9]*\.[0-9]+))",', output)
         if i_matches:
@@ -675,14 +516,10 @@
         return loudnorm_opts
 
     async def _really_download(self) -> None:
-<<<<<<< HEAD
-        log.info("Download started: {}".format(self.url))
-=======
         """
         Actually download the media in this entry into cache.
         """
         log.info("Download started:  %s", self.url)
->>>>>>> af1ddc9e
 
         retry = 2
         info = None
@@ -747,37 +584,6 @@
         if self.info.extractor and self.info.url:
             return self.info.url
         return self.info.get("__input_subject", "")
-<<<<<<< HEAD
-
-    @property
-    def title(self) -> str:
-        """Gets a title string from entry info or 'Unknown'"""
-        # special case for twitch streams, from previous code.
-        # TODO: test coverage here
-        if self.info.extractor == "twitch:stream":
-            dtitle = self.info.get("description", None)
-            if dtitle and not self.info.title:
-                return dtitle
-
-        # TODO: i18n for this at some point.
-        return self.info.title or "Unknown"
-
-    @property
-    def duration(self) -> Optional[float]:
-        """Gets available duration data or None"""
-        # duration can be 0, if so we make sure it returns None instead.
-        return self.info.get("duration", None) or None
-
-    @duration.setter
-    def duration(self, value: float) -> None:
-        self.info["duration"] = value
-
-    @property
-    def thumbnail_url(self) -> str:
-        """Get available thumbnail from info or an empty string"""
-        return self.info.thumbnail_url
-
-=======
 
     @property
     def title(self) -> str:
@@ -816,7 +622,6 @@
         """Get available thumbnail from info or an empty string"""
         return self.info.thumbnail_url
 
->>>>>>> af1ddc9e
     def __json__(self) -> Dict[str, Any]:
         return self._enclose_json(
             {
@@ -837,25 +642,17 @@
 
     @classmethod
     def _deserialize(
-<<<<<<< HEAD
-        cls, raw_json: Dict[str, Any], playlist: Optional["Playlist"] = None, **kwargs
-=======
         cls,
         raw_json: Dict[str, Any],
         playlist: Optional["Playlist"] = None,
         **kwargs: Any,
->>>>>>> af1ddc9e
     ) -> Optional["StreamPlaylistEntry"]:
         assert playlist is not None, cls._bad("playlist")
 
         vernum = raw_json.get("version", None)
         if not vernum:
             raise InvalidDataError("Entry data is missing version number.")
-<<<<<<< HEAD
-        elif vernum != URLPlaylistEntry.SERIAL_VERSION:
-=======
         if vernum != URLPlaylistEntry.SERIAL_VERSION:
->>>>>>> af1ddc9e
             raise InvalidDataError("Entry data has the wrong version number.")
 
         try:
@@ -871,14 +668,8 @@
                 )
                 if not meta["channel"]:
                     log.warning(
-<<<<<<< HEAD
-                        "Cannot find channel in an entry loaded from persistent queue. Chennel id: {}".format(
-                            raw_json["meta"]["channel"]["id"]
-                        )
-=======
                         "Deserialized StreamPlaylistEntry Cannot find channel with id: %s",
                         raw_json["meta"]["channel"]["id"],
->>>>>>> af1ddc9e
                     )
                     meta.pop("channel")
                 elif "author" in raw_json["meta"] and isinstance(
@@ -890,27 +681,16 @@
                     )
                     if not meta["author"]:
                         log.warning(
-<<<<<<< HEAD
-                            "Cannot find author in an entry loaded from persistent queue. Author id: {}".format(
-                                raw_json["meta"]["author"]["id"]
-                            )
-=======
                             "Deserialized StreamPlaylistEntry Cannot find author with id: %s",
                             raw_json["meta"]["author"]["id"],
->>>>>>> af1ddc9e
                         )
                         meta.pop("author")
 
             entry = cls(playlist, info, **meta)
             entry.filename = filename
             return entry
-<<<<<<< HEAD
-        except Exception as e:
-            log.error("Could not load {}".format(cls.__name__), exc_info=e)
-=======
         except (ValueError, KeyError, TypeError) as e:
             log.error("Could not load %s", cls.__name__, exc_info=e)
->>>>>>> af1ddc9e
 
         return None
 
