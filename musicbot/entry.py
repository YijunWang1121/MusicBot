--- conflicted
+++ resolved
@@ -4,11 +4,7 @@
 import os
 import re
 import shutil
-<<<<<<< HEAD
-from typing import TYPE_CHECKING, Any, Callable, Dict, List, Optional, Union
-=======
 from typing import TYPE_CHECKING, Any, Callable, Dict, List, Optional, Set, Union
->>>>>>> 7c49c86a
 
 import discord
 from yt_dlp.utils import (  # type: ignore[import-untyped]
@@ -28,15 +24,10 @@
 
     # Explicit compat with python 3.8
     AsyncFuture = asyncio.Future[Any]
-<<<<<<< HEAD
-else:
-    AsyncFuture = asyncio.Future
-=======
     AsyncTask = asyncio.Task[Any]
 else:
     AsyncFuture = asyncio.Future
     AsyncTask = asyncio.Task
->>>>>>> 7c49c86a
 
 GuildMessageableChannels = Union[
     discord.Thread,
@@ -67,10 +58,7 @@
         self._is_downloading: bool = False
         self._is_downloaded: bool = False
         self._waiting_futures: List[AsyncFuture] = []
-<<<<<<< HEAD
-=======
         self._task_pool: Set[AsyncTask] = set()
->>>>>>> 7c49c86a
 
     @property
     def start_time(self) -> float:
@@ -131,11 +119,7 @@
         The future will either fire with the result (being the entry) or an exception
         as to why the song download failed.
         """
-<<<<<<< HEAD
-        future = asyncio.Future()  # type: AsyncFuture
-=======
         future: AsyncFuture = asyncio.Future()
->>>>>>> 7c49c86a
         if self.is_downloaded:
             # In the event that we're downloaded, we're already ready for playback.
             future.set_result(self)
@@ -148,12 +132,7 @@
             self._task_pool.add(task)
             task.add_done_callback(self._task_pool.discard)
 
-<<<<<<< HEAD
-        name = self.title or self.filename or self.url
-        log.debug("Created future for %s", name)
-=======
         log.debug("Created future for %r", self)
->>>>>>> 7c49c86a
         return future
 
     def _for_each_future(self, cb: Callable[..., Any]) -> None:
@@ -176,12 +155,6 @@
             except Exception:  # pylint: disable=broad-exception-caught
                 log.exception("Unhandled exception in _for_each_future callback.")
 
-<<<<<<< HEAD
-            except Exception:  # pylint: disable=broad-exception-caught
-                log.exception("Unhandled exception in _for_each_future callback.")
-
-=======
->>>>>>> 7c49c86a
     def __eq__(self, other: object) -> bool:
         return self is other
 
@@ -291,7 +264,6 @@
     def url(self) -> str:
         """Gets a playable URL from this entries info."""
         return self.info.get_playable_url()
-<<<<<<< HEAD
 
     @property
     def title(self) -> str:
@@ -328,44 +300,6 @@
         """Get the expected filename from info if available or None"""
         return self.info.get("__expected_filename", None)
 
-=======
-
-    @property
-    def title(self) -> str:
-        """Gets a title string from entry info or 'Unknown'"""
-        # TODO: i18n for this at some point.
-        return self.info.title or "Unknown"
-
-    @property
-    def duration(self) -> Optional[float]:
-        """Gets available duration data or None"""
-        # duration can be 0, if so we make sure it returns None instead.
-        return self.info.get("duration", None) or None
-
-    @duration.setter
-    def duration(self, value: float) -> None:
-        self.info["duration"] = value
-
-    @property
-    def duration_td(self) -> datetime.timedelta:
-        """
-        Returns duration as a datetime.timedelta object.
-        May contain 0 seconds duration.
-        """
-        t = self.duration or 0
-        return datetime.timedelta(seconds=t)
-
-    @property
-    def thumbnail_url(self) -> str:
-        """Get available thumbnail from info or an empty string"""
-        return self.info.thumbnail_url
-
-    @property
-    def expected_filename(self) -> Optional[str]:
-        """Get the expected filename from info if available or None"""
-        return self.info.get("__expected_filename", None)
-
->>>>>>> 7c49c86a
     def __json__(self) -> Dict[str, Any]:
         """
         Handles representing this object as JSON.
@@ -512,7 +446,6 @@
                 raise InvalidDataError(
                     "Cannot download spotify links, these should be extracted before now."
                 )
-<<<<<<< HEAD
 
         # if this isn't set this entry is probably from a playlist and needs more info.
         if not self.expected_filename:
@@ -522,19 +455,7 @@
     async def _download(self) -> None:
         if self._is_downloading:
             return
-        log.debug("URLPlaylistEntry is now checking download status.")
-=======
-
-        # if this isn't set this entry is probably from a playlist and needs more info.
-        if not self.expected_filename:
-            new_info = await self.downloader.extract_info(self.url, download=False)
-            self.info.data = {**self.info.data, **new_info.data}
-
-    async def _download(self) -> None:
-        if self._is_downloading:
-            return
         log.debug("Getting ready for entry:  %r", self)
->>>>>>> 7c49c86a
 
         self._is_downloading = True
         try:
@@ -614,12 +535,8 @@
         # Flake8 thinks 'e' is never used, and later undefined. Maybe the lambda is too much.
         except Exception as e:  # pylint: disable=broad-exception-caught
             ex = e
-<<<<<<< HEAD
-            log.exception("Exception while checking entry data.")
-=======
             if log.getEffectiveLevel() <= logging.DEBUG:
                 log.error("Exception while checking entry data.")
->>>>>>> 7c49c86a
             self._for_each_future(lambda future: future.set_exception(ex))
 
         finally:
@@ -758,13 +675,6 @@
         """
         Actually download the media in this entry into cache.
         """
-<<<<<<< HEAD
-        log.info("Download started:  %s", self.url)
-
-        retry = 2
-        info = None
-        while True:
-=======
         log.info("Download started:  %r", self)
 
         info = None
@@ -772,7 +682,6 @@
             log.everything(  # type: ignore[attr-defined]
                 "Download attempt %s of 3...", attempt
             )
->>>>>>> 7c49c86a
             try:
                 info = await self.downloader.extract_info(self.url, download=True)
                 break
@@ -780,14 +689,6 @@
                 # this typically means connection was interrupted, any
                 # download is probably partial. we should definitely do
                 # something about it to prevent broken cached files.
-<<<<<<< HEAD
-                if retry > 0:
-                    log.warning(
-                        "Download may have failed, retrying.  Reason: %s", str(e)
-                    )
-                    retry -= 1
-                    await asyncio.sleep(1.5)  # TODO: backoff timer maybe?
-=======
                 if attempt < 3:
                     wait_for = 1.5 * attempt
                     log.warning(
@@ -796,7 +697,6 @@
                         str(e),
                     )
                     await asyncio.sleep(wait_for)  # TODO: backoff timer maybe?
->>>>>>> 7c49c86a
                     continue
 
                 # Mark the file I guess, and maintain the default of raising ExtractionError.
@@ -808,16 +708,14 @@
                 raise ExtractionError(str(e)) from e
 
             except Exception as e:
-<<<<<<< HEAD
-                log.exception("Extraction encountered an unhandled exception.")
+                log.error("Extraction encountered an unhandled exception.")
                 raise MusicbotException(str(e)) from e
 
-        log.info("Download complete:  %s", self.url)
-
         if info is None:
-            log.critical("YTDL has failed, everyone panic")
-            raise ExtractionError("ytdl broke and hell if I know why")
-            # What the fuck do I do now?
+            log.error("Download failed:  %r", self)
+            raise ExtractionError("Failed to extract data for the requested media.")
+
+        log.info("Download complete:  %r", self)
 
         self._is_downloaded = True
         self.filename = info.expected_filename or ""
@@ -827,25 +725,6 @@
         self.downloaded_bytes = os.path.getsize(self.filename)
 
 
-=======
-                log.error("Extraction encountered an unhandled exception.")
-                raise MusicbotException(str(e)) from e
-
-        if info is None:
-            log.error("Download failed:  %r", self)
-            raise ExtractionError("Failed to extract data for the requested media.")
-
-        log.info("Download complete:  %r", self)
-
-        self._is_downloaded = True
-        self.filename = info.expected_filename or ""
-
-        # It should be safe to get our newly downloaded file size now...
-        # This should also leave self.downloaded_bytes set to 0 if the file is in cache already.
-        self.downloaded_bytes = os.path.getsize(self.filename)
-
-
->>>>>>> 7c49c86a
 class StreamPlaylistEntry(BasePlaylistEntry):
     SERIAL_VERSION: int = 3
 
@@ -886,11 +765,7 @@
         """get extracted url if available or otherwise return the input subject"""
         if self.info.extractor and self.info.url:
             return self.info.url
-<<<<<<< HEAD
-        return self.info.get("__input_subject", "")
-=======
         return self.info.input_subject
->>>>>>> 7c49c86a
 
     @property
     def title(self) -> str:
@@ -929,14 +804,11 @@
         """Get available thumbnail from info or an empty string"""
         return self.info.thumbnail_url
 
-<<<<<<< HEAD
-=======
     @property
     def playback_speed(self) -> float:
         """Playback speed for streamed entries cannot typically be adjusted."""
         return 1.0
 
->>>>>>> 7c49c86a
     def __json__(self) -> Dict[str, Any]:
         return self._enclose_json(
             {
@@ -964,19 +836,11 @@
         if vernum != URLPlaylistEntry.SERIAL_VERSION:
             log.error("Entry data has the wrong version number, cannot deserialize.")
             return None
-<<<<<<< HEAD
 
         try:
             info = YtdlpResponseDict(raw_json["info"])
             filename = raw_json["filename"]
 
-=======
-
-        try:
-            info = YtdlpResponseDict(raw_json["info"])
-            filename = raw_json["filename"]
-
->>>>>>> 7c49c86a
             channel_id = raw_json.get("channel_id", None)
             if channel_id:
                 o_channel = playlist.bot.get_channel(int(channel_id))
@@ -1003,7 +867,6 @@
                         type(o_channel),
                     )
                     channel = None
-<<<<<<< HEAD
             else:
                 channel = None
 
@@ -1042,57 +905,14 @@
         return None
 
     async def _download(self) -> None:
-=======
-            else:
-                channel = None
-
-            author_id = raw_json.get("author_id", None)
-            if author_id:
-                if isinstance(
-                    channel,
-                    (
-                        discord.Thread,
-                        discord.TextChannel,
-                        discord.VoiceChannel,
-                        discord.StageChannel,
-                    ),
-                ):
-                    author = channel.guild.get_member(int(author_id))
-
-                    if not author:
-                        log.warning(
-                            "Deserialized StreamPlaylistEntry cannot find author with id:  %s",
-                            raw_json["author_id"],
-                        )
-                else:
-                    author = None
-                    log.warning(
-                        "Deserialized StreamPlaylistEntry has an author ID but no channel for lookup!",
-                    )
-            else:
-                author = None
-
-            entry = cls(playlist, info, author=author, channel=channel)
-            entry.filename = filename
-            return entry
-        except (ValueError, KeyError, TypeError) as e:
-            log.error("Could not load %s", cls.__name__, exc_info=e)
-
-        return None
-
-    async def _download(self) -> None:
         log.debug("Getting ready for entry:  %r", self)
->>>>>>> 7c49c86a
         self._is_downloading = True
         self._is_downloaded = True
         self.filename = self.url
         self._is_downloading = False
 
-<<<<<<< HEAD
-=======
         self._for_each_future(lambda future: future.set_result(self))
 
->>>>>>> 7c49c86a
 
 class LocalFilePlaylistEntry(BasePlaylistEntry):
     SERIAL_VERSION: int = 1
@@ -1118,7 +938,6 @@
 
         self.info: YtdlpResponseDict = info
         self.filename = self.expected_filename or ""
-<<<<<<< HEAD
 
         # TODO: maybe it is worth getting duration as early as possible...
 
@@ -1139,28 +958,6 @@
             else:
                 aopts = f"-af atempo={self.playback_speed:.3f}"
 
-=======
-
-        # TODO: maybe it is worth getting duration as early as possible...
-
-        self.author: Optional["discord.Member"] = author
-        self.channel: Optional[GuildMessageableChannels] = channel
-
-        self._aopt_eq: str = ""
-
-    @property
-    def aoptions(self) -> str:
-        """After input options for ffmpeg to use with this entry."""
-        aopts = f"{self._aopt_eq}"
-        # Set playback speed options if needed.
-        if self._playback_rate is not None or self.playback_speed != 1.0:
-            # Append to the EQ options if they are set.
-            if self._aopt_eq:
-                aopts = f"{self._aopt_eq},atempo={self.playback_speed:.3f}"
-            else:
-                aopts = f"-af atempo={self.playback_speed:.3f}"
-
->>>>>>> 7c49c86a
         if aopts:
             return f"{aopts} -vn"
 
@@ -1358,12 +1155,8 @@
         """
         if self._is_downloading:
             return
-<<<<<<< HEAD
-        log.debug("LocalFilePlaylistEntry is now extracting media information.")
-=======
 
         log.debug("Getting ready for entry:  %r", self)
->>>>>>> 7c49c86a
 
         self._is_downloading = True
         try:
@@ -1406,15 +1199,6 @@
             # Trigger ready callbacks.
             self._is_downloaded = True
             self._for_each_future(lambda future: future.set_result(self))
-<<<<<<< HEAD
-
-        # Flake8 thinks 'e' is never used, and later undefined. Maybe the lambda is too much.
-        except Exception as e:  # pylint: disable=broad-exception-caught
-            ex = e
-            log.exception("Exception while checking entry data.")
-            self._for_each_future(lambda future: future.set_exception(ex))
-
-=======
 
         # Flake8 thinks 'e' is never used, and later undefined. Maybe the lambda is too much.
         except Exception as e:  # pylint: disable=broad-exception-caught
@@ -1423,7 +1207,6 @@
                 log.error("Exception while checking entry data.")
             self._for_each_future(lambda future: future.set_exception(ex))
 
->>>>>>> 7c49c86a
         finally:
             self._is_downloading = False
 
@@ -1475,7 +1258,6 @@
             log.exception("ffprobe could not be executed for some reason.")
 
         return None
-<<<<<<< HEAD
 
     async def get_mean_volume(self, input_file: str) -> str:
         """
@@ -1507,39 +1289,6 @@
         raw_output = await run_command(ffmpeg_cmd)
         output = raw_output.decode("utf-8")
 
-=======
-
-    async def get_mean_volume(self, input_file: str) -> str:
-        """
-        Attempt to calculate the mean volume of the `input_file` by using
-        output from ffmpeg to provide values which can be used by command
-        arguments sent to ffmpeg during playback.
-        """
-        log.debug("Calculating mean volume of:  %s", input_file)
-        ffmpeg_bin = shutil.which("ffmpeg")
-        if not ffmpeg_bin:
-            log.error("Could not locate ffmpeg on your path!")
-            return ""
-
-        # NOTE: this command should contain JSON, but I have no idea how to make
-        # ffmpeg spit out only the JSON.
-        ffmpeg_cmd = [
-            ffmpeg_bin,
-            "-i",
-            input_file,
-            "-af",
-            "loudnorm=I=-24.0:LRA=7.0:TP=-2.0:linear=true:print_format=json",
-            "-f",
-            "null",
-            "/dev/null",
-            "-hide_banner",
-            "-nostats",
-        ]
-
-        raw_output = await run_command(ffmpeg_cmd)
-        output = raw_output.decode("utf-8")
-
->>>>>>> 7c49c86a
         i_matches = re.findall(r'"input_i" : "(-?([0-9]*\.[0-9]+))",', output)
         if i_matches:
             # log.debug("i_matches=%s", i_matches[0][0])
