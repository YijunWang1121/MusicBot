import asyncio
import asyncio.exceptions
import base64
import logging
import re
import time
from json import JSONDecodeError
from typing import Any, Dict, List, Optional
from urllib.parse import urlparse

import aiohttp

from typing import List, Dict, Any, Optional
from urllib.parse import urlparse

from .exceptions import SpotifyError

log = logging.getLogger(__name__)


"""
This is not the "right" way to do this.
I -should- build an extractor to register with ytdlp instead.
This will do for now though.
"""


class SpotifyObject:
    """Base class for parsed spotify response objects."""

    def __init__(self, data: Dict[str, Any], origin_url: Optional[str] = None) -> None:
<<<<<<< HEAD
=======
        """
        Manage basic data container properties common to all SpotifyObject types.
        """
>>>>>>> af1ddc9e
        self.origin_url: Optional[str]

        self.data: Dict[str, Any] = data

        if origin_url:
            self.origin_url = origin_url
        else:
            self.origin_url = self.spotify_url

    @staticmethod
    def is_type(data: Dict[str, Any], spotify_type: str) -> bool:
        """Verify if data has a 'type' key matching spotify_type value"""
        type_str = data.get("type", None)
<<<<<<< HEAD
        return True if type_str == spotify_type else False

    @staticmethod
    def is_track_data(data: Dict[str, Any]) -> bool:
=======
        if type_str == spotify_type:
            return True
        return False

    @staticmethod
    def is_track_data(data: Dict[str, Any]) -> bool:
        """Check if given Spotify API response `data` has 'track' type."""
>>>>>>> af1ddc9e
        return SpotifyObject.is_type(data, "track")

    @staticmethod
    def is_playlist_data(data: Dict[str, Any]) -> bool:
<<<<<<< HEAD
=======
        """Check if given Spotify API response `data` has 'playlist' type."""
>>>>>>> af1ddc9e
        return SpotifyObject.is_type(data, "playlist")

    @staticmethod
    def is_album_data(data: Dict[str, Any]) -> bool:
<<<<<<< HEAD
=======
        """Check if given Spotify API response `data` has 'album' type."""
>>>>>>> af1ddc9e
        return SpotifyObject.is_type(data, "album")

    @property
    def spotify_type(self) -> str:
        """Returns the type string of the object as reported by the API data."""
        return str(self.data.get("type", ""))

    @property
    def spotify_id(self) -> str:
        """Returns the Spotify ID of the object, as reported by the API data."""
        return str(self.data.get("id", ""))

    @property
    def spotify_url(self) -> str:
        """Returns the spotify external url for this object, if it exists in the API data."""
        exurls = self.data.get("external_urls", "")
        if exurls:
            return str(exurls.get("spotify", ""))
        return ""

    @property
    def spotify_uri(self) -> str:
        """Returns the "Spotify URI" for this object if available."""
        return str(self.data.get("uri", ""))

    @property
    def name(self) -> str:
        """Returns the track/playlist/album name given by spotify."""
        return str(self.data.get("name", ""))

    @property
    def ytdl_type(self) -> str:
        """A suitable string for ytdlp _type field."""
        return "url" if self.spotify_type == "track" else "playlist"

    def to_ytdl_dict(self) -> Dict[str, Any]:
        """Returns object data in a format similar to ytdl."""
        return {
            "_type": self.ytdl_type,
            "id": self.spotify_uri,
            "original_url": self.origin_url,
            "webpage_url": self.spotify_url,
            "extractor": "spotify:musicbot",
            "extractor_key": "SpotifyMusicBot",
        }


class SpotifyTrack(SpotifyObject):
    """Track data for an individual track, parsed from spotify API response data."""

    def __init__(
        self, track_data: Dict[str, Any], origin_url: Optional[str] = None
    ) -> None:
        if not SpotifyObject.is_track_data(track_data):
            raise SpotifyError("Invalid track_data, must be of type 'track'")
        super().__init__(track_data, origin_url)

    @property
    def artist_name(self) -> str:
        """Get the first artist name, if any, from track data. Can be empty string."""
        artists = self.data.get("artists", None)
        if artists:
            return str(artists[0].get("name", ""))
        return ""

    @property
    def artist_names(self) -> List[str]:
        """Get all artist names for track in a list of strings. List may be empty"""
        artists = self.data.get("artists", [])
        names = []
        for artist in artists:
            n = artist.get("name", None)
            if n:
                names.append(n)
        return names

    def get_joined_artist_names(self, join_with: str = " ") -> str:
        """Gets all non-empty artist names joined together as a string."""
        return join_with.join(self.artist_names)

    def get_track_search_string(
        self, format_str: str = "{0} {1}", join_artists_with: str = " "
    ) -> str:
        """Get track title with artist names for searching against"""
        return format_str.format(
            self.get_joined_artist_names(join_artists_with),
            self.name,
        )

    @property
    def duration(self) -> float:
        """Calculate duration in seconds from track 'duration_ms' value."""
        return float(self.data.get("duration_ms", 0)) / 1000

    @property
    def thumbnail_url(self) -> str:
        """
        Get the largest available thumbnail URL for this track.
        May return an empty string.
        Note: this URL will expire in less than a day.
        """
        album = self.data.get("album", {})
        imgs = album.get("images", None)
        if imgs:
            return str(imgs[0].get("url", ""))
        return ""

    def to_ytdl_dict(self, as_single: bool = True) -> Dict[str, Any]:
        url: Optional[str]
        if as_single:
            url = self.get_track_search_string("ytsearch:{0} {1}")
        else:
            url = self.spotify_url
        return {
            **super().to_ytdl_dict(),
            "title": self.name,
            "artists": self.artist_names,
            "url": url,
            "search_terms": self.get_track_search_string(),
            "thumbnail": self.thumbnail_url,
            "duration": self.duration,
            "playlist_count": 1,
        }


class SpotifyAlbum(SpotifyObject):
    """Album object with all or partial tracks, as parsed from spotify API response data."""

    def __init__(
        self, album_data: Dict[str, Any], origin_url: Optional[str] = None
    ) -> None:
        if not SpotifyObject.is_album_data(album_data):
            raise ValueError("Invalid album_data, must be of type 'album'")
        super().__init__(album_data, origin_url)
        self._track_objects: List[SpotifyTrack] = []

        self._create_track_objects()

    def _create_track_objects(self) -> None:
<<<<<<< HEAD
=======
        """
        Method used to massage Spotify API data into individual
        SpotifyTrack objects, or throw a fit if it fails.

        :raises: ValueError  if tracks are invalid or tracks data is missing.
        """
>>>>>>> af1ddc9e
        tracks_data = self.data.get("tracks", None)
        if not tracks_data:
            raise ValueError("Invalid album_data, missing tracks key")

        items = tracks_data.get("items", None)
        if not items:
            raise ValueError("Invalid album_data, missing items key in tracks")

        # albums use a slightly different "SimplifiedTrackObject" without the album key.
        # each item is a track, versus having a "track" key for TrackObject data, like Playlists do.
        for item in items:
            self._track_objects.append(SpotifyTrack(item))

    @property
    def track_objects(self) -> List[SpotifyTrack]:
        """List of SpotifyTrack objects loaded with the playlist API data."""
        return self._track_objects

    @property
    def track_urls(self) -> List[str]:
<<<<<<< HEAD
        """List of spotify URLs for all tracks in ths playlist data."""
=======
        """List of spotify URLs for all tracks in this playlist data."""
>>>>>>> af1ddc9e
        return [x.spotify_url for x in self.track_objects]

    @property
    def track_count(self) -> int:
        """Get number of total tracks in playlist, as reported by API"""
        tracks = self.data.get("tracks", {})
        return int(tracks.get("total", 0))

    @property
    def thumbnail_url(self) -> str:
        """
        Get the largest available thumbnail URL for this album.
        May return an empty string.
        Note: this URL will expire in less than a day.
        """
        imgs = self.data.get("images", None)
        if imgs:
            return str(imgs[0].get("url", ""))
        return ""

    def to_ytdl_dict(self) -> Dict[str, Any]:
        return {
            **super().to_ytdl_dict(),
            "title": self.name,
            "url": "",
            "thumbnail": self.thumbnail_url,
            "playlist_count": self.track_count,
            "entries": [t.to_ytdl_dict(False) for t in self.track_objects],
        }

<<<<<<< HEAD

class SpotifyPlaylist(SpotifyObject):
    """Playlist object with all or partial tracks, as parsed from spotify API response data."""

    def __init__(
        self, playlist_data: Dict[str, Any], origin_url: Optional[str] = None
    ) -> None:
        if not SpotifyObject.is_playlist_data(playlist_data):
            raise ValueError("Invalid playlist_data, must be of type 'playlist'")
        super().__init__(playlist_data, origin_url)
        self._track_objects: List[SpotifyTrack] = []

        self._create_track_objects()

    def _create_track_objects(self) -> None:
        tracks_data = self.data.get("tracks", None)
        if not tracks_data:
            raise ValueError("Invalid playlist_data, missing tracks key")

        items = tracks_data.get("items", None)
        if not items:
            raise ValueError("Invalid playlist_data, missing items key in tracks")

        for item in items:
            track_data = item.get("track", None)
            if track_data:
                self._track_objects.append(SpotifyTrack(track_data))
            else:
                raise ValueError("Invalid playlist_data, missing track key in items")

    @property
    def track_objects(self) -> List[SpotifyTrack]:
        """List of SpotifyTrack objects loaded with the playlist API data."""
        return self._track_objects

    @property
    def track_urls(self) -> List[str]:
        """List of spotify URLs for all tracks in ths playlist data."""
        return [x.spotify_url for x in self.track_objects]

    @property
    def track_count(self) -> int:
        """Get number of total tracks in playlist, as reported by API"""
        tracks = self.data.get("tracks", {})
        return int(tracks.get("total", 0))

=======

class SpotifyPlaylist(SpotifyObject):
    """Playlist object with all or partial tracks, as parsed from spotify API response data."""

    def __init__(
        self, playlist_data: Dict[str, Any], origin_url: Optional[str] = None
    ) -> None:
        if not SpotifyObject.is_playlist_data(playlist_data):
            raise ValueError("Invalid playlist_data, must be of type 'playlist'")
        super().__init__(playlist_data, origin_url)
        self._track_objects: List[SpotifyTrack] = []

        self._create_track_objects()

    def _create_track_objects(self) -> None:
        """
        Method used to massage Spotify API data into individual
        SpotifyTrack objects, or throw a fit if it fails.

        :raises: ValueError  if tracks are invalid or tracks data is missing.
        """
        tracks_data = self.data.get("tracks", None)
        if not tracks_data:
            raise ValueError("Invalid playlist_data, missing tracks key")

        items = tracks_data.get("items", None)
        if not items:
            raise ValueError("Invalid playlist_data, missing items key in tracks")

        for item in items:
            track_data = item.get("track", None)
            if track_data:
                self._track_objects.append(SpotifyTrack(track_data))
            else:
                raise ValueError("Invalid playlist_data, missing track key in items")

    @property
    def track_objects(self) -> List[SpotifyTrack]:
        """List of SpotifyTrack objects loaded with the playlist API data."""
        return self._track_objects

    @property
    def track_urls(self) -> List[str]:
        """List of spotify URLs for all tracks in this playlist data."""
        return [x.spotify_url for x in self.track_objects]

    @property
    def track_count(self) -> int:
        """Get number of total tracks in playlist, as reported by API"""
        tracks = self.data.get("tracks", {})
        return int(tracks.get("total", 0))

>>>>>>> af1ddc9e
    @property
    def thumbnail_url(self) -> str:
        """
        Get the largest available thumbnail URL for this playlist.
        May return an empty string.
        Note: this URL will expire in less than a day.
        """
        imgs = self.data.get("images", None)
        if imgs:
            return str(imgs[0].get("url", ""))
        return ""

    def to_ytdl_dict(self) -> Dict[str, Any]:
        return {
            **super().to_ytdl_dict(),
            "title": self.name,
            "url": "",
            "thumbnail": self.thumbnail_url,
            "playlist_count": self.track_count,
            "entries": [t.to_ytdl_dict(False) for t in self.track_objects],
        }


class Spotify:
    WEB_TOKEN_URL = "https://open.spotify.com/get_access_token?reason=transport&productType=web_player"
    OAUTH_TOKEN_URL = "https://accounts.spotify.com/api/token"
    API_BASE = "https://api.spotify.com/v1/"
    # URL_REGEX allows missing protocol scheme intentionally.
    URL_REGEX = re.compile(r"(?:https?://)?open\.spotify\.com/", re.I)

    def __init__(
        self,
        client_id: Optional[str],
        client_secret: Optional[str],
        aiosession: aiohttp.ClientSession,
        loop: Optional[asyncio.AbstractEventLoop] = None,
    ) -> None:
<<<<<<< HEAD
=======
        """
        Manage data and state for this Spotify API session.
        """
>>>>>>> af1ddc9e
        self.client_id: str = client_id or ""
        self.client_secret: str = client_secret or ""
        self.guest_mode: bool = client_id is None or client_secret is None

        self.aiosession = aiosession
        self.loop = loop if loop else asyncio.get_event_loop()

        self._token: Optional[Dict[str, Any]] = None

        self.max_token_tries = 2

    @staticmethod
    def url_to_uri(url: str) -> str:
        """
        Convert a spotify url to a spotify URI string.

        Note: this function assumes `url` is already a valid URL.
        See `downloader.get_url_or_none()` for validating input URLs.
        """
        # strip away query strings and fragments.
        url = urlparse(url)._replace(query="", fragment="").geturl()
        # replace protocol and FQDN with our local "scheme" and clean it up.
        return Spotify.URL_REGEX.sub("spotify:", url).replace("/", ":")

    @staticmethod
    def url_to_parts(url: str) -> List[str]:
        """
        Convert a spotify url to a string list of URI parts.
        If the URL is valid, index 0 will equal "spotify".
        Empty list is returned if URL is not a valid spotify URL.
        """
        uri = Spotify.url_to_uri(url)
        if uri.startswith("spotify:"):
            return uri.split(":")
<<<<<<< HEAD
        else:
            return []

    @staticmethod
    def is_url_supported(url: str) -> bool:
=======
        return []

    @staticmethod
    def is_url_supported(url: str) -> bool:
        """
        Check if the given `url` is a supported Spotify URL.
        """
>>>>>>> af1ddc9e
        parts = Spotify.url_to_parts(url)
        if not parts:
            return False
        if parts and "spotify" != parts[0]:
            return False
        if parts[1] not in ["track", "album", "playlist"]:
            return False
        if len(parts) < 3:
            return False
        return True
<<<<<<< HEAD

    def api_safe_url(self, url: str) -> str:
        return url.replace(self.API_BASE, "")

    async def get_spotify_ytdl_data(
        self, spotify_url: str, process: bool = False
    ) -> Dict[str, Any]:
        data: SpotifyObject
        parts = Spotify.url_to_parts(spotify_url)
        obj_type = parts[1]
        spotify_id = parts[-1]
        if obj_type == "track":
            data = await self.get_track_object(spotify_id)
            data.origin_url = spotify_url
            return data.to_ytdl_dict()

        if obj_type == "album":
            if process:
                data = await self.get_album_object_complete(spotify_id)
                data.origin_url = spotify_url
                return data.to_ytdl_dict()
            data = await self.get_album_object(spotify_id)
            data.origin_url = spotify_url
            return data.to_ytdl_dict()

        if obj_type == "playlist":
            if process:
                data = await self.get_playlist_object_complete(spotify_id)
                data.origin_url = spotify_url
                return data.to_ytdl_dict()
            data = await self.get_playlist_object(spotify_id)
            data.origin_url = spotify_url
            return data.to_ytdl_dict()

        return {}

=======

    def api_safe_url(self, url: str) -> str:
        """
        Makes Spotify API URLs in response date "safe" for use in this API.
        Assuming all API URLs in the API response data will begin with the
        API_BASE that we already use, this removes the base URL, so the
        remainder of the URL can then be appended to the API_BASE.

        This prevents data in a Spotify response from sending our API to
        a totally different domain than what API_BASE is set to.
        """
        return url.replace(self.API_BASE, "")

    async def get_spotify_ytdl_data(
        self, spotify_url: str, process: bool = False
    ) -> Dict[str, Any]:
        """
        Uses an `spotify_url` to determine if information can be requested
        and returns a dictionary of data similar in format to that of
        YoutubeDL.extract_info()

        :param: spotify_url:  a URL assumed to be a spotify URL.
        :param: process:  Enable subsequent API calls to fetch all data about the object.
        """
        data: SpotifyObject
        parts = Spotify.url_to_parts(spotify_url)
        obj_type = parts[1]
        spotify_id = parts[-1]
        if obj_type == "track":
            data = await self.get_track_object(spotify_id)
            data.origin_url = spotify_url
            return data.to_ytdl_dict()

        if obj_type == "album":
            if process:
                data = await self.get_album_object_complete(spotify_id)
                data.origin_url = spotify_url
                return data.to_ytdl_dict()
            data = await self.get_album_object(spotify_id)
            data.origin_url = spotify_url
            return data.to_ytdl_dict()

        if obj_type == "playlist":
            if process:
                data = await self.get_playlist_object_complete(spotify_id)
                data.origin_url = spotify_url
                return data.to_ytdl_dict()
            data = await self.get_playlist_object(spotify_id)
            data.origin_url = spotify_url
            return data.to_ytdl_dict()

        return {}

>>>>>>> af1ddc9e
    async def get_track_object(self, track_id: str) -> SpotifyTrack:
        """Lookup a spotify track by its ID and return a SpotifyTrack object"""
        data = await self.get_track(track_id)
        return SpotifyTrack(data)

    async def get_track(self, track_id: str) -> Dict[str, Any]:
        """Get a track's info from its Spotify ID"""
        return await self.make_api_req(f"tracks/{track_id}")

    async def get_album_object_complete(self, album_id: str) -> SpotifyAlbum:
        """Fetch a playlist and all its tracks from Spotify API, returned as a SpotifyAlbum object."""
        aldata = await self.get_album(album_id)
        tracks = aldata.get("tracks", {}).get("items", [])
        next_url = aldata.get("tracks", {}).get("next", None)

        total_tracks = aldata["tracks"]["total"]  # total tracks in playlist.
<<<<<<< HEAD
        log.debug(f"Spotify Album total tacks: {total_tracks}  --  {next_url}")
        while True:
            if next_url:
                log.debug(f"Getting Spofity Album Next URL:  {next_url}")
=======
        log.debug("Spotify Album total tacks: %s --  %s", total_tracks, next_url)
        while True:
            if next_url:
                log.debug("Getting Spofity Album Next URL:  %s", next_url)
>>>>>>> af1ddc9e
                next_data = await self.make_api_req(self.api_safe_url(next_url))
                next_tracks = next_data.get("items", None)
                if next_tracks:
                    tracks.extend(next_tracks)
                next_url = next_data.get("next", None)
                continue
<<<<<<< HEAD
            else:
                break

        if total_tracks > len(tracks):
            log.warning(
                f"Spotify Album Object may not be complete, expected {total_tracks} tracks but got {len(tracks)}"
=======
            break

        if total_tracks > len(tracks):
            log.warning(
                "Spotify Album Object may not be complete, expected %s tracks but got %s",
                total_tracks,
                len(tracks),
>>>>>>> af1ddc9e
            )
        elif total_tracks < len(tracks):
            log.warning("Spotify Album has more tracks than initial total.")

        aldata["tracks"]["items"] = tracks

        return SpotifyAlbum(aldata)

    async def get_album_object(self, album_id: str) -> SpotifyAlbum:
        """Lookup a spotify playlist by its ID and return a SpotifyAlbum object"""
        data = await self.get_album(album_id)
        return SpotifyAlbum(data)

    async def get_album(self, album_id: str) -> Dict[str, Any]:
        """Get an album's info from its Spotify ID"""
        return await self.make_api_req(f"albums/{album_id}")

    async def get_playlist_object_complete(self, list_id: str) -> SpotifyPlaylist:
        """Fetch a playlist and all its tracks from Spotify API, returned as a SpotifyPlaylist object."""
        pldata = await self.get_playlist(list_id)
        tracks = pldata.get("tracks", {}).get("items", [])
        next_url = pldata.get("tracks", {}).get("next", None)

        total_tracks = pldata["tracks"]["total"]  # total tracks in playlist.
<<<<<<< HEAD
        log.debug(f"Spotify Playlist total tacks: {total_tracks}  --  {next_url}")
        while True:
            if next_url:
                log.debug(f"Getting Spofity Playlist Next URL:  {next_url}")
=======
        log.debug("Spotify Playlist total tacks: %s  --  %s", total_tracks, next_url)
        while True:
            if next_url:
                log.debug("Getting Spofity Playlist Next URL:  %s", next_url)
>>>>>>> af1ddc9e
                next_data = await self.make_api_req(self.api_safe_url(next_url))
                next_tracks = next_data.get("items", None)
                if next_tracks:
                    tracks.extend(next_tracks)
                next_url = next_data.get("next", None)
                continue
<<<<<<< HEAD
            else:
                break

        if total_tracks > len(tracks):
            log.warning(
                f"Spotify Playlist Object may not be complete, expected {total_tracks} tracks but got {len(tracks)}"
=======
            break

        if total_tracks > len(tracks):
            log.warning(
                "Spotify Playlist Object may not be complete, expected %s tracks but got %s",
                total_tracks,
                len(tracks),
>>>>>>> af1ddc9e
            )
        elif total_tracks < len(tracks):
            log.warning("Spotify Playlist has more tracks than initial total.")

        pldata["tracks"]["items"] = tracks

        return SpotifyPlaylist(pldata)

    async def get_playlist_object(self, list_id: str) -> SpotifyPlaylist:
        """Lookup a spotify playlist by its ID and return a SpotifyPlaylist object"""
        data = await self.get_playlist(list_id)
        return SpotifyPlaylist(data)

    async def get_playlist(self, list_id: str) -> Dict[str, Any]:
        """Get a playlist's info from its Spotify ID"""
        return await self.make_api_req(f"playlists/{list_id}")
<<<<<<< HEAD

    async def make_api_req(self, endpoint: str) -> Dict[str, Any]:
        """Proxy method for making a Spotify req using the correct Auth headers"""
        url = self.API_BASE + endpoint
        token = await self._get_token()
        return await self._make_get(url, headers={"Authorization": f"Bearer {token}"})

=======

    async def make_api_req(self, endpoint: str) -> Dict[str, Any]:
        """Proxy method for making a Spotify request using the correct Auth headers"""
        url = self.API_BASE + endpoint
        token = await self._get_token()
        return await self._make_get(url, headers={"Authorization": f"Bearer {token}"})

>>>>>>> af1ddc9e
    async def _make_get(
        self, url: str, headers: Optional[Dict[str, str]] = None
    ) -> Dict[str, Any]:
        """Makes a GET request and returns the results"""
<<<<<<< HEAD
        async with self.aiosession.get(url, headers=headers) as r:
            try:
                data = await r.json()  # type: Dict[str, Any]
                if type(data) is not dict:
                    raise SpotifyError("Response JSON did not decode to a dict!")
            except Exception:
                data = {}

            if r.status != 200:
                raise SpotifyError(
                    "Issue making GET request to {0}: [{1.status}] {2}".format(
                        url, r, data
                    )
                )
            return data
=======
        try:
            async with self.aiosession.get(url, headers=headers) as r:
                if r.status != 200:
                    raise SpotifyError(
                        f"Response status is not OK: [{r.status}] {r.reason}"
                    )
                data = await r.json()  # type: Dict[str, Any]
                if not isinstance(data, dict):
                    raise SpotifyError("Response JSON did not decode to a dict!")

                return data
        except (
            aiohttp.ClientError,
            aiohttp.ContentTypeError,
            JSONDecodeError,
            SpotifyError,
        ) as e:
            log.exception("Failed making GET request to url:  %s", url)
            raise SpotifyError(
                f"Could not make GET to URL:  {url}  Reason:  {str(e)}"
            ) from e
>>>>>>> af1ddc9e

    async def _make_post(
        self,
        url: str,
        payload: Dict[str, str],
        headers: Optional[Dict[str, str]] = None,
    ) -> Dict[str, Any]:
        """Makes a POST request and returns the results"""
<<<<<<< HEAD
        async with self.aiosession.post(url, data=payload, headers=headers) as r:
            try:
                data = await r.json()  # type: Dict[str, Any]
                if type(data) is not dict:
                    raise SpotifyError("Response JSON did not decode to a dict!")
            except Exception:
                data = {}

            if r.status != 200:
                raise SpotifyError(
                    "Issue making POST request to {0}: [{1.status}] {2}".format(
                        url, r, data
                    )
                )
            return data

    def _make_token_auth(self, client_id: str, client_secret: str) -> Dict[str, Any]:
        auth_header = base64.b64encode(
            (client_id + ":" + client_secret).encode("ascii")
        )
        return {"Authorization": "Basic %s" % auth_header.decode("ascii")}
=======
        try:
            async with self.aiosession.post(url, data=payload, headers=headers) as r:
                if r.status != 200:
                    raise SpotifyError(
                        f"Response status is not OK: [{r.status}] {r.reason}"
                    )

                data = await r.json()  # type: Dict[str, Any]
                if not isinstance(data, dict):
                    raise SpotifyError("Response JSON did not decode to a dict!")

                return data
        except (
            aiohttp.ClientError,
            aiohttp.ContentTypeError,
            JSONDecodeError,
            SpotifyError,
        ) as e:
            log.exception("Failed making POST request to url:  %s", url)
            raise SpotifyError(
                f"Could not make POST to URL:  {url}  Reason:  {str(e)}"
            ) from e

    def _make_token_auth(self, client_id: str, client_secret: str) -> Dict[str, Any]:
        """
        Create a dictionary with suitable Authorization header for HTTP request.
        """
        auth_header = base64.b64encode(
            f"{client_id}:{client_secret}".encode("ascii")
        ).decode("ascii")
        return {"Authorization": f"Basic {auth_header}"}
>>>>>>> af1ddc9e

    def _is_token_valid(self) -> bool:
        """Checks if the token is valid"""
        if not self._token:
            return False
        return int(self._token["expires_at"]) - int(time.time()) > 60

    async def has_token(self) -> bool:
        """Attempt to get token and return True if successful."""
        if await self._get_token():
            return True
        return False

    async def _get_token(self) -> str:
        """Gets the token or creates a new one if expired"""
        if self._is_token_valid() and self._token:
            return str(self._token["access_token"])

        if self.guest_mode:
            token = await self._request_guest_token()
<<<<<<< HEAD
            if token is None:
                raise SpotifyError(
                    "Failed to get a guest token from Spotify, please try specifying client id and client secret"
                )
            self._token = {
                "access_token": token["accessToken"],
                "expires_at": int(token["accessTokenExpirationTimestampMs"]) / 1000,
            }
=======
            if not token:
                raise SpotifyError(
                    "Failed to get a guest token from Spotify, please try specifying client id and client secret"
                )
            try:
                self._token = {
                    "access_token": token["accessToken"],
                    "expires_at": int(token["accessTokenExpirationTimestampMs"]) / 1000,
                }
                log.debug("Created a new Guest Mode access token.")
            except KeyError as e:
                self._token = None
                raise SpotifyError(
                    f"API response did not contain the expected data. Missing: {str(e)}"
                ) from e
            except (ValueError, TypeError) as e:
                self._token = None
                raise SpotifyError(
                    f"API response contained unexpected data.  {str(e)}"
                ) from e
>>>>>>> af1ddc9e
        else:
            token = await self._request_token()
            if token is None:
                raise SpotifyError(
                    "Requested a token from Spotify, did not end up getting one"
                )
            token["expires_at"] = int(time.time()) + token["expires_in"]
            self._token = token
<<<<<<< HEAD
        log.debug(
            "Created a new {0}access token: {1}".format(
                "guest " if self.guest_mode else "", self._token
            )
        )
=======
            log.debug("Created a new Client Mode access token.")
>>>>>>> af1ddc9e
        return str(self._token["access_token"])

    async def _request_token(self) -> Dict[str, Any]:
        """Obtains a token from Spotify and returns it"""
        try:
            payload = {"grant_type": "client_credentials"}
            headers = self._make_token_auth(self.client_id, self.client_secret)
            r = await self._make_post(
                self.OAUTH_TOKEN_URL, payload=payload, headers=headers
            )
            return r
        except asyncio.exceptions.CancelledError as e:  # see request_guest_token()
            if self.max_token_tries == 0:
                raise e

            self.max_token_tries -= 1
            return await self._request_token()

    async def _request_guest_token(self) -> Dict[str, Any]:
        """Obtains a web player token from Spotify and returns it"""
        try:
<<<<<<< HEAD
            async with self.aiosession.get(
                "https://open.spotify.com/get_access_token?reason=transport&productType=web_player",
            ) as r:
                try:
                    data = await r.json()  # type: Dict[str, Any]
                    if type(data) is not dict:
                        raise SpotifyError("Response JSON did not decode to a dict!")
                except Exception:
                    data = {}

                if r.status != 200:
                    try:
                        raise SpotifyError(
                            "Issue generating guest token: [{0.status}] {1}".format(
                                r, data
                            )
                        )
                    except aiohttp.ContentTypeError as e:
                        raise SpotifyError(
                            "Issue generating guest token: [{0.status}] {1}".format(
                                r, e
                            )
                        )
                return data
        except (
            asyncio.exceptions.CancelledError
        ) as e:  # fails to generate after a restart, but succeeds if you just try again
            if (
                self.max_token_tries == 0
            ):  # Unfortunately this logic has to be here, because if just tried
                raise e  # to get a token in get_token() again it fails for some reason

            self.max_token_tries -= 1
            return await self._request_guest_token()
=======
            async with self.aiosession.get(self.WEB_TOKEN_URL) as r:
                if r.status != 200:
                    # Note:  when status == 429 we could check for "Retry*" headers.
                    # however, this isn't an API endpoint, so we don't get Retry data.
                    # TODO: check if changing UA string would work around 429.
                    raise SpotifyError(
                        f"API response status is not OK: [{r.status}]  {r.reason}"
                    )

                data = await r.json()  # type: Dict[str, Any]
                if not isinstance(data, dict):
                    raise SpotifyError("Response JSON did not decode to a dict!")

                return data
        except (
            aiohttp.ClientError,
            aiohttp.ContentTypeError,
            JSONDecodeError,
            SpotifyError,
        ) as e:
            if log.getEffectiveLevel() <= logging.DEBUG:
                log.exception("Failed to get Spotify Guest Token.")
            else:
                log.error("Failed to get Guest Token due to: %s", str(e))
            return {}
>>>>>>> af1ddc9e
<|MERGE_RESOLUTION|>--- conflicted
+++ resolved
@@ -10,9 +10,6 @@
 
 import aiohttp
 
-from typing import List, Dict, Any, Optional
-from urllib.parse import urlparse
-
 from .exceptions import SpotifyError
 
 log = logging.getLogger(__name__)
@@ -29,12 +26,9 @@
     """Base class for parsed spotify response objects."""
 
     def __init__(self, data: Dict[str, Any], origin_url: Optional[str] = None) -> None:
-<<<<<<< HEAD
-=======
         """
         Manage basic data container properties common to all SpotifyObject types.
         """
->>>>>>> af1ddc9e
         self.origin_url: Optional[str]
 
         self.data: Dict[str, Any] = data
@@ -48,12 +42,6 @@
     def is_type(data: Dict[str, Any], spotify_type: str) -> bool:
         """Verify if data has a 'type' key matching spotify_type value"""
         type_str = data.get("type", None)
-<<<<<<< HEAD
-        return True if type_str == spotify_type else False
-
-    @staticmethod
-    def is_track_data(data: Dict[str, Any]) -> bool:
-=======
         if type_str == spotify_type:
             return True
         return False
@@ -61,23 +49,16 @@
     @staticmethod
     def is_track_data(data: Dict[str, Any]) -> bool:
         """Check if given Spotify API response `data` has 'track' type."""
->>>>>>> af1ddc9e
         return SpotifyObject.is_type(data, "track")
 
     @staticmethod
     def is_playlist_data(data: Dict[str, Any]) -> bool:
-<<<<<<< HEAD
-=======
         """Check if given Spotify API response `data` has 'playlist' type."""
->>>>>>> af1ddc9e
         return SpotifyObject.is_type(data, "playlist")
 
     @staticmethod
     def is_album_data(data: Dict[str, Any]) -> bool:
-<<<<<<< HEAD
-=======
         """Check if given Spotify API response `data` has 'album' type."""
->>>>>>> af1ddc9e
         return SpotifyObject.is_type(data, "album")
 
     @property
@@ -217,15 +198,12 @@
         self._create_track_objects()
 
     def _create_track_objects(self) -> None:
-<<<<<<< HEAD
-=======
         """
         Method used to massage Spotify API data into individual
         SpotifyTrack objects, or throw a fit if it fails.
 
         :raises: ValueError  if tracks are invalid or tracks data is missing.
         """
->>>>>>> af1ddc9e
         tracks_data = self.data.get("tracks", None)
         if not tracks_data:
             raise ValueError("Invalid album_data, missing tracks key")
@@ -246,11 +224,7 @@
 
     @property
     def track_urls(self) -> List[str]:
-<<<<<<< HEAD
-        """List of spotify URLs for all tracks in ths playlist data."""
-=======
         """List of spotify URLs for all tracks in this playlist data."""
->>>>>>> af1ddc9e
         return [x.spotify_url for x in self.track_objects]
 
     @property
@@ -281,7 +255,6 @@
             "entries": [t.to_ytdl_dict(False) for t in self.track_objects],
         }
 
-<<<<<<< HEAD
 
 class SpotifyPlaylist(SpotifyObject):
     """Playlist object with all or partial tracks, as parsed from spotify API response data."""
@@ -297,6 +270,12 @@
         self._create_track_objects()
 
     def _create_track_objects(self) -> None:
+        """
+        Method used to massage Spotify API data into individual
+        SpotifyTrack objects, or throw a fit if it fails.
+
+        :raises: ValueError  if tracks are invalid or tracks data is missing.
+        """
         tracks_data = self.data.get("tracks", None)
         if not tracks_data:
             raise ValueError("Invalid playlist_data, missing tracks key")
@@ -319,7 +298,7 @@
 
     @property
     def track_urls(self) -> List[str]:
-        """List of spotify URLs for all tracks in ths playlist data."""
+        """List of spotify URLs for all tracks in this playlist data."""
         return [x.spotify_url for x in self.track_objects]
 
     @property
@@ -328,60 +307,6 @@
         tracks = self.data.get("tracks", {})
         return int(tracks.get("total", 0))
 
-=======
-
-class SpotifyPlaylist(SpotifyObject):
-    """Playlist object with all or partial tracks, as parsed from spotify API response data."""
-
-    def __init__(
-        self, playlist_data: Dict[str, Any], origin_url: Optional[str] = None
-    ) -> None:
-        if not SpotifyObject.is_playlist_data(playlist_data):
-            raise ValueError("Invalid playlist_data, must be of type 'playlist'")
-        super().__init__(playlist_data, origin_url)
-        self._track_objects: List[SpotifyTrack] = []
-
-        self._create_track_objects()
-
-    def _create_track_objects(self) -> None:
-        """
-        Method used to massage Spotify API data into individual
-        SpotifyTrack objects, or throw a fit if it fails.
-
-        :raises: ValueError  if tracks are invalid or tracks data is missing.
-        """
-        tracks_data = self.data.get("tracks", None)
-        if not tracks_data:
-            raise ValueError("Invalid playlist_data, missing tracks key")
-
-        items = tracks_data.get("items", None)
-        if not items:
-            raise ValueError("Invalid playlist_data, missing items key in tracks")
-
-        for item in items:
-            track_data = item.get("track", None)
-            if track_data:
-                self._track_objects.append(SpotifyTrack(track_data))
-            else:
-                raise ValueError("Invalid playlist_data, missing track key in items")
-
-    @property
-    def track_objects(self) -> List[SpotifyTrack]:
-        """List of SpotifyTrack objects loaded with the playlist API data."""
-        return self._track_objects
-
-    @property
-    def track_urls(self) -> List[str]:
-        """List of spotify URLs for all tracks in this playlist data."""
-        return [x.spotify_url for x in self.track_objects]
-
-    @property
-    def track_count(self) -> int:
-        """Get number of total tracks in playlist, as reported by API"""
-        tracks = self.data.get("tracks", {})
-        return int(tracks.get("total", 0))
-
->>>>>>> af1ddc9e
     @property
     def thumbnail_url(self) -> str:
         """
@@ -419,12 +344,9 @@
         aiosession: aiohttp.ClientSession,
         loop: Optional[asyncio.AbstractEventLoop] = None,
     ) -> None:
-<<<<<<< HEAD
-=======
         """
         Manage data and state for this Spotify API session.
         """
->>>>>>> af1ddc9e
         self.client_id: str = client_id or ""
         self.client_secret: str = client_secret or ""
         self.guest_mode: bool = client_id is None or client_secret is None
@@ -459,21 +381,13 @@
         uri = Spotify.url_to_uri(url)
         if uri.startswith("spotify:"):
             return uri.split(":")
-<<<<<<< HEAD
-        else:
-            return []
+        return []
 
     @staticmethod
     def is_url_supported(url: str) -> bool:
-=======
-        return []
-
-    @staticmethod
-    def is_url_supported(url: str) -> bool:
         """
         Check if the given `url` is a supported Spotify URL.
         """
->>>>>>> af1ddc9e
         parts = Spotify.url_to_parts(url)
         if not parts:
             return False
@@ -484,14 +398,30 @@
         if len(parts) < 3:
             return False
         return True
-<<<<<<< HEAD
 
     def api_safe_url(self, url: str) -> str:
+        """
+        Makes Spotify API URLs in response date "safe" for use in this API.
+        Assuming all API URLs in the API response data will begin with the
+        API_BASE that we already use, this removes the base URL, so the
+        remainder of the URL can then be appended to the API_BASE.
+
+        This prevents data in a Spotify response from sending our API to
+        a totally different domain than what API_BASE is set to.
+        """
         return url.replace(self.API_BASE, "")
 
     async def get_spotify_ytdl_data(
         self, spotify_url: str, process: bool = False
     ) -> Dict[str, Any]:
+        """
+        Uses an `spotify_url` to determine if information can be requested
+        and returns a dictionary of data similar in format to that of
+        YoutubeDL.extract_info()
+
+        :param: spotify_url:  a URL assumed to be a spotify URL.
+        :param: process:  Enable subsequent API calls to fetch all data about the object.
+        """
         data: SpotifyObject
         parts = Spotify.url_to_parts(spotify_url)
         obj_type = parts[1]
@@ -521,61 +451,6 @@
 
         return {}
 
-=======
-
-    def api_safe_url(self, url: str) -> str:
-        """
-        Makes Spotify API URLs in response date "safe" for use in this API.
-        Assuming all API URLs in the API response data will begin with the
-        API_BASE that we already use, this removes the base URL, so the
-        remainder of the URL can then be appended to the API_BASE.
-
-        This prevents data in a Spotify response from sending our API to
-        a totally different domain than what API_BASE is set to.
-        """
-        return url.replace(self.API_BASE, "")
-
-    async def get_spotify_ytdl_data(
-        self, spotify_url: str, process: bool = False
-    ) -> Dict[str, Any]:
-        """
-        Uses an `spotify_url` to determine if information can be requested
-        and returns a dictionary of data similar in format to that of
-        YoutubeDL.extract_info()
-
-        :param: spotify_url:  a URL assumed to be a spotify URL.
-        :param: process:  Enable subsequent API calls to fetch all data about the object.
-        """
-        data: SpotifyObject
-        parts = Spotify.url_to_parts(spotify_url)
-        obj_type = parts[1]
-        spotify_id = parts[-1]
-        if obj_type == "track":
-            data = await self.get_track_object(spotify_id)
-            data.origin_url = spotify_url
-            return data.to_ytdl_dict()
-
-        if obj_type == "album":
-            if process:
-                data = await self.get_album_object_complete(spotify_id)
-                data.origin_url = spotify_url
-                return data.to_ytdl_dict()
-            data = await self.get_album_object(spotify_id)
-            data.origin_url = spotify_url
-            return data.to_ytdl_dict()
-
-        if obj_type == "playlist":
-            if process:
-                data = await self.get_playlist_object_complete(spotify_id)
-                data.origin_url = spotify_url
-                return data.to_ytdl_dict()
-            data = await self.get_playlist_object(spotify_id)
-            data.origin_url = spotify_url
-            return data.to_ytdl_dict()
-
-        return {}
-
->>>>>>> af1ddc9e
     async def get_track_object(self, track_id: str) -> SpotifyTrack:
         """Lookup a spotify track by its ID and return a SpotifyTrack object"""
         data = await self.get_track(track_id)
@@ -592,31 +467,16 @@
         next_url = aldata.get("tracks", {}).get("next", None)
 
         total_tracks = aldata["tracks"]["total"]  # total tracks in playlist.
-<<<<<<< HEAD
-        log.debug(f"Spotify Album total tacks: {total_tracks}  --  {next_url}")
-        while True:
-            if next_url:
-                log.debug(f"Getting Spofity Album Next URL:  {next_url}")
-=======
         log.debug("Spotify Album total tacks: %s --  %s", total_tracks, next_url)
         while True:
             if next_url:
                 log.debug("Getting Spofity Album Next URL:  %s", next_url)
->>>>>>> af1ddc9e
                 next_data = await self.make_api_req(self.api_safe_url(next_url))
                 next_tracks = next_data.get("items", None)
                 if next_tracks:
                     tracks.extend(next_tracks)
                 next_url = next_data.get("next", None)
                 continue
-<<<<<<< HEAD
-            else:
-                break
-
-        if total_tracks > len(tracks):
-            log.warning(
-                f"Spotify Album Object may not be complete, expected {total_tracks} tracks but got {len(tracks)}"
-=======
             break
 
         if total_tracks > len(tracks):
@@ -624,7 +484,6 @@
                 "Spotify Album Object may not be complete, expected %s tracks but got %s",
                 total_tracks,
                 len(tracks),
->>>>>>> af1ddc9e
             )
         elif total_tracks < len(tracks):
             log.warning("Spotify Album has more tracks than initial total.")
@@ -649,31 +508,16 @@
         next_url = pldata.get("tracks", {}).get("next", None)
 
         total_tracks = pldata["tracks"]["total"]  # total tracks in playlist.
-<<<<<<< HEAD
-        log.debug(f"Spotify Playlist total tacks: {total_tracks}  --  {next_url}")
-        while True:
-            if next_url:
-                log.debug(f"Getting Spofity Playlist Next URL:  {next_url}")
-=======
         log.debug("Spotify Playlist total tacks: %s  --  %s", total_tracks, next_url)
         while True:
             if next_url:
                 log.debug("Getting Spofity Playlist Next URL:  %s", next_url)
->>>>>>> af1ddc9e
                 next_data = await self.make_api_req(self.api_safe_url(next_url))
                 next_tracks = next_data.get("items", None)
                 if next_tracks:
                     tracks.extend(next_tracks)
                 next_url = next_data.get("next", None)
                 continue
-<<<<<<< HEAD
-            else:
-                break
-
-        if total_tracks > len(tracks):
-            log.warning(
-                f"Spotify Playlist Object may not be complete, expected {total_tracks} tracks but got {len(tracks)}"
-=======
             break
 
         if total_tracks > len(tracks):
@@ -681,7 +525,6 @@
                 "Spotify Playlist Object may not be complete, expected %s tracks but got %s",
                 total_tracks,
                 len(tracks),
->>>>>>> af1ddc9e
             )
         elif total_tracks < len(tracks):
             log.warning("Spotify Playlist has more tracks than initial total.")
@@ -698,15 +541,6 @@
     async def get_playlist(self, list_id: str) -> Dict[str, Any]:
         """Get a playlist's info from its Spotify ID"""
         return await self.make_api_req(f"playlists/{list_id}")
-<<<<<<< HEAD
-
-    async def make_api_req(self, endpoint: str) -> Dict[str, Any]:
-        """Proxy method for making a Spotify req using the correct Auth headers"""
-        url = self.API_BASE + endpoint
-        token = await self._get_token()
-        return await self._make_get(url, headers={"Authorization": f"Bearer {token}"})
-
-=======
 
     async def make_api_req(self, endpoint: str) -> Dict[str, Any]:
         """Proxy method for making a Spotify request using the correct Auth headers"""
@@ -714,28 +548,10 @@
         token = await self._get_token()
         return await self._make_get(url, headers={"Authorization": f"Bearer {token}"})
 
->>>>>>> af1ddc9e
     async def _make_get(
         self, url: str, headers: Optional[Dict[str, str]] = None
     ) -> Dict[str, Any]:
         """Makes a GET request and returns the results"""
-<<<<<<< HEAD
-        async with self.aiosession.get(url, headers=headers) as r:
-            try:
-                data = await r.json()  # type: Dict[str, Any]
-                if type(data) is not dict:
-                    raise SpotifyError("Response JSON did not decode to a dict!")
-            except Exception:
-                data = {}
-
-            if r.status != 200:
-                raise SpotifyError(
-                    "Issue making GET request to {0}: [{1.status}] {2}".format(
-                        url, r, data
-                    )
-                )
-            return data
-=======
         try:
             async with self.aiosession.get(url, headers=headers) as r:
                 if r.status != 200:
@@ -757,7 +573,6 @@
             raise SpotifyError(
                 f"Could not make GET to URL:  {url}  Reason:  {str(e)}"
             ) from e
->>>>>>> af1ddc9e
 
     async def _make_post(
         self,
@@ -766,29 +581,6 @@
         headers: Optional[Dict[str, str]] = None,
     ) -> Dict[str, Any]:
         """Makes a POST request and returns the results"""
-<<<<<<< HEAD
-        async with self.aiosession.post(url, data=payload, headers=headers) as r:
-            try:
-                data = await r.json()  # type: Dict[str, Any]
-                if type(data) is not dict:
-                    raise SpotifyError("Response JSON did not decode to a dict!")
-            except Exception:
-                data = {}
-
-            if r.status != 200:
-                raise SpotifyError(
-                    "Issue making POST request to {0}: [{1.status}] {2}".format(
-                        url, r, data
-                    )
-                )
-            return data
-
-    def _make_token_auth(self, client_id: str, client_secret: str) -> Dict[str, Any]:
-        auth_header = base64.b64encode(
-            (client_id + ":" + client_secret).encode("ascii")
-        )
-        return {"Authorization": "Basic %s" % auth_header.decode("ascii")}
-=======
         try:
             async with self.aiosession.post(url, data=payload, headers=headers) as r:
                 if r.status != 200:
@@ -820,7 +612,6 @@
             f"{client_id}:{client_secret}".encode("ascii")
         ).decode("ascii")
         return {"Authorization": f"Basic {auth_header}"}
->>>>>>> af1ddc9e
 
     def _is_token_valid(self) -> bool:
         """Checks if the token is valid"""
@@ -841,16 +632,6 @@
 
         if self.guest_mode:
             token = await self._request_guest_token()
-<<<<<<< HEAD
-            if token is None:
-                raise SpotifyError(
-                    "Failed to get a guest token from Spotify, please try specifying client id and client secret"
-                )
-            self._token = {
-                "access_token": token["accessToken"],
-                "expires_at": int(token["accessTokenExpirationTimestampMs"]) / 1000,
-            }
-=======
             if not token:
                 raise SpotifyError(
                     "Failed to get a guest token from Spotify, please try specifying client id and client secret"
@@ -871,7 +652,6 @@
                 raise SpotifyError(
                     f"API response contained unexpected data.  {str(e)}"
                 ) from e
->>>>>>> af1ddc9e
         else:
             token = await self._request_token()
             if token is None:
@@ -880,15 +660,7 @@
                 )
             token["expires_at"] = int(time.time()) + token["expires_in"]
             self._token = token
-<<<<<<< HEAD
-        log.debug(
-            "Created a new {0}access token: {1}".format(
-                "guest " if self.guest_mode else "", self._token
-            )
-        )
-=======
             log.debug("Created a new Client Mode access token.")
->>>>>>> af1ddc9e
         return str(self._token["access_token"])
 
     async def _request_token(self) -> Dict[str, Any]:
@@ -910,42 +682,6 @@
     async def _request_guest_token(self) -> Dict[str, Any]:
         """Obtains a web player token from Spotify and returns it"""
         try:
-<<<<<<< HEAD
-            async with self.aiosession.get(
-                "https://open.spotify.com/get_access_token?reason=transport&productType=web_player",
-            ) as r:
-                try:
-                    data = await r.json()  # type: Dict[str, Any]
-                    if type(data) is not dict:
-                        raise SpotifyError("Response JSON did not decode to a dict!")
-                except Exception:
-                    data = {}
-
-                if r.status != 200:
-                    try:
-                        raise SpotifyError(
-                            "Issue generating guest token: [{0.status}] {1}".format(
-                                r, data
-                            )
-                        )
-                    except aiohttp.ContentTypeError as e:
-                        raise SpotifyError(
-                            "Issue generating guest token: [{0.status}] {1}".format(
-                                r, e
-                            )
-                        )
-                return data
-        except (
-            asyncio.exceptions.CancelledError
-        ) as e:  # fails to generate after a restart, but succeeds if you just try again
-            if (
-                self.max_token_tries == 0
-            ):  # Unfortunately this logic has to be here, because if just tried
-                raise e  # to get a token in get_token() again it fails for some reason
-
-            self.max_token_tries -= 1
-            return await self._request_guest_token()
-=======
             async with self.aiosession.get(self.WEB_TOKEN_URL) as r:
                 if r.status != 200:
                     # Note:  when status == 429 we could check for "Retry*" headers.
@@ -970,5 +706,4 @@
                 log.exception("Failed to get Spotify Guest Token.")
             else:
                 log.error("Failed to get Guest Token due to: %s", str(e))
-            return {}
->>>>>>> af1ddc9e
+            return {}