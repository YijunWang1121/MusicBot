--- conflicted
+++ resolved
@@ -100,11 +100,7 @@
     changes = {}
 
     if access_attr is None:
-<<<<<<< HEAD
-        attrdir = lambda x: x  # noqa: E731  # ignore flake8 for these.
-=======
         attrdir = lambda x: x  # noqa: E731
->>>>>>> d86e6053
 
     elif access_attr == "auto":
         if hasattr(obj1, "__slots__") and hasattr(obj2, "__slots__"):
