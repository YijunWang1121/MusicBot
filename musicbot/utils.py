import re
import sys
import logging
import aiohttp
import inspect
<<<<<<< HEAD
import unicodedata
=======
import typing
>>>>>>> eb26ab91

from typing import Union
from hashlib import md5
from .constants import DISCORD_MSG_CHAR_LIMIT

if typing.TYPE_CHECKING:
    from discord import VoiceChannel

log = logging.getLogger(__name__)


def load_file(filename, skip_commented_lines=True, comment_char="#"):
    try:
        with open(filename, encoding="utf8") as f:
            results = []
            for line in f:
                line = line.strip()

                if line and not (
                    skip_commented_lines and line.startswith(comment_char)
                ):
                    results.append(line)

            return results

    except IOError as e:
        print("Error loading", filename, e)
        return []


def write_file(filename, contents):
    with open(filename, "w", encoding="utf8") as f:
        for item in contents:
            f.write(str(item))
            f.write("\n")


def slugify(value, allow_unicode=False):
    """
    Taken from https://github.com/django/django/blob/master/django/utils/text.py
    Convert to ASCII if 'allow_unicode' is False. Convert spaces or repeated
    dashes to single dashes. Remove characters that aren't alphanumerics,
    underscores, or hyphens. Convert to lowercase. Also strip leading and
    trailing whitespace, dashes, and underscores.
    """
    value = str(value)
    if allow_unicode:
        value = unicodedata.normalize("NFKC", value)
    else:
        value = (
            unicodedata.normalize("NFKD", value)
            .encode("ascii", "ignore")
            .decode("ascii")
        )
    value = re.sub(r"[^\w\s-]", "", value.lower())
    return re.sub(r"[-\s]+", "-", value).strip("-_")


def paginate(content, *, length=DISCORD_MSG_CHAR_LIMIT, reserve=0):
    """
    Split up a large string or list of strings into chunks for sending to discord.
    """
    if isinstance(content, str):
        contentlist = content.split("\n")
    elif isinstance(content, list):
        contentlist = content
    else:
        raise ValueError("Content must be str or list, not %s" % type(content))

    chunks = []
    currentchunk = ""

    for line in contentlist:
        if len(currentchunk) + len(line) < length - reserve:
            currentchunk += line + "\n"
        else:
            chunks.append(currentchunk)
            currentchunk = ""

    if currentchunk:
        chunks.append(currentchunk)

    return chunks


async def get_header(
    session, url, headerfield=None, *, timeout=5, allow_redirects=True
):
    req_timeout = aiohttp.ClientTimeout(total=timeout)
    async with session.head(
        url, timeout=req_timeout, allow_redirects=allow_redirects
    ) as response:
        if headerfield:
            return response.headers.get(headerfield)
        else:
            return response.headers


def md5sum(filename, limit=0):
    fhash = md5()
    with open(filename, "rb") as f:
        for chunk in iter(lambda: f.read(8192), b""):
            fhash.update(chunk)
    return fhash.hexdigest()[-limit:]


def fixg(x, dp=2):
    return ("{:.%sf}" % dp).format(x).rstrip("0").rstrip(".")


def ftimedelta(td):
    p1, p2 = str(td).rsplit(":", 1)
    return ":".join([p1, "{:02d}".format(int(float(p2)))])


def safe_print(content, *, end="\n", flush=True):
    sys.stdout.buffer.write((content + end).encode("utf-8", "replace"))
    if flush:
        sys.stdout.flush()


def objdiff(obj1, obj2, *, access_attr=None, depth=0):
    changes = {}

    if access_attr is None:
        attrdir = lambda x: x  # noqa: E731

    elif access_attr == "auto":
        if hasattr(obj1, "__slots__") and hasattr(obj2, "__slots__"):
            attrdir = lambda x: getattr(x, "__slots__")  # noqa: E731

        elif hasattr(obj1, "__dict__") and hasattr(obj2, "__dict__"):
            attrdir = lambda x: getattr(x, "__dict__")  # noqa: E731

        else:
            attrdir = dir

    elif isinstance(access_attr, str):
        attrdir = lambda x: list(getattr(x, access_attr))  # noqa: E731

    else:
        attrdir = dir

    for item in set(attrdir(obj1) + attrdir(obj2)):
        try:
            iobj1 = getattr(obj1, item, AttributeError("No such attr " + item))
            iobj2 = getattr(obj2, item, AttributeError("No such attr " + item))

            if depth:
                idiff = objdiff(iobj1, iobj2, access_attr="auto", depth=depth - 1)
                if idiff:
                    changes[item] = idiff

            elif iobj1 is not iobj2:
                changes[item] = (iobj1, iobj2)

            else:
                pass

        except Exception:
            continue

    return changes


def color_supported():
    return hasattr(sys.stderr, "isatty") and sys.stderr.isatty()


def _func_():
    # emulate __func__ from C++
    return inspect.currentframe().f_back.f_code.co_name


def _get_variable(name):
    stack = inspect.stack()
    try:
        for frames in stack:
            try:
                frame = frames[0]
                current_locals = frame.f_locals
                if name in current_locals:
                    return current_locals[name]
            finally:
                del frame
    finally:
        del stack


def is_empty_voice_channel(
    voice_channel: "VoiceChannel", *, exclude_me: bool = True, exclude_deaf: bool = True
) -> bool:
    def _check(member):
        if exclude_me and member == voice_channel.guild.me:
            return False

        if (
            member.voice
            and exclude_deaf
            and any([member.voice.deaf, member.voice.self_deaf])
        ):
            return False

        if member.bot:
            return False

        return True

    return not sum(1 for m in voice_channel.members if _check(m))


def format_song_duration(ftd):
    duration_array = ftd.split(":")
    return (
        ftd
        if int(duration_array[0]) > 0
        else "{0}:{1}".format(duration_array[1], duration_array[2])
    )


def format_size_from_bytes(size: int):
    suffix = {0: "", 1: "Ki", 2: "Mi", 3: "Gi", 4: "Ti"}
    power = 1024
    i = 0
    while size > power:
        size /= power
        i += 1
    return f"{size:.3f} {suffix[i]}B"


def format_size_to_bytes(size_str: str, strict_si=False) -> int:
    """Convert human-friendly *bytes notation into integer.
    Note: this function is not intended to convert Bits notation.

    Option `strict_si` will use 1000 rather than 1024 for SI suffixes.
    """
    si_units = 1024
    if strict_si:
        si_units = 1000
    suffix_list = {
        "kilobyte": si_units,
        "megabyte": si_units**2,
        "gigabyte": si_units**3,
        "terabyte": si_units**4,
        "petabyte": si_units**5,
        "exabyte": si_units**6,
        "zetabyte": si_units**7,
        "yottabyte": si_units**8,
        "kb": si_units,
        "mb": si_units**2,
        "gb": si_units**3,
        "tb": si_units**4,
        "pb": si_units**5,
        "eb": si_units**6,
        "zb": si_units**7,
        "yb": si_units**8,
        "kibibyte": 1024,
        "mebibyte": 1024**2,
        "gibibyte": 1024**3,
        "tebibyte": 1024**4,
        "pebibyte": 1024**5,
        "exbibyte": 1024**6,
        "zebibyte": 1024**7,
        "yobibyte": 1024**8,
        "kib": 1024,
        "mib": 1024**2,
        "gib": 1024**3,
        "tib": 1024**4,
        "pib": 1024**5,
        "eib": 1024**6,
        "zib": 1024**7,
        "yib": 1024**8,
    }
    size_str = size_str.lower().strip().strip("s")
    for suffix in suffix_list:
        if size_str.endswith(suffix):
            return int(float(size_str[0 : -len(suffix)]) * suffix_list[suffix])
    else:
        if size_str.endswith("b"):
            size_str = size_str[0:-1]
        elif size_str.endswith("byte"):
            size_str = size_str[0:-4]
    return int(size_str)


def format_time_to_seconds(time_str: Union[str, int]) -> int:
    """Convert a phrase containing time duration(s) to seconds as int
    This function allows for intresting/sloppy time notations like:
    - 1yearand2seconds  = 31556954
    - 8s 1d             = 86408
    - .5 hours          = 1800
    - 99 + 1            = 100
    - 3600              = 3600
    Only partial seconds are not supported, thus ".5s + 1.5s" will be 1 not 2.

    Param `time_str` is assumed to contain a time duration as str or int.
    Returns 0 if no time value is recognised, rather than raise a ValueError.
    """
    if isinstance(time_str, int):
        return time_str

    # TODO: find a good way to make this i18n friendly.
    time_lex = re.compile(r"(\d*\.?\d+)\s*(y|d|h|m|s)?", re.I)
    unit_seconds = {
        "y": 31556952,
        "d": 86400,
        "h": 3600,
        "m": 60,
        "s": 1,
    }
    total_sec = 0
    for value, unit in time_lex.findall(time_str):
        if not unit:
            unit = "s"
        else:
            unit = unit[0].lower().strip()
        total_sec += int(float(value) * unit_seconds[unit])
    return total_sec<|MERGE_RESOLUTION|>--- conflicted
+++ resolved
@@ -3,11 +3,8 @@
 import logging
 import aiohttp
 import inspect
-<<<<<<< HEAD
 import unicodedata
-=======
 import typing
->>>>>>> eb26ab91
 
 from typing import Union
 from hashlib import md5
