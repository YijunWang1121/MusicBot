import datetime
import glob
import inspect
import logging
import os
import pathlib
import re
import sys
<<<<<<< HEAD
import logging
import aiohttp
import inspect
import unicodedata
from typing import TYPE_CHECKING, Union, Optional, Any, List, Dict

from .constants import DISCORD_MSG_CHAR_LIMIT

if TYPE_CHECKING:
    from discord import VoiceChannel, StageChannel
=======
import unicodedata
from functools import wraps
from typing import TYPE_CHECKING, Any, Callable, Dict, Iterable, List, Set, Tuple, Union

# protected imports to keep run.py from breaking on missing packages.
try:
    import colorlog

    COLORLOG_LOADED = True
except ImportError:
    COLORLOG_LOADED = False

from .constants import (
    DEFAULT_DISCORD_LOG_FILE,
    DEFAULT_LOGS_KEPT,
    DEFAULT_LOGS_ROTATE_FORMAT,
    DEFAULT_MUSICBOT_LOG_FILE,
    DISCORD_MSG_CHAR_LIMIT,
)
from .exceptions import PermissionsError

if TYPE_CHECKING:
    from discord import Member, StageChannel, VoiceChannel

    from .bot import MusicBot
>>>>>>> af1ddc9e

log = logging.getLogger(__name__)


def _add_logger_level(levelname: str, level: int, *, func_name: str = "") -> None:
    """
    Add a logging function and level to the musicbot logger.

    :param: levelname:
        The reference name of the level, e.g. DEBUG, WARNING, etc
    :param: level:
        Numeric logging level
    :param: func_name:
        The name of the logger function to log to a level, e.g. "info" for log.info(...)
    """
    _func_prototype = (
        "def {logger_func_name}(self, message, *args, **kwargs):\n"
        "    if self.isEnabledFor({levelname}):\n"
        "        self._log({levelname}, message, args, **kwargs)"
    )

    func_name = func_name or levelname.lower()

    setattr(logging, levelname, level)
    logging.addLevelName(level, levelname)

    # TODO: this is cool and all, but there is likely a better way to do this.
    # we should probably be extending logging.getLoggerClass() instead
    exec(  # pylint: disable=exec-used
        _func_prototype.format(logger_func_name=func_name, levelname=levelname),
        logging.__dict__,
        locals(),
    )
    setattr(logging.Logger, func_name, eval(func_name))  # pylint: disable=eval-used


def setup_loggers() -> None:
    """set up all logging handlers for musicbot and discord.py"""
    if len(logging.getLogger("musicbot").handlers) > 1:
        log.debug("Skipping logger setup, already set up")
        return

    # Do some pre-flight checking...
    log_file = pathlib.Path(DEFAULT_MUSICBOT_LOG_FILE)
    if not log_file.parent.is_dir():
        try:
            log_file.parent.mkdir(parents=True, exist_ok=True)
        except Exception as e:
            raise RuntimeError(
                f"Cannot create log file directory due to an error:\n{str(e)}"
            ) from e

    if not log_file.is_file():
        try:
            log_file.touch(exist_ok=True)
        except Exception as e:
            raise RuntimeError(
                f"Cannot create log file due to an error:\n{str(e)}"
            ) from e

    # logging checks done, we should be able to take off.
    _add_logger_level("EVERYTHING", 1)
    _add_logger_level("NOISY", 4, func_name="noise")
    _add_logger_level("FFMPEG", 5)
    _add_logger_level("VOICEDEBUG", 6)

    logger = logging.getLogger("musicbot")
    # initially set logging to everything, it will be changed when config is loaded.
    logger.setLevel(logging.EVERYTHING)  # type: ignore[attr-defined]

    # Setup logging to file for musicbot.
    try:
        # We could use a RotatingFileHandler or TimedRotatingFileHandler
        # however, these require more options than we currently consider
        # such as file size or fixed rotation time.
        # For now, out local implementation should be fine...
        fhandler = logging.FileHandler(
            filename=log_file,
            encoding="utf-8",
            mode="w",
            delay=True,
        )
    except Exception as e:
        raise RuntimeError(
            f"Could not create or use the log file due to an error:\n{str(e)}"
        ) from e

    fhandler.setFormatter(
        logging.Formatter(
            "[{asctime}] {levelname} - {name} | "
            "In {filename}::{threadName}({thread}), line {lineno} in {funcName}: {message}",
            style="{",
        )
    )
    logger.addHandler(fhandler)

    # Setup logging to console for musicbot, handle missing colorlog gracefully.
    shandler = logging.StreamHandler(stream=sys.stdout)
    if COLORLOG_LOADED:
        sformatter = colorlog.LevelFormatter(
            fmt={
                "DEBUG": "{log_color}[{levelname}:{module}] {message}",
                "INFO": "{log_color}{message}",
                "WARNING": "{log_color}{levelname}: {message}",
                "ERROR": "{log_color}[{levelname}:{module}] {message}",
                "CRITICAL": "{log_color}[{levelname}:{module}] {message}",
                "EVERYTHING": "{log_color}[{levelname}:{module}] {message}",
                "NOISY": "{log_color}[{levelname}:{module}] {message}",
                "VOICEDEBUG": "{log_color}[{levelname}:{module}][{relativeCreated:.9f}] {message}",
                "FFMPEG": "{log_color}[{levelname}:{module}][{relativeCreated:.9f}] {message}",
            },
            log_colors={
                "DEBUG": "cyan",
                "INFO": "white",
                "WARNING": "yellow",
                "ERROR": "red",
                "CRITICAL": "bold_red",
                "EVERYTHING": "bold_cyan",
                "NOISY": "bold_white",
                "FFMPEG": "bold_purple",
                "VOICEDEBUG": "purple",
            },
            style="{",
            datefmt="",
        )

    # colorlog import must have failed.
    else:
        sformatter = logging.Formatter(  # type: ignore[assignment]
            "[{name}] {levelname}: {message}",
            style="{",
        )

    shandler.setFormatter(sformatter)  # type: ignore[arg-type]
    logger.addHandler(shandler)

    # Setup logging for discord module.
    dlogger = logging.getLogger("discord")
    dhandler = logging.FileHandler(
        filename=DEFAULT_DISCORD_LOG_FILE,
        encoding="utf-8",
        mode="w",
        delay=True,
    )
    dhandler.setFormatter(
        logging.Formatter("[{asctime}] {levelname} - {name}: {message}", style="{")
    )
    dlogger.addHandler(dhandler)
    # initially set discord logging to debug, it will be changed when config is loaded.
    dlogger.setLevel(logging.DEBUG)


def muffle_discord_console_log() -> None:
    """
    Changes discord console logger output to periods only.
    Kind of like a progress indicator.
    """
    dlog = logging.getLogger("discord")
    dlh = logging.StreamHandler(stream=sys.stdout)
    dlh.terminator = ""
    try:
        dlh.setFormatter(logging.Formatter("."))
    except ValueError:
        dlh.setFormatter(logging.Formatter(".", validate=False))
    dlog.addHandler(dlh)


def mute_discord_console_log() -> None:
    """
    Removes the discord console logger output handler added by muffle_discord_console_log()
    """
    dlogger = logging.getLogger("discord")
    for h in dlogger.handlers:
        if getattr(h, "terminator", None) == "":
            dlogger.removeHandler(h)
            print()


def set_logging_level(level: int, override: bool = False) -> None:
    """
    Sets the logging level for musicbot and discord.py loggers.
    If `override` is set True, the log level will be set and future calls
    to this function must also use `override` to set a new level.
    This allows log-level to be set by CLI arguments, overriding the
    setting used in configuration file.
    """
    if hasattr(logging, "mb_level_override") and not override:
        log.debug(
            "Log level was previously set via override to: %s",
            getattr(logging, "mb_level_override"),
        )
        return

    if override:
        setattr(logging, "mb_level_override", logging.getLevelName(level))

    set_lvl_name = logging.getLevelName(level)
    log.info("Changing log level to:  %s", set_lvl_name)

    logger = logging.getLogger("musicbot")
    logger.setLevel(level)

    dlogger = logging.getLogger("discord")
    if level <= logging.DEBUG:
        dlogger.setLevel(logging.DEBUG)
    else:
        dlogger.setLevel(level)


# TODO: perhaps add config file option for max logs kept.
def set_logging_max_kept_logs(number: int) -> None:
    """Inform the logger how many logs it should keep."""
    setattr(logging, "mb_max_logs_kept", number)


# TODO: perhaps add a config file option for date format.
def set_logging_rotate_date_format(sftime: str) -> None:
    """Inform the logger how it should format rotated file date strings."""
    setattr(logging, "mb_rot_date_fmt", sftime)


def shutdown_loggers() -> None:
    """Removes all musicbot and discord log handlers"""
    # This is the last log line of the logger session.
    log.info("MusicBot loggers have been called to shutdown.")

    logger = logging.getLogger("musicbot")
    for handler in logger.handlers:
        handler.flush()
        handler.close()
    logger.handlers.clear()

    dlogger = logging.getLogger("discord")
    for handler in dlogger.handlers:
        handler.flush()
        handler.close()
    dlogger.handlers.clear()


def rotate_log_files(max_kept: int = -1, date_fmt: str = "") -> None:
    """
    Handles moving and pruning log files.
    By default the primary log file is always kept, and never rotated.
    If `max_kept` is set to 0, no rotation is done.
    If `max_kept` is set 1 or greater, up to this number of logs will be kept.
    This should only be used before setup_loggers() or after shutdown_loggers()

    Note: this implementation uses file glob to select then sort files based
    on their modification time.
    The glob uses the following pattern: `{stem}*.{suffix}`
    Where `stem` and `suffix` are take from the configured log file name.

    :param: max_kept:  number of old logs to keep.
    :param: date_fmt:  format compatible with datetime.strftime() for rotated filename.
    """
    # Use the input arguments or fall back to settings or defaults.
    if max_kept <= -1:
        max_kept = getattr(logging, "mb_max_logs_kept", DEFAULT_LOGS_KEPT)
        if max_kept <= -1:
            max_kept = DEFAULT_LOGS_KEPT

    if date_fmt == "":
        date_fmt = getattr(logging, "mb_rot_date_fmt", DEFAULT_LOGS_ROTATE_FORMAT)
        if date_fmt == "":
            date_fmt = DEFAULT_LOGS_ROTATE_FORMAT

    # Rotation can be disabled by setting 0.
    if not max_kept:
        return

    # Format a date that will be used for files rotated now.
    before = datetime.datetime.now().strftime(date_fmt)

    # Rotate musicbot logs
    logfile = pathlib.Path(DEFAULT_MUSICBOT_LOG_FILE)
    logpath = logfile.parent
    if logfile.is_file():
        new_name = logpath.joinpath(f"{logfile.stem}{before}{logfile.suffix}")
        # Cannot use logging here, but some notice to console is OK.
        print(f"Moving the log file from this run to:  {new_name}")
        logfile.rename(new_name)

    # Clean up old, out-of-limits, musicbot log files
    logstem = glob.escape(logfile.stem)
    logglob = sorted(
        logpath.glob(f"{logstem}*.log"),
        key=os.path.getmtime,
        reverse=True,
    )
    if len(logglob) > max_kept:
        for path in logglob[max_kept:]:
            if path.is_file():
                path.unlink()

    # Rotate discord.py logs
    dlogfile = pathlib.Path(DEFAULT_DISCORD_LOG_FILE)
    dlogpath = dlogfile.parent
    if dlogfile.is_file():
        new_name = dlogfile.parent.joinpath(f"{dlogfile.stem}{before}{dlogfile.suffix}")
        dlogfile.rename(new_name)

    # Clean up old, out-of-limits, discord log files
    logstem = glob.escape(dlogfile.stem)
    logglob = sorted(
        dlogpath.glob(f"{logstem}*.log"), key=os.path.getmtime, reverse=True
    )
    if len(logglob) > max_kept:
        for path in logglob[max_kept:]:
            if path.is_file():
                path.unlink()


def load_file(
    filename: pathlib.Path, skip_commented_lines: bool = True, comment_char: str = "#"
) -> List[str]:
    """
    Read `filename` into list of strings but ignore lines starting
    with the given `comment_char` character.
    Default comment character is #
    """
    try:
        with open(filename, encoding="utf8") as f:
            results = []
            for line in f:
                line = line.strip()

                if line and not (
                    skip_commented_lines and line.startswith(comment_char)
                ):
                    results.append(line)

            return results

    except IOError as e:
        print("Error loading", filename, e)
        return []


def write_file(filename: pathlib.Path, contents: Iterable[str]) -> None:
    """
    Open the given `filename` for writing in utf8 and write each item in
    `contents` to the file as a single line.
    Shorthand function that is now outmoded by pathlib, and could/should be replaced.
    """
    with open(filename, "w", encoding="utf8") as f:
        for item in contents:
            f.write(str(item))
            f.write("\n")


<<<<<<< HEAD
def slugify(value, allow_unicode=False):
    """
    Taken from https://github.com/django/django/blob/master/django/utils/text.py
    Convert to ASCII if 'allow_unicode' is False. Convert spaces or repeated
    dashes to single dashes. Remove characters that aren't alphanumerics,
    underscores, or hyphens. Convert to lowercase. Also strip leading and
    trailing whitespace, dashes, and underscores.
=======
def slugify(value: str, allow_unicode: bool = False) -> str:
    """
    Taken from https://github.com/django/django/blob/master/django/utils/text.py
    Convert to ASCII if 'allow_unicode' is False. Convert spaces or repeated
    dashes to single dashes. Remove characters that aren't letters, numbers,
    underscores, or hyphens. Convert to lowercase. Also strip leading and
    trailing spaces, dashes, and underscores.
>>>>>>> af1ddc9e
    """
    value = str(value)
    if allow_unicode:
        value = unicodedata.normalize("NFKC", value)
    else:
        value = (
            unicodedata.normalize("NFKD", value)
            .encode("ascii", "ignore")
            .decode("ascii")
        )
    value = re.sub(r"[^\w\s-]", "", value.lower())
    return re.sub(r"[-\s]+", "-", value).strip("-_")


<<<<<<< HEAD
def paginate(content, *, length=DISCORD_MSG_CHAR_LIMIT, reserve=0):
=======
def paginate(
    content: Union[str, List[str]],
    *,
    length: int = DISCORD_MSG_CHAR_LIMIT,
    reserve: int = 0,
) -> List[str]:
>>>>>>> af1ddc9e
    """
    Split up a large string or list of strings into chunks for sending to discord.
    """
    if isinstance(content, str):
        contentlist = content.split("\n")
    elif isinstance(content, list):
        contentlist = content
    else:
        raise ValueError(f"Content must be str or list, not {type(content)}")

    chunks = []
    currentchunk = ""

    for line in contentlist:
        if len(currentchunk) + len(line) < length - reserve:
            currentchunk += line + "\n"
        else:
            chunks.append(currentchunk)
            currentchunk = ""

    if currentchunk:
        chunks.append(currentchunk)

    return chunks


<<<<<<< HEAD
async def get_header(
    session: aiohttp.ClientSession,
    url: str,
    headerfield: Optional[str] = None,
    *,
    timeout: int = 5,
    allow_redirects: bool = True,
    req_headers: Dict[str, Any] = {},
):
    req_timeout = aiohttp.ClientTimeout(total=timeout)
    async with session.head(
        url, timeout=req_timeout, allow_redirects=allow_redirects, headers=req_headers
    ) as response:
        if headerfield:
            return response.headers.get(headerfield)
        else:
            return response.headers


def fixg(x, dp=2):
    return ("{:.%sf}" % dp).format(x).rstrip("0").rstrip(".")


def ftimedelta(td):
    p1, p2 = str(td).rsplit(":", 1)
    return ":".join([p1, "{:02d}".format(int(float(p2)))])


def safe_print(content, *, end="\n", flush=True):
    sys.stdout.buffer.write((content + end).encode("utf-8", "replace"))
    if flush:
        sys.stdout.flush()


def objdiff(obj1, obj2, *, access_attr=None, depth=0):
    changes = {}

    if access_attr is None:
        attrdir = lambda x: x  # noqa: E731

    elif access_attr == "auto":
        if hasattr(obj1, "__slots__") and hasattr(obj2, "__slots__"):
            attrdir = lambda x: getattr(x, "__slots__")  # noqa: E731

        elif hasattr(obj1, "__dict__") and hasattr(obj2, "__dict__"):
            attrdir = lambda x: getattr(x, "__dict__")  # noqa: E731

        else:
            attrdir = dir

    elif isinstance(access_attr, str):
        attrdir = lambda x: list(getattr(x, access_attr))  # noqa: E731

    else:
        attrdir = dir

    for item in set(attrdir(obj1) + attrdir(obj2)):
        try:
            iobj1 = getattr(obj1, item, AttributeError("No such attr " + item))
            iobj2 = getattr(obj2, item, AttributeError("No such attr " + item))

            if depth:
                idiff = objdiff(iobj1, iobj2, access_attr="auto", depth=depth - 1)
                if idiff:
                    changes[item] = idiff

            elif iobj1 is not iobj2:
                changes[item] = (iobj1, iobj2)

            else:
                pass

        except Exception:
            continue

=======
def instance_diff(obj1: Any, obj2: Any) -> Dict[str, Tuple[Any, Any]]:
    """
    Compute a dict showing which attributes have changed between two given objects.
    Objects must be of the same type and have __slots__ or __dict__.
    """
    if type(obj1) is not type(obj2):
        raise ValueError("Objects must be of the same type to get differences.")

    changes: Dict[str, Tuple[Any, Any]] = {}
    keys = set()
    if hasattr(obj1, "__slots__") and hasattr(obj2, "__slots__"):
        vars1 = getattr(obj1, "__slots__", [])
        vars2 = getattr(obj2, "__slots__", [])
        if isinstance(vars1, list) and isinstance(vars2, list):
            keys = set(vars1 + vars2)
    elif hasattr(obj1, "__dict__") and hasattr(obj2, "__dict__"):
        vars1 = getattr(obj1, "__dict__", {})
        vars2 = getattr(obj2, "__dict__", {})
        if isinstance(vars1, dict) and isinstance(vars2, dict):
            keys = set(list(vars1.keys()) + list(vars2.keys()))
    else:
        raise ValueError(
            f"Objects don't have __slots__ or __dict__ attribute: ({type(obj1)}, {type(obj2)})"
        )

    for key in keys:
        val1 = getattr(obj1, key, None)
        val2 = getattr(obj2, key, None)
        if val1 != val2:
            changes[key] = (val1, val2)
>>>>>>> af1ddc9e
    return changes


def _func_() -> str:
    """
    Gets the name of the calling frame code object.
    Emulates __func__ from C++
    """
    frame = inspect.currentframe()
    if not frame or not frame.f_back:
        raise RuntimeError(
            "Call to _func_() failed, may not be available in this context."
        )

    return frame.f_back.f_code.co_name


def _get_variable(name: str) -> Any:
    """
    Inspect each frame in the call stack for local variables with the
    `name` given then return that variable's value or None if not found.
    """
    stack = inspect.stack()
    try:
        for frames in stack:
            try:
                frame = frames[0]
                current_locals = frame.f_locals
                if name in current_locals:
                    return current_locals[name]
            finally:
                del frame
    finally:
        del stack

    return None


# TODO: Add some sort of `denied` argument for a message to send when someone else tries to use it
def owner_only(func: Callable[..., Any]) -> Any:
    """
    Decorator function that checks the invoking message author ID matches
    the Owner ID which MusicBot has determined either via Config or
    Discord AppInfo.
    """

    @wraps(func)
    async def wrapper(self: "MusicBot", *args: Any, **kwargs: Any) -> Any:
        # Only allow the owner to use these commands
        orig_msg = _get_variable("message")

        if not orig_msg or orig_msg.author.id == self.config.owner_id:
            return await func(self, *args, **kwargs)
        raise PermissionsError("Only the owner can use this command.", expire_in=30)

    return wrapper


def dev_only(func: Callable[..., Any]) -> Any:
    """
    Decorator function that sets `dev_cmd` as an attribute to the function
    it decorates.
    This is then checked in MusicBot.on_message to ensure the protected
    commands are not executed by non "dev" users.
    """

    @wraps(func)
    async def wrapper(self: "MusicBot", *args: Any, **kwargs: Any) -> Any:
        orig_msg = _get_variable("message")

        if orig_msg.author.id in self.config.dev_ids:
            return await func(self, *args, **kwargs)
        raise PermissionsError("Only dev users can use this command.", expire_in=30)

    setattr(wrapper, "dev_cmd", True)
    return wrapper


<<<<<<< HEAD
def is_empty_voice_channel(
    voice_channel: Union["VoiceChannel", "StageChannel"],
    *,
    exclude_me: bool = True,
    exclude_deaf: bool = True,
    include_bots: List[int] = [],
=======
def is_empty_voice_channel(  # pylint: disable=dangerous-default-value
    voice_channel: Union["VoiceChannel", "StageChannel", None],
    *,
    exclude_me: bool = True,
    exclude_deaf: bool = True,
    include_bots: Set[int] = set(),
>>>>>>> af1ddc9e
) -> bool:
    """
    Check if the given `voice_channel` is figuratively or literally empty.

    :param: `exclude_me`: Exclude our bot instance, the default.
    :param: `exclude_deaf`: Excludes members who are self-deaf or server-deaf.
    :param: `include_bots`: A list of bot IDs to include if they are present.
    """
<<<<<<< HEAD

    def _check(member):
=======
    if not voice_channel:
        log.debug("Cannot count members when voice_channel is None.")
        return True

    def _check(member: "Member") -> bool:
>>>>>>> af1ddc9e
        if exclude_me and member == voice_channel.guild.me:
            return False

        if (
            member.voice
            and exclude_deaf
            and any([member.voice.deaf, member.voice.self_deaf])
        ):
            return False

        if member.bot and member.id not in include_bots:
            return False

        return True

    return not sum(1 for m in voice_channel.members if _check(m))


def count_members_in_voice(  # pylint: disable=dangerous-default-value
    voice_channel: Union["VoiceChannel", "StageChannel", None],
    include_only: Iterable[int] = [],
    include_bots: Iterable[int] = [],
    exclude_ids: Iterable[int] = [],
    exclude_me: bool = True,
    exclude_deaf: bool = True,
) -> int:
    """
    Counts the number of members in given voice channel.
    By default it excludes all deaf users, all bots, and the MusicBot client itself.

    :param: voice_channel:  A VoiceChannel to inspect.
    :param: include_only:  A list of Member IDs to check for, only members in this list are counted if present.
    :param: include_bots:  A list of Bot Member IDs to include.  By default all bots are excluded.
    :param: exclude_ids:  A list of Member IDs to exclude from the count.
    :param: exclude_me:  A switch to, by default, exclude the bot ClientUser.
    :param: exclude_deaf:  A switch to, by default, exclude members who are deaf.
    """
    if not voice_channel:
        log.debug("Cannot count members when voice_channel is None.")
        return 0

    num_voice = 0
    log.noise(  # type: ignore[attr-defined]
        f"Channel Count Pre-Filter:  {len(voice_channel.members)}"
    )
    for member in voice_channel.members:
        if not member:
            continue

        if member.bot and member.id not in include_bots:
            continue

        if exclude_me and member == voice_channel.guild.me:
            continue

        if exclude_ids and member.id in exclude_ids:
            continue

        voice = member.voice
        if not voice:
            continue

        if exclude_deaf and (voice.deaf or voice.self_deaf):
            continue

        if include_only and member.id not in include_only:
            continue

        num_voice += 1
    log.noise(f"Channel Count Post-Filter:  {num_voice}")  # type: ignore[attr-defined]
    return num_voice


def format_song_duration(seconds: Union[int, float, datetime.timedelta]) -> str:
    """
    Take in the given `seconds` and format it as a compact timedelta string.
    If input `seconds` is an int or float, it will be converted to a timedelta.
    If the input has partial seconds, those are quietly removed without rounding.
    """
    if isinstance(seconds, (int, float)):
        seconds = datetime.timedelta(seconds=seconds)

    if not isinstance(seconds, datetime.timedelta):
        raise TypeError(
            "Can only format a duration that is int, float, or timedelta object."
        )

    # Simply remove any microseconds from the delta.
    time_delta = str(seconds).split(".", maxsplit=1)[0]

    # Check the hours portion for empty 0 and remove it.
    duration_array = time_delta.split(":")
    return time_delta if int(duration_array[0]) > 0 else ":".join(duration_array[1:])


def format_size_from_bytes(size_bytes: int) -> str:
    """
    Format a given `size_bytes` into an approximate short-hand notation.
    """
    suffix = {0: "", 1: "Ki", 2: "Mi", 3: "Gi", 4: "Ti"}
    power = 1024
    size = float(size_bytes)
    i = 0
    while size > power:
        size /= power
        i += 1
    return f"{size:.3f} {suffix[i]}B"


def format_size_to_bytes(size_str: str, strict_si: bool = False) -> int:
    """
    Convert human-friendly data-size notation into integer.
    Note: this function is not intended to convert Bits notation.

    :param: size_str:  A size notation like: 20MB or "12.3 kb"
    :param: strict_si:  Toggles use of 1000 rather than 1024 for SI suffixes.
    """
    si_units = 1024
    if strict_si:
        si_units = 1000
    suffix_list = {
        "kilobyte": si_units,
        "megabyte": si_units**2,
        "gigabyte": si_units**3,
        "terabyte": si_units**4,
        "petabyte": si_units**5,
        "exabyte": si_units**6,
        "zetabyte": si_units**7,
        "yottabyte": si_units**8,
        "kb": si_units,
        "mb": si_units**2,
        "gb": si_units**3,
        "tb": si_units**4,
        "pb": si_units**5,
        "eb": si_units**6,
        "zb": si_units**7,
        "yb": si_units**8,
        "kibibyte": 1024,
        "mebibyte": 1024**2,
        "gibibyte": 1024**3,
        "tebibyte": 1024**4,
        "pebibyte": 1024**5,
        "exbibyte": 1024**6,
        "zebibyte": 1024**7,
        "yobibyte": 1024**8,
        "kib": 1024,
        "mib": 1024**2,
        "gib": 1024**3,
        "tib": 1024**4,
        "pib": 1024**5,
        "eib": 1024**6,
        "zib": 1024**7,
        "yib": 1024**8,
    }
    size_str = size_str.lower().strip().strip("s")
    for suffix, conversion in suffix_list.items():
        if size_str.endswith(suffix):
            return int(float(size_str[0 : -len(suffix)]) * conversion)

    if size_str.endswith("b"):
        size_str = size_str[0:-1]
    elif size_str.endswith("byte"):
        size_str = size_str[0:-4]

    return int(size_str)


def format_time_to_seconds(time_str: Union[str, int]) -> int:
    """
    Convert a phrase containing time duration(s) to seconds as int
    This function allows for interesting/sloppy time notations like:
    - 1yearand2seconds  = 31556954
    - 8s 1d             = 86408
    - .5 hours          = 1800
    - 99 + 1            = 100
    - 3600              = 3600
    Only partial seconds are not supported, thus ".5s + 1.5s" will be 1 not 2.

    :param: time_str:  is assumed to contain a time duration as str or int.

    :returns:  0 if no time value is recognized, rather than raise a ValueError.
    """
    if isinstance(time_str, int):
        return time_str

    # TODO: find a good way to make this i18n friendly.
    time_lex = re.compile(r"(\d*\.?\d+)\s*(y|d|h|m|s)?", re.I)
    unit_seconds = {
        "y": 31556952,
        "d": 86400,
        "h": 3600,
        "m": 60,
        "s": 1,
    }
    total_sec = 0
    for value, unit in time_lex.findall(time_str):
        if not unit:
            unit = "s"
        else:
            unit = unit[0].lower().strip()
        total_sec += int(float(value) * unit_seconds[unit])
    return total_sec<|MERGE_RESOLUTION|>--- conflicted
+++ resolved
@@ -6,18 +6,6 @@
 import pathlib
 import re
 import sys
-<<<<<<< HEAD
-import logging
-import aiohttp
-import inspect
-import unicodedata
-from typing import TYPE_CHECKING, Union, Optional, Any, List, Dict
-
-from .constants import DISCORD_MSG_CHAR_LIMIT
-
-if TYPE_CHECKING:
-    from discord import VoiceChannel, StageChannel
-=======
 import unicodedata
 from functools import wraps
 from typing import TYPE_CHECKING, Any, Callable, Dict, Iterable, List, Set, Tuple, Union
@@ -43,7 +31,6 @@
     from discord import Member, StageChannel, VoiceChannel
 
     from .bot import MusicBot
->>>>>>> af1ddc9e
 
 log = logging.getLogger(__name__)
 
@@ -394,15 +381,6 @@
             f.write("\n")
 
 
-<<<<<<< HEAD
-def slugify(value, allow_unicode=False):
-    """
-    Taken from https://github.com/django/django/blob/master/django/utils/text.py
-    Convert to ASCII if 'allow_unicode' is False. Convert spaces or repeated
-    dashes to single dashes. Remove characters that aren't alphanumerics,
-    underscores, or hyphens. Convert to lowercase. Also strip leading and
-    trailing whitespace, dashes, and underscores.
-=======
 def slugify(value: str, allow_unicode: bool = False) -> str:
     """
     Taken from https://github.com/django/django/blob/master/django/utils/text.py
@@ -410,7 +388,6 @@
     dashes to single dashes. Remove characters that aren't letters, numbers,
     underscores, or hyphens. Convert to lowercase. Also strip leading and
     trailing spaces, dashes, and underscores.
->>>>>>> af1ddc9e
     """
     value = str(value)
     if allow_unicode:
@@ -425,16 +402,12 @@
     return re.sub(r"[-\s]+", "-", value).strip("-_")
 
 
-<<<<<<< HEAD
-def paginate(content, *, length=DISCORD_MSG_CHAR_LIMIT, reserve=0):
-=======
 def paginate(
     content: Union[str, List[str]],
     *,
     length: int = DISCORD_MSG_CHAR_LIMIT,
     reserve: int = 0,
 ) -> List[str]:
->>>>>>> af1ddc9e
     """
     Split up a large string or list of strings into chunks for sending to discord.
     """
@@ -461,83 +434,6 @@
     return chunks
 
 
-<<<<<<< HEAD
-async def get_header(
-    session: aiohttp.ClientSession,
-    url: str,
-    headerfield: Optional[str] = None,
-    *,
-    timeout: int = 5,
-    allow_redirects: bool = True,
-    req_headers: Dict[str, Any] = {},
-):
-    req_timeout = aiohttp.ClientTimeout(total=timeout)
-    async with session.head(
-        url, timeout=req_timeout, allow_redirects=allow_redirects, headers=req_headers
-    ) as response:
-        if headerfield:
-            return response.headers.get(headerfield)
-        else:
-            return response.headers
-
-
-def fixg(x, dp=2):
-    return ("{:.%sf}" % dp).format(x).rstrip("0").rstrip(".")
-
-
-def ftimedelta(td):
-    p1, p2 = str(td).rsplit(":", 1)
-    return ":".join([p1, "{:02d}".format(int(float(p2)))])
-
-
-def safe_print(content, *, end="\n", flush=True):
-    sys.stdout.buffer.write((content + end).encode("utf-8", "replace"))
-    if flush:
-        sys.stdout.flush()
-
-
-def objdiff(obj1, obj2, *, access_attr=None, depth=0):
-    changes = {}
-
-    if access_attr is None:
-        attrdir = lambda x: x  # noqa: E731
-
-    elif access_attr == "auto":
-        if hasattr(obj1, "__slots__") and hasattr(obj2, "__slots__"):
-            attrdir = lambda x: getattr(x, "__slots__")  # noqa: E731
-
-        elif hasattr(obj1, "__dict__") and hasattr(obj2, "__dict__"):
-            attrdir = lambda x: getattr(x, "__dict__")  # noqa: E731
-
-        else:
-            attrdir = dir
-
-    elif isinstance(access_attr, str):
-        attrdir = lambda x: list(getattr(x, access_attr))  # noqa: E731
-
-    else:
-        attrdir = dir
-
-    for item in set(attrdir(obj1) + attrdir(obj2)):
-        try:
-            iobj1 = getattr(obj1, item, AttributeError("No such attr " + item))
-            iobj2 = getattr(obj2, item, AttributeError("No such attr " + item))
-
-            if depth:
-                idiff = objdiff(iobj1, iobj2, access_attr="auto", depth=depth - 1)
-                if idiff:
-                    changes[item] = idiff
-
-            elif iobj1 is not iobj2:
-                changes[item] = (iobj1, iobj2)
-
-            else:
-                pass
-
-        except Exception:
-            continue
-
-=======
 def instance_diff(obj1: Any, obj2: Any) -> Dict[str, Tuple[Any, Any]]:
     """
     Compute a dict showing which attributes have changed between two given objects.
@@ -568,7 +464,6 @@
         val2 = getattr(obj2, key, None)
         if val1 != val2:
             changes[key] = (val1, val2)
->>>>>>> af1ddc9e
     return changes
 
 
@@ -647,21 +542,12 @@
     return wrapper
 
 
-<<<<<<< HEAD
-def is_empty_voice_channel(
-    voice_channel: Union["VoiceChannel", "StageChannel"],
-    *,
-    exclude_me: bool = True,
-    exclude_deaf: bool = True,
-    include_bots: List[int] = [],
-=======
 def is_empty_voice_channel(  # pylint: disable=dangerous-default-value
     voice_channel: Union["VoiceChannel", "StageChannel", None],
     *,
     exclude_me: bool = True,
     exclude_deaf: bool = True,
     include_bots: Set[int] = set(),
->>>>>>> af1ddc9e
 ) -> bool:
     """
     Check if the given `voice_channel` is figuratively or literally empty.
@@ -670,16 +556,11 @@
     :param: `exclude_deaf`: Excludes members who are self-deaf or server-deaf.
     :param: `include_bots`: A list of bot IDs to include if they are present.
     """
-<<<<<<< HEAD
-
-    def _check(member):
-=======
     if not voice_channel:
         log.debug("Cannot count members when voice_channel is None.")
         return True
 
     def _check(member: "Member") -> bool:
->>>>>>> af1ddc9e
         if exclude_me and member == voice_channel.guild.me:
             return False
 
