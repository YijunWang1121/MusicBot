import json
import logging

log = logging.getLogger(__name__)


class Json:
    def __init__(self, json_file):
        log.debug("Init JSON obj with {0}".format(json_file))
        self.file = json_file
        self.data = self.parse()

    def parse(self):
        """Parse the file as JSON"""
        with open(self.file, encoding="utf-8") as data:
            try:
                parsed = json.load(data)
            except Exception:
                log.error("Error parsing {0} as JSON".format(self.file), exc_info=True)
                parsed = {}
        return parsed

    def get(self, item, fallback=None):
        """Gets an item from a JSON file"""
        try:
            data = self.data[item]
        except KeyError:
<<<<<<< HEAD
            log.warning("Could not grab data from JSON key {0}.".format(item))
            data = fallback
        return data


class I18nJson(Json):
    def get(self, item, fallback=None):
        try:
            data = self.data[item]
        except KeyError:
            log.warning("Could not grab data from i18n key {0}.".format(item))
=======
            log.warning(f"Could not grab data from i18n key {item}.")
>>>>>>> 8e8a433e
            data = fallback
        return data<|MERGE_RESOLUTION|>--- conflicted
+++ resolved
@@ -25,7 +25,6 @@
         try:
             data = self.data[item]
         except KeyError:
-<<<<<<< HEAD
             log.warning("Could not grab data from JSON key {0}.".format(item))
             data = fallback
         return data
@@ -36,9 +35,6 @@
         try:
             data = self.data[item]
         except KeyError:
-            log.warning("Could not grab data from i18n key {0}.".format(item))
-=======
             log.warning(f"Could not grab data from i18n key {item}.")
->>>>>>> 8e8a433e
             data = fallback
         return data