import asyncio
import certifi
import inspect
import json
import logging
import math
import os
import pathlib
import random
import re
import shlex
import ssl
import sys
import time
import traceback
from collections import defaultdict
from datetime import timedelta
from functools import wraps
from io import BytesIO, StringIO
from textwrap import dedent
from typing import Optional

import aiohttp
import colorlog
import discord

from . import downloader
from . import exceptions
from .aliases import Aliases, AliasesDefault
from .config import Config, ConfigDefaults
from .constants import DISCORD_MSG_CHAR_LIMIT
from .constants import VERSION as BOTVERSION
from .constructs import SkipState, Response
from .entry import StreamPlaylistEntry
from .filecache import AudioFileCache
from .json import Json, I18nJson
from .opus_loader import load_opus_lib
from .permissions import Permissions, PermissionsDefaults
from .player import MusicPlayer
from .playlist import Playlist
from .spotify import Spotify
from .utils import (
    load_file,
    write_file,
    fixg,
    ftimedelta,
    _func_,
    _get_variable,
    format_song_duration,
    format_size_from_bytes,
)

log = logging.getLogger(__name__)


class MusicBot(discord.Client):
    def __init__(self, config_file=None, perms_file=None, aliases_file=None):
        load_opus_lib()
        try:
            sys.stdout.write("\x1b]2;MusicBot {}\x07".format(BOTVERSION))
        except Exception:
            pass

        print()

        if config_file is None:
            config_file = ConfigDefaults.options_file

        if perms_file is None:
            perms_file = PermissionsDefaults.perms_file

        if aliases_file is None:
            aliases_file = AliasesDefault.aliases_file

        self.players = {}
        self.exit_signal = None
        self.init_ok = False
        self.cached_app_info = None
        self.last_status = None

        self.config = Config(config_file)

        self._setup_logging()

        self.permissions = Permissions(perms_file, grant_all=[self.config.owner_id])
        self.str = I18nJson(self.config.i18n_file)

        if self.config.usealias:
            self.aliases = Aliases(aliases_file)

        self.blacklist = set(load_file(self.config.blacklist_file))
        self.autoplaylist = load_file(self.config.auto_playlist_file)

        self.aiolocks = defaultdict(asyncio.Lock)
        self.filecache = AudioFileCache(self)
        self.downloader = downloader.Downloader(
            download_folder=self.config.audio_cache_path
        )

        log.info("Starting MusicBot {}".format(BOTVERSION))

        if not self.autoplaylist:
            log.warning("Autoplaylist is empty, disabling.")
            self.config.auto_playlist = False
        else:
            log.info(
                "Loaded autoplaylist with {} entries".format(len(self.autoplaylist))
            )
            self.filecache.load_autoplay_cachemap()

        if self.blacklist:
            log.debug("Loaded blacklist with {} entries".format(len(self.blacklist)))

        # TODO: Do these properly
        ssd_defaults = {
            "command_prefix": None,
            "session_prefix_history": set(),  # only populated by changing prefixes.
            "last_np_msg": None,
            "availability_paused": False,
            "auto_paused": False,
            "halt_playlist_unpack": False,
            "inactive_player_timer": (
                asyncio.Event(),
                False,  # event state tracking.
            ),
            "inactive_vc_timer": (
                asyncio.Event(),
                False,
            ),  # The boolean is going show if the timeout is active or not
        }
        self.server_specific_data = defaultdict(ssd_defaults.copy)

        intents = discord.Intents.all()
        intents.typing = False
        intents.presences = False
        super().__init__(intents=intents)

    async def _doBotInit(self, use_certifi: bool = False):
        self.http.user_agent = "MusicBot/%s" % BOTVERSION
        if use_certifi:
            ssl_ctx = ssl.create_default_context(cafile=certifi.where())
            tcp_connector = aiohttp.TCPConnector(ssl_context=ssl_ctx)

            # Patches discord.py HTTPClient.
            self.http.connector = tcp_connector

            self.session = aiohttp.ClientSession(
                headers={"User-Agent": self.http.user_agent},
                connector=tcp_connector,
            )
        else:
            self.session = aiohttp.ClientSession(
                headers={"User-Agent": self.http.user_agent}
            )

        self.spotify = None
        if self.config._spotify:
            try:
                self.spotify = Spotify(
                    self.config.spotify_clientid,
                    self.config.spotify_clientsecret,
                    aiosession=self.session,
                    loop=self.loop,
                )
                await self.spotify.get_token()
                if not self.spotify.token:
                    log.warning("Spotify did not provide us with a token. Disabling.")
                    self.config._spotify = False
                else:
                    log.info(
                        "Authenticated with Spotify successfully using client ID and secret."
                    )
            except exceptions.SpotifyError as e:
                log.warning(
                    "There was a problem initialising the connection to Spotify. Is your client ID and secret correct? Details: {0}. Continuing anyway in 5 seconds...".format(
                        e
                    )
                )
                self.config._spotify = False
                time.sleep(5)  # make sure they see the problem
        else:
            try:
                log.warning(
                    "The config did not have Spotify app credentials, attempting to use guest mode."
                )
                self.spotify = Spotify(
                    None, None, aiosession=self.session, loop=self.loop
                )
                await self.spotify.get_token()
                if not self.spotify.token:
                    log.warning("Spotify did not provide us with a token. Disabling.")
                    self.config._spotify = False
                else:
                    log.info(
                        "Authenticated with Spotify successfully using guest mode."
                    )
                    self.config._spotify = True
            except exceptions.SpotifyError as e:
                log.warning(
                    "There was a problem initialising the connection to Spotify using guest mode. Details: {0}.".format(
                        e
                    )
                )
                self.config._spotify = False

    # TODO: Add some sort of `denied` argument for a message to send when someone else tries to use it
    def owner_only(func):
        @wraps(func)
        async def wrapper(self, *args, **kwargs):
            # Only allow the owner to use these commands
            orig_msg = _get_variable("message")

            if not orig_msg or orig_msg.author.id == self.config.owner_id:
                # noinspection PyCallingNonCallable
                return await func(self, *args, **kwargs)
            else:
                raise exceptions.PermissionsError(
                    "Only the owner can use this command.", expire_in=30
                )

        return wrapper

    def dev_only(func):
        @wraps(func)
        async def wrapper(self, *args, **kwargs):
            orig_msg = _get_variable("message")

            if str(orig_msg.author.id) in self.config.dev_ids:
                # noinspection PyCallingNonCallable
                return await func(self, *args, **kwargs)
            else:
                raise exceptions.PermissionsError(
                    "Only dev users can use this command.", expire_in=30
                )

        wrapper.dev_cmd = True
        return wrapper

    def ensure_appinfo(func):
        @wraps(func)
        async def wrapper(self, *args, **kwargs):
            await self._cache_app_info()
            # noinspection PyCallingNonCallable
            return await func(self, *args, **kwargs)

        return wrapper

    def _get_owner(self, *, server=None, voice=False):
        return discord.utils.find(
            lambda m: m.id == self.config.owner_id and (m.voice if voice else True),
            server.members if server else self.get_all_members(),
        )

    def _setup_logging(self):
        if len(logging.getLogger(__package__).handlers) > 1:
            log.debug("Skipping logger setup, already set up")
            return

        shandler = logging.StreamHandler(stream=sys.stdout)
        sformatter = colorlog.LevelFormatter(
            fmt={
                "DEBUG": "{log_color}[{levelname}:{module}] {message}",
                "INFO": "{log_color}{message}",
                "WARNING": "{log_color}{levelname}: {message}",
                "ERROR": "{log_color}[{levelname}:{module}] {message}",
                "CRITICAL": "{log_color}[{levelname}:{module}] {message}",
                "EVERYTHING": "{log_color}[{levelname}:{module}] {message}",
                "NOISY": "{log_color}[{levelname}:{module}] {message}",
                "VOICEDEBUG": "{log_color}[{levelname}:{module}][{relativeCreated:.9f}] {message}",
                "FFMPEG": "{log_color}[{levelname}:{module}][{relativeCreated:.9f}] {message}",
            },
            log_colors={
                "DEBUG": "cyan",
                "INFO": "white",
                "WARNING": "yellow",
                "ERROR": "red",
                "CRITICAL": "bold_red",
                "EVERYTHING": "bold_cyan",
                "NOISY": "green",
                "FFMPEG": "bold_purple",
                "VOICEDEBUG": "purple",
            },
            style="{",
            datefmt="",
        )
        shandler.setFormatter(sformatter)
        shandler.setLevel(self.config.debug_level)
        logging.getLogger(__package__).addHandler(shandler)

        log.debug("Set logging level to {}".format(self.config.debug_level_str))

        if self.config.debug_mode:
            dlogger = logging.getLogger("discord")
            dlogger.setLevel(logging.DEBUG)
            dhandler = logging.FileHandler(
                filename="logs/discord.log", encoding="utf-8", mode="w"
            )
            dhandler.setFormatter(
                logging.Formatter("{asctime}:{levelname}:{name}: {message}", style="{")
            )
            dlogger.addHandler(dhandler)

    @staticmethod
    def _check_if_empty(
        vchannel: discord.abc.GuildChannel, *, excluding_me=True, excluding_deaf=False
    ):
        def check(member):
            if excluding_me and member == vchannel.guild.me:
                return False

            if excluding_deaf and any([member.deaf, member.self_deaf]):
                return False

            if member.bot:
                return False

            return True

        return not sum(1 for m in vchannel.members if check(m))

    async def _join_startup_channels(self, channels, *, autosummon=True):
        joined_servers = set()
        channel_map = {c.guild: c for c in channels}

        def _autopause(player):
            if self._check_if_empty(player.voice_client.channel):
                log.info("Initial autopause in empty channel")

                player.pause()
                self.server_specific_data[player.voice_client.channel.guild.id][
                    "auto_paused"
                ] = True

        for guild in self.guilds:
            if guild.unavailable or guild in channel_map:
                continue

            if guild.me.voice:
                log.info(
                    "Found resumable voice channel {0.guild.name}/{0.name}".format(
                        guild.me.voice.channel
                    )
                )
                channel_map[guild] = guild.me.voice.channel

            if autosummon:
                owner = self._get_owner(server=guild, voice=True)
                if owner:
                    log.info('Found owner in "{}"'.format(owner.voice.channel.name))
                    channel_map[guild] = owner.voice.channel

        for guild, channel in channel_map.items():
            if guild in joined_servers:
                log.info(
                    'Already joined a channel in "{}", skipping'.format(guild.name)
                )
                continue

            if channel and isinstance(
                channel, (discord.VoiceChannel, discord.StageChannel)
            ):
                log.info("Attempting to join {0.guild.name}/{0.name}".format(channel))

                chperms = channel.permissions_for(guild.me)

                if not chperms.connect:
                    log.info(
                        'Cannot join channel "{}", no permission.'.format(channel.name)
                    )
                    continue

                elif not chperms.speak:
                    log.info(
                        'Will not join channel "{}", no permission to speak.'.format(
                            channel.name
                        )
                    )
                    continue

                try:
                    player = await self.get_player(
                        channel, create=True, deserialize=self.config.persistent_queue
                    )
                    joined_servers.add(guild)

                    log.info("Joined {0.guild.name}/{0.name}".format(channel))

                    if player.is_stopped:
                        player.play()

                    if self.config.auto_playlist:
                        if self.config.auto_pause:
                            player.once("play", lambda player, **_: _autopause(player))
                        if not player.playlist.entries:
                            await self.on_player_finished_playing(player)

                except Exception:
                    log.debug(
                        "Error joining {0.guild.name}/{0.name}".format(channel),
                        exc_info=True,
                    )
                    log.error("Failed to join {0.guild.name}/{0.name}".format(channel))

            elif channel:
                log.warning(
                    "Not joining {0.guild.name}/{0.name}, that's a text channel.".format(
                        channel
                    )
                )

            else:
                log.warning("Invalid channel thing: {}".format(channel))

    async def _wait_delete_msg(self, message, after):
        await asyncio.sleep(after)
        if not self.is_closed():
            await self.safe_delete_message(message, quiet=True)

    async def _check_ignore_non_voice(self, msg):
        if msg.guild.me.voice:
            vc = msg.guild.me.voice.channel
        else:
            vc = None

        # If we've connected to a voice chat and we're in the same voice channel
        if not vc or (msg.author.voice and vc == msg.author.voice.channel):
            return True
        else:
            raise exceptions.PermissionsError(
                "you cannot use this command when not in the voice channel (%s)"
                % vc.name,
                expire_in=30,
            )

    async def _cache_app_info(self, *, update=False):
        if not self.cached_app_info and not update and self.user.bot:
            log.debug("Caching app info")
            self.cached_app_info = await self.application_info()

        return self.cached_app_info

    async def remove_url_from_autoplaylist(
        self, song_url: str, *, ex: Exception = None, delete_from_ap=False
    ):
        if song_url not in self.autoplaylist:
            log.debug('URL "{}" not in autoplaylist, ignoring'.format(song_url))
            return

        async with self.aiolocks["autoplaylist_update_lock"]:
            self.autoplaylist.remove(song_url)
            log.info(
                "Removing{} song from session autoplaylist: {}".format(
                    " unplayable" if ex and not isinstance(ex, UserWarning) else "",
                    song_url,
                ),
            )

            with open(
                self.config.auto_playlist_removed_file, "a", encoding="utf8"
            ) as f:
                f.write(
                    "# Entry removed {ctime}\n"
                    "# URL:  {url}\n"
                    "# Reason: {ex}\n"
                    "\n{sep}\n\n".format(
                        ctime=time.ctime(),
                        ex=str(ex).replace(
                            "\n", "\n#" + " " * 10
                        ),  # 10 spaces to line up with # Reason:
                        url=song_url,
                        sep="#" * 32,
                    )
                )

            if delete_from_ap:
                log.info("Updating autoplaylist file...")
                # read the original file in and remove lines with the URL.
                # this is done to preserve the comments and formatting.
                try:
                    apl = pathlib.Path(self.config.auto_playlist_file)
                    data = apl.read_text()
                    data = data.replace(song_url, f"#Removed# {song_url}")
                    apl.write_text(data)
                except Exception:
                    log.exception("Failed to save autoplaylist file.")
                self.filecache.remove_autoplay_cachemap_entry_by_url(song_url)

    async def add_url_to_autoplaylist(self, song_url: str):
        if song_url in self.autoplaylist:
            log.debug("URL already in autoplaylist, ignoring")
            return

        async with self.aiolocks["autoplaylist_update_lock"]:
            # Note, this does not update the player's copy of the list.
            self.autoplaylist.append(song_url)
            log.info(f"Adding new URL to autoplaylist: {song_url}")

            try:
                # append to the file to preserve its formatting.
                with open(self.config.auto_playlist_file, "r+") as fh:
                    lines = fh.readlines()
                    if lines[-1].endswith("\n"):
                        lines.append(f"{song_url}\n")
                    else:
                        lines.append(f"\n{song_url}\n")
                    fh.seek(0)
                    fh.writelines(lines)
            except Exception:
                log.exception("Failed to save autoplaylist file.")

    @ensure_appinfo
    async def generate_invite_link(
        self, *, permissions=discord.Permissions(70380544), guild=discord.utils.MISSING
    ):
        return discord.utils.oauth_url(
            self.cached_app_info.id, permissions=permissions, guild=guild
        )

    async def get_voice_client(self, channel: discord.abc.GuildChannel):
        if isinstance(channel, discord.Object):
            channel = self.get_channel(channel.id)

        if not isinstance(channel, (discord.VoiceChannel, discord.StageChannel)):
            raise AttributeError("Channel passed must be a voice channel")

        if channel.guild.voice_client:
            return channel.guild.voice_client
        else:
            client = await channel.connect(timeout=60, reconnect=True)
            if isinstance(channel, discord.StageChannel):
                try:
                    await channel.guild.me.edit(suppress=False)
                    await channel.guild.change_voice_state(
                        channel=channel,
                        self_mute=False,
                        self_deaf=self.config.self_deafen,
                    )
                except Exception as e:
                    log.error(e)
            else:
                await channel.guild.change_voice_state(
                    channel=channel,
                    self_mute=False,
                    self_deaf=self.config.self_deafen,
                )
            return client

    async def disconnect_voice_client(self, guild):
        vc = self.voice_client_in(guild)
        if not vc:
            return

        if guild.id in self.players:
            player = self.players.pop(guild.id)

            await self.reset_player_inactivity(player)

            if self.config.leave_inactive_channel:
                event, active = self.server_specific_data[guild.id]["inactive_vc_timer"]
                if active and not event.is_set():
                    event.set()

            player.kill()

        await self.update_now_playing_status()
        await vc.disconnect()

    async def disconnect_all_voice_clients(self):
        for vc in list(self.voice_clients).copy():
            await self.disconnect_voice_client(vc.channel.guild)

    def get_player_in(self, guild: discord.Guild) -> Optional[MusicPlayer]:
        return self.players.get(guild.id)

    async def get_player(
        self, channel, create=False, *, deserialize=False
    ) -> MusicPlayer:
        guild = channel.guild

        async with self.aiolocks[_func_() + ":" + str(guild.id)]:
            if deserialize:
                voice_client = await self.get_voice_client(channel)
                player = await self.deserialize_queue(guild, voice_client)

                if player:
                    log.debug(
                        "Created player via deserialization for guild %s with %s entries",
                        guild.id,
                        len(player.playlist),
                    )
                    # Since deserializing only happens when the bot starts, I should never need to reconnect
                    return self._init_player(player, guild=guild)

            if guild.id not in self.players:
                if not create:
                    raise exceptions.CommandError(
                        "The bot is not in a voice channel.  "
                        "Use %ssummon to summon it to your voice channel."
                        % self._get_guild_cmd_prefix(channel.guild)
                    )

                voice_client = await self.get_voice_client(channel)

                playlist = Playlist(self)
                player = MusicPlayer(self, voice_client, playlist)
                self._init_player(player, guild=guild)

        return self.players[guild.id]

    def _init_player(self, player, *, guild=None):
        player = (
            player.on("play", self.on_player_play)
            .on("resume", self.on_player_resume)
            .on("pause", self.on_player_pause)
            .on("stop", self.on_player_stop)
            .on("finished-playing", self.on_player_finished_playing)
            .on("entry-added", self.on_player_entry_added)
            .on("error", self.on_player_error)
        )

        player.skip_state = SkipState()

        if guild:
            self.players[guild.id] = player

        return player

    async def on_player_play(self, player, entry):
        log.debug("Running on_player_play")
        await self.reset_player_inactivity(player)
        await self.update_now_playing_status()
        # manage the cache since we may have downloaded something.
        self.filecache.handle_new_cache_entry(entry)
        player.skip_state.reset()

        # This is the one event where it's ok to serialize autoplaylist entries
        await self.serialize_queue(player.voice_client.channel.guild)

        if self.config.write_current_song:
            await self.write_current_song(player.voice_client.channel.guild, entry)

        channel = entry.meta.get("channel", None)
        author = entry.meta.get("author", None)

        if channel and author:
            author_perms = self.permissions.for_user(author)

            if (
                author not in player.voice_client.channel.members
                and author_perms.skip_when_absent
            ):
                newmsg = self.str.get(
                    "on_player_play-onChannel_authorNotInChannel_skipWhenAbsent",
                    "Skipping next song in {channel}: {title} added by {author} as queuer not in voice!",
                ).format(
                    channel=player.voice_client.channel.name,
                    title=entry.title,
                    author=entry.meta["author"].name,
                )
                player.skip()
            elif self.config.now_playing_mentions:
                newmsg = self.str.get(
                    "on_player_play-onChannel_playingMention",
                    "{author} - your song {title} is now playing in {channel}!",
                ).format(
                    author=entry.meta["author"].mention,
                    title=entry.title,
                    channel=player.voice_client.channel.name,
                )
            else:
                newmsg = self.str.get(
                    "on_player_play-onChannel",
                    "Now playing in {channel}: {title} added by {author}!",
                ).format(
                    channel=player.voice_client.channel.name,
                    title=entry.title,
                    author=entry.meta["author"].name,
                )

        else:
            # no author (and channel), it's an autoplaylist (or autostream from my other PR) entry.
            newmsg = self.str.get(
                "on_player_play-onChannel_noAuthor_autoplaylist",
                "Now playing automatically added entry {title} in {channel}!",
            ).format(title=entry.title, channel=player.voice_client.channel.name)

        if newmsg:
            if self.config.dm_nowplaying and author:
                await self.safe_send_message(author, newmsg)
                return

            if self.config.no_nowplaying_auto and not author:
                return

            guild = player.voice_client.guild
            last_np_msg = self.server_specific_data[guild.id]["last_np_msg"]

            if self.config.nowplaying_channels:
                for potential_channel_id in self.config.nowplaying_channels:
                    potential_channel = self.get_channel(potential_channel_id)
                    if potential_channel and potential_channel.guild == guild:
                        channel = potential_channel
                        break

            if channel:
                pass
            elif not channel and last_np_msg:
                channel = last_np_msg.channel
            else:
                log.debug("no channel to put now playing message into")
                return

        if self.config.embeds:
            url = player.current_entry.url
            # Attempt to grab video ID from possible link names
            match = re.search(
                r"(?:youtu\.be/|youtube\.com/watch\?v=|youtube\.com/embed/)([\w-]+)",
                url,
            )

            content = self._gen_embed()
            if match:
                # TODO: come up with a good way to extract thumbnails from ytdl data.
                videoID = match.group(1)
                content.set_image(
                    url=f"https://i1.ytimg.com/vi/{videoID}/hqdefault.jpg"
                )
            else:
                log.error("Unknown link or unable to get video ID.")

            if self.config.now_playing_mentions:
                content.title = None
                content.add_field(name="\n", value=newmsg, inline=True)
            else:
                content.title = newmsg

        # send it in specified channel
        self.server_specific_data[guild.id][
            "last_np_msg"
        ] = await self.safe_send_message(
            channel,
            content if self.config.embeds else newmsg,
            expire_in=30 if self.config.delete_nowplaying else 0,
        )

        # TODO: Check channel voice state?

    async def on_player_resume(self, player, entry, **_):
        log.debug("Running on_player_resume")
        await self.reset_player_inactivity(player)
        await self.update_now_playing_status()

    async def on_player_pause(self, player, entry, **_):
        log.debug("Running on_player_pause")
        await self.update_now_playing_status()
        self.loop.create_task(self.handle_player_inactivity(player))
        # await self.serialize_queue(player.voice_client.channel.guild)

    async def on_player_stop(self, player, **_):
        log.debug("Running on_player_stop")
        await self.update_now_playing_status()
        self.loop.create_task(self.handle_player_inactivity(player))

    async def on_player_finished_playing(self, player, **_):
        log.debug("Running on_player_finished_playing")
        if self.config.leave_after_queue_empty:
            guild = player.voice_client.guild
            if player.playlist.entries.__len__() == 0:
                log.info("Player finished and queue is empty, leaving voice channel...")
                await self.disconnect_voice_client(guild)

        # delete last_np_msg somewhere if we have cached it
        if self.config.delete_nowplaying:
            guild = player.voice_client.guild
            last_np_msg = self.server_specific_data[guild.id]["last_np_msg"]
            if last_np_msg:
                await self.safe_delete_message(last_np_msg)

        def _autopause(player):
            if self._check_if_empty(player.voice_client.channel):
                log.info("Player finished playing, autopaused in empty channel")

                player.pause()
                self.server_specific_data[player.voice_client.channel.guild.id][
                    "auto_paused"
                ] = True

        if (
            not player.playlist.entries
            and not player.current_entry
            and self.config.auto_playlist
        ):
            if not player.autoplaylist:
                if not self.autoplaylist:
                    # TODO: When I add playlist expansion, make sure that's not happening during this check
                    log.warning("No playable songs in the autoplaylist, disabling.")
                    self.config.auto_playlist = False
                else:
                    log.debug(
                        "No content in current autoplaylist. Filling with new music..."
                    )
                    player.autoplaylist = list(self.autoplaylist)

            while player.autoplaylist:
                if self.config.auto_playlist_random:
                    random.shuffle(player.autoplaylist)
                    song_url = random.choice(player.autoplaylist)
                else:
                    song_url = player.autoplaylist[0]
                player.autoplaylist.remove(song_url)

                info = {}

                try:
                    info = await self.downloader.extract_info(
                        player.playlist.loop, song_url, download=False, process=False
                    )
                except downloader.youtube_dl.utils.DownloadError as e:
                    if "YouTube said:" in e.args[0]:
                        # url is bork, remove from list and put in removed list
                        log.error("Error processing youtube url:\n{}".format(e.args[0]))

                    else:
                        # Probably an error from a different extractor, but I've only seen youtube's
                        log.error(
                            'Error processing "{url}": {ex}'.format(url=song_url, ex=e)
                        )

                    await self.remove_url_from_autoplaylist(
                        song_url, ex=e, delete_from_ap=self.config.remove_ap
                    )
                    continue

                except Exception as e:
                    log.error(
                        'Error processing "{url}": {ex}'.format(url=song_url, ex=e)
                    )
                    log.exception()

                    await self.remove_url_from_autoplaylist(
                        song_url, ex=e, delete_from_ap=self.config.remove_ap
                    )
                    continue

                if info.get("entries", None):  # or .get('_type', '') == 'playlist'
                    log.debug(
                        "Playlist found but is unsupported at this time, skipping."
                    )
                    # TODO: Playlist expansion

                # Do I check the initial conditions again?
                # not (not player.playlist.entries and not player.current_entry and self.config.auto_playlist)

                if self.config.auto_pause:
                    player.once("play", lambda player, **_: _autopause(player))

                try:
                    await player.playlist.add_entry(
                        song_url, channel=None, author=None, head=False
                    )
                except exceptions.ExtractionError as e:
                    log.error("Error adding song from autoplaylist: {}".format(e))
                    log.debug("", exc_info=True)
                    continue

                break

            if not self.autoplaylist:
                # TODO: When I add playlist expansion, make sure that's not happening during this check
                log.warning("No playable songs in the autoplaylist, disabling.")
                self.config.auto_playlist = False

        else:  # Don't serialize for autoplaylist events
            await self.serialize_queue(player.voice_client.channel.guild)

        if not player.is_stopped and not player.is_dead:
            player.play(_continue=True)

    async def on_player_entry_added(self, player, playlist, entry, **_):
        log.debug("Running on_player_entry_added")
        if entry.meta.get("author") and entry.meta.get("channel"):
            await self.serialize_queue(player.voice_client.channel.guild)

    async def on_player_error(self, player, entry, ex, **_):
        if "channel" in entry.meta:
            await self.safe_send_message(
                entry.meta["channel"], "```\nError while playing:\n{}\n```".format(ex)
            )
        else:
            log.exception("Player error", exc_info=ex)

    async def update_now_playing_status(self):
        game = None

        if not self.config.status_message:
            entry = None
            paused = False
            activeplayers = [p for p in self.players.values() if p.is_playing]
            if len(activeplayers) > 1:
                game = discord.Game(type=0, name="music on %s guilds" % activeplayers)

            elif len(activeplayers) == 1:
                player = activeplayers[0]
                paused = player.is_paused
                entry = player.current_entry

            elif len(self.players):
                player = list(self.players.values())[0]
                paused = player.is_paused
                entry = player.current_entry

            if entry:
                prefix = "\u275A\u275A " if paused else ""

                name = "{}{}".format(prefix, entry.title)[:128]
                game = discord.Game(type=0, name=name)
        else:
            game = discord.Game(type=0, name=self.config.status_message.strip()[:128])

        async with self.aiolocks[_func_()]:
            if game != self.last_status:
                await self.change_presence(activity=game)
                self.last_status = game

    async def update_now_playing_message(self, guild, message, *, channel=None):
        lnp = self.server_specific_data[guild.id]["last_np_msg"]
        m = None

        if message is None and lnp:
            await self.safe_delete_message(lnp, quiet=True)

        elif lnp:  # If there was a previous lp message
            oldchannel = lnp.channel

            if lnp.channel == oldchannel:  # If we have a channel to update it in
                async for lmsg in lnp.channel.history(limit=1):
                    if lmsg != lnp and lnp:  # If we need to resend it
                        await self.safe_delete_message(lnp, quiet=True)
                        m = await self.safe_send_message(channel, message, quiet=True)
                    else:
                        m = await self.safe_edit_message(
                            lnp, message, send_if_fail=True, quiet=False
                        )

            elif channel:  # If we have a new channel to send it to
                await self.safe_delete_message(lnp, quiet=True)
                m = await self.safe_send_message(channel, message, quiet=True)

            else:  # we just resend it in the old channel
                await self.safe_delete_message(lnp, quiet=True)
                m = await self.safe_send_message(oldchannel, message, quiet=True)

        elif channel:  # No previous message
            m = await self.safe_send_message(channel, message, quiet=True)

        self.server_specific_data[guild.id]["last_np_msg"] = m

    async def serialize_queue(self, guild, *, dir=None):
        """
        Serialize the current queue for a server's player to json.
        """

        player = self.get_player_in(guild)
        if not player:
            return

        if dir is None:
            dir = "data/%s/queue.json" % guild.id

        async with self.aiolocks["queue_serialization" + ":" + str(guild.id)]:
            log.debug("Serializing queue for %s", guild.id)

            with open(dir, "w", encoding="utf8") as f:
                f.write(player.serialize(sort_keys=True))

    async def serialize_all_queues(self, *, dir=None):
        coros = [self.serialize_queue(s, dir=dir) for s in self.guilds]
        await asyncio.gather(*coros, return_exceptions=True)

    async def deserialize_queue(
        self, guild, voice_client, playlist=None, *, directory=None
    ) -> MusicPlayer:
        """
        Deserialize a saved queue for a server into a MusicPlayer.  If no queue is saved, returns None.
        """

        if playlist is None:
            playlist = Playlist(self)

        if directory is None:
            directory = "data/%s/queue.json" % guild.id

        async with self.aiolocks["queue_serialization" + ":" + str(guild.id)]:
            if not os.path.isfile(directory):
                return None

            log.debug("Deserializing queue for %s", guild.id)

            with open(directory, "r", encoding="utf8") as f:
                data = f.read()

        return MusicPlayer.from_json(data, self, voice_client, playlist)

    async def write_current_song(self, guild, entry, *, directory=None):
        """
        Writes the current song to file
        """
        player = self.get_player_in(guild)
        if not player:
            return

        if directory is None:
            directory = "data/%s/current.txt" % guild.id

        async with self.aiolocks["current_song" + ":" + str(guild.id)]:
            log.debug("Writing current song for %s", guild.id)

            with open(directory, "w", encoding="utf8") as f:
                f.write(entry.title)

    @ensure_appinfo
    async def _on_ready_sanity_checks(self):
        # Ensure folders exist
        await self._scheck_ensure_env()

        # Server permissions check
        await self._scheck_server_permissions()

        # playlists in autoplaylist
        await self._scheck_autoplaylist()

        # config/permissions async validate?
        await self._scheck_configs()

    async def _scheck_ensure_env(self):
        log.debug("Ensuring data folders exist")
        for guild in self.guilds:
            pathlib.Path("data/%s/" % guild.id).mkdir(exist_ok=True)

        with open("data/server_names.txt", "w", encoding="utf8") as f:
            for guild in sorted(self.guilds, key=lambda s: int(s.id)):
                f.write("{:<22} {}\n".format(guild.id, guild.name))

        self.filecache.delete_old_audiocache(remove_dir=True)

    async def _scheck_server_permissions(self):
        log.debug("Checking server permissions")
        pass  # TODO

    async def _scheck_autoplaylist(self):
        log.debug("Auditing autoplaylist")
        pass  # TODO

    async def _scheck_configs(self):
        log.debug("Validating config")
        await self.config.async_validate(self)

        log.debug("Validating permissions config")
        await self.permissions.async_validate(self)

    async def _load_guild_options(self, guild: discord.Guild):
        opt_file = f"data/{guild.id}/options.json"
        if not os.path.exists(opt_file):
            return
        options = Json(opt_file)
        guild_prefix = options.get("command_prefix", None)
        if guild_prefix:
            self.server_specific_data[guild.id]["command_prefix"] = guild_prefix
            log.info(f"Custom command prefix for: {guild.name}  Prefix: {guild_prefix}")

    async def _save_guild_options(self, guild: discord.Guild):
        opt_file = f"data/{guild.id}/options.json"
        opt_dict = {
            "command_prefix": self.server_specific_data[guild.id]["command_prefix"]
        }
        with open(opt_file, "w") as fh:
            fh.write(json.dumps(opt_dict))

    def _get_guild_cmd_prefix(self, guild: discord.Guild):
        if self.config.enable_options_per_guild:
            prefix = self.server_specific_data[guild.id]["command_prefix"]
            if not prefix:
                return self.config.command_prefix
            else:
                return prefix
        else:
            return self.config.command_prefix

    #######################################################################################################################

    async def safe_send_message(self, dest, content, **kwargs):
        tts = kwargs.pop("tts", False)
        quiet = kwargs.pop("quiet", False)
        expire_in = kwargs.pop("expire_in", 0)
        allow_none = kwargs.pop("allow_none", True)
        also_delete = kwargs.pop("also_delete", None)

        msg = None
        lfunc = log.debug if quiet else log.warning

        try:
            if content is not None or allow_none:
                if isinstance(content, discord.Embed):
                    msg = await dest.send(embed=content)
                else:
                    msg = await dest.send(content, tts=tts)

        except discord.Forbidden:
            lfunc('Cannot send message to "%s", no permission', dest.name)

        except discord.NotFound:
            lfunc('Cannot send message to "%s", invalid channel?', dest.name)

        except discord.HTTPException:
            if len(content) > DISCORD_MSG_CHAR_LIMIT:
                lfunc(
                    "Message is over the message size limit (%s)",
                    DISCORD_MSG_CHAR_LIMIT,
                )
            else:
                lfunc("Failed to send message")
                log.noise(
                    "Got HTTPException trying to send message to %s: %s", dest, content
                )

        finally:
            if self.config.delete_messages:
                if msg and expire_in:
                    asyncio.ensure_future(self._wait_delete_msg(msg, expire_in))

            if self.config.delete_invoking:
                if also_delete and isinstance(also_delete, discord.Message):
                    asyncio.ensure_future(self._wait_delete_msg(also_delete, expire_in))

        return msg

    async def safe_delete_message(self, message, *, quiet=False):
        lfunc = log.debug if quiet else log.warning

        try:
            return await message.delete()

        except discord.Forbidden:
            lfunc(
                'Cannot delete message "{}", no permission'.format(
                    message.clean_content
                )
            )

        except discord.NotFound:
            lfunc(
                'Cannot delete message "{}", message not found'.format(
                    message.clean_content
                )
            )

    async def safe_edit_message(self, message, new, *, send_if_fail=False, quiet=False):
        lfunc = log.debug if quiet else log.warning

        try:
            return await message.edit(content=new)

        except discord.NotFound:
            lfunc(
                'Cannot edit message "{}", message not found'.format(
                    message.clean_content
                )
            )
            if send_if_fail:
                lfunc("Sending message instead")
                return await self.safe_send_message(message.channel, new)

    async def _cleanup(self):
        try:  # make sure discord.Client is closed.
            await self.close()  # changed in d.py 2.0
        except Exception:
            log.exception("Issue while closing discord client session.")
            pass

        try:  # make sure discord.http.connector is closed.
            # This may be a bug in aiohttp or within discord.py handling of it.
            # Have read aiohttp 4.x is supposed to fix this, but have not verified.
            if self.http.connector:
                await self.http.connector.close()
        except Exception:
            log.exception("Issue while closing discord aiohttp connector.")
            pass

        try:  # make sure our aiohttp session is closed.
            await self.session.close()
        except Exception:
            log.exception("Issue while closing our aiohttp session.")
            pass

        # now cancel all pending tasks, except for run.py::main()
        for task in asyncio.all_tasks(loop=self.loop):
            if (
                task.get_coro().__name__ == "main"
                and task.get_name().lower() == "task-1"
            ):
                continue

            task.cancel()
            try:
                await task
            except asyncio.CancelledError:
                pass

    # noinspection PyMethodOverriding
    async def run(self):
        try:
            await self.start(*self.config.auth)

        except discord.errors.LoginFailure:
            # Add if token, else
            raise exceptions.HelpfulError(
                "Bot cannot login, bad credentials.",
                "Fix your token in the options file.  "
                "Remember that each field should be on their own line.",
<<<<<<< HEAD
                #     ^^^^ In theory self.config.auth should never have no items
            )
=======
            )  # ^^^^ In theory self.config.auth should never have no items
>>>>>>> d86e6053

        finally:
            try:
                await self._cleanup()
            except Exception:
                log.error("Error in cleanup", exc_info=True)

            if self.exit_signal:
                raise self.exit_signal  # pylint: disable=E0702

    async def logout(self):
        await self.disconnect_all_voice_clients()
        return await super().close()

    async def on_error(self, event, *args, **kwargs):
        ex_type, ex, stack = sys.exc_info()

        if ex_type == exceptions.HelpfulError:
            log.error("Exception in {}:\n{}".format(event, ex.message))

            await asyncio.sleep(2)  # don't ask
            await self.logout()

        elif issubclass(ex_type, exceptions.Signal):
            self.exit_signal = ex
            await self.logout()

        else:
            log.error("Exception in {}".format(event), exc_info=True)

    async def on_resumed(self):
        log.info("\nReconnected to discord.\n")

    async def on_ready(self):
        dlogger = logging.getLogger("discord")
        for h in dlogger.handlers:
            if getattr(h, "terminator", None) == "":
                dlogger.removeHandler(h)
                print()

        log.debug("Connection established, ready to go.")

        self.ws._keep_alive.name = "Gateway Keepalive"

        if self.init_ok:
            log.debug("Received additional READY event, may have failed to resume")
            return

        await self._on_ready_sanity_checks()

        self.init_ok = True

        ################################

        log.info(
            "Connected: {0}/{1}#{2}".format(
                self.user.id, self.user.name, self.user.discriminator
            )
        )

        owner = self._get_owner(voice=True) or self._get_owner()
        if owner and self.guilds:
            log.info(
                "Owner:     {0}/{1}#{2}\n".format(
                    owner.id, owner.name, owner.discriminator
                )
            )

            log.info("Guild List:")
            unavailable_servers = 0
            for s in self.guilds:
                ser = "{} (unavailable)".format(s.name) if s.unavailable else s.name
                log.info(" - " + ser)
                if self.config.leavenonowners:
                    if s.unavailable:
                        unavailable_servers += 1
                    else:
                        check = s.get_member(owner.id)
                        if check is None:
                            await s.leave()
                            log.info(
                                "Left {} due to bot owner not found".format(s.name)
                            )
            if unavailable_servers != 0:
                log.info(
                    "Not proceeding with checks in {} servers due to unavailability".format(
                        str(unavailable_servers)
                    )
                )

        elif self.guilds:
            log.warning(
                "Owner could not be found on any guild (id: %s)\n"
                % self.config.owner_id
            )

            log.info("Guild List:")
            for s in self.guilds:
                ser = "{} (unavailable)".format(s.name) if s.unavailable else s.name
                log.info(" - " + ser)

        else:
            log.warning("Owner unknown, bot is not on any guilds.")
            if self.user.bot:
                log.warning(
                    "To make the bot join a guild, paste this link in your browser. \n"
                    "Note: You should be logged into your main account and have \n"
                    "manage server permissions on the guild you want the bot to join.\n"
                    "  " + await self.generate_invite_link()
                )

        print(flush=True)

        if self.config.enable_options_per_guild:
            for s in self.guilds:
                await self._load_guild_options(s)

        if self.config.bound_channels:
            chlist = set(self.get_channel(i) for i in self.config.bound_channels if i)
            chlist.discard(None)

            invalids = set()
            invalids.update(c for c in chlist if isinstance(c, discord.VoiceChannel))

            chlist.difference_update(invalids)
            self.config.bound_channels.difference_update(invalids)

            if chlist:
                log.info("Bound to text channels:")
                [
                    log.info(" - {}/{}".format(ch.guild.name.strip(), ch.name.strip()))
                    for ch in chlist
                    if ch
                ]
            else:
                print("Not bound to any text channels")

            if invalids and self.config.debug_mode:
                print(flush=True)
                log.info("Not binding to voice channels:")
                [
                    log.info(" - {}/{}".format(ch.guild.name.strip(), ch.name.strip()))
                    for ch in invalids
                    if ch
                ]

            print(flush=True)

        else:
            log.info("Not bound to any text channels")

        if self.config.autojoin_channels:
            chlist = set(
                self.get_channel(i) for i in self.config.autojoin_channels if i
            )
            chlist.discard(None)

            invalids = set()
            invalids.update(c for c in chlist if isinstance(c, discord.TextChannel))

            chlist.difference_update(invalids)
            self.config.autojoin_channels.difference_update(invalids)

            if chlist:
                log.info("Autojoining voice channels:")
                [
                    log.info(" - {}/{}".format(ch.guild.name.strip(), ch.name.strip()))
                    for ch in chlist
                    if ch
                ]
            else:
                log.info("Not autojoining any voice channels")

            if invalids and self.config.debug_mode:
                print(flush=True)
                log.info("Cannot autojoin text channels:")
                [
                    log.info(" - {}/{}".format(ch.guild.name.strip(), ch.name.strip()))
                    for ch in invalids
                    if ch
                ]

            self.autojoin_channels = chlist

        else:
            log.info("Not autojoining any voice channels")
            self.autojoin_channels = set()

        if self.config.show_config_at_start:
            print(flush=True)
            log.info("Options:")

            log.info("  Command prefix: " + self.config.command_prefix)
            log.info(
                "  Default volume: {}%".format(int(self.config.default_volume * 100))
            )
            log.info(
                "  Skip threshold: {} votes or {}%".format(
                    self.config.skips_required,
                    fixg(self.config.skip_ratio_required * 100),
                )
            )
            log.info(
                "  Now Playing @mentions: "
                + ["Disabled", "Enabled"][self.config.now_playing_mentions]
            )
            log.info(
                "  Auto-Summon: " + ["Disabled", "Enabled"][self.config.auto_summon]
            )
            log.info(
                "  Auto-Playlist: "
                + ["Disabled", "Enabled"][self.config.auto_playlist]
                + " (order: "
                + ["sequential", "random"][self.config.auto_playlist_random]
                + ")"
            )
            log.info("  Auto-Pause: " + ["Disabled", "Enabled"][self.config.auto_pause])
            log.info(
                "  Delete Messages: "
                + ["Disabled", "Enabled"][self.config.delete_messages]
            )
            if self.config.delete_messages:
                log.info(
                    "    Delete Invoking: "
                    + ["Disabled", "Enabled"][self.config.delete_invoking]
                )
                log.info(
                    f"    Delete Nowplaying: {['Disabled', 'Enabled'][self.config.delete_nowplaying]}"
                )
            log.info("  Debug Mode: " + ["Disabled", "Enabled"][self.config.debug_mode])
            log.info(
                "  Downloaded songs will be "
                + ["deleted", "saved"][self.config.save_videos]
            )
            if self.config.save_videos and self.config.storage_limit_days:
                log.info(
                    f"    Delete if unused for {self.config.storage_limit_days} days"
                )
            if self.config.save_videos and self.config.storage_limit_bytes:
                size = format_size_from_bytes(self.config.storage_limit_bytes)
                log.info(f"    Delete if size exceeds {size}")

            if self.config.status_message:
                log.info("  Status message: " + self.config.status_message)
            log.info(
                "  Write current songs to file: "
                + ["Disabled", "Enabled"][self.config.write_current_song]
            )
            log.info(
                "  Author insta-skip: "
                + ["Disabled", "Enabled"][self.config.allow_author_skip]
            )
            log.info("  Embeds: " + ["Disabled", "Enabled"][self.config.embeds])
            log.info(
                "  Spotify integration: "
                + ["Disabled", "Enabled"][self.config._spotify]
            )
            log.info(
                "  Legacy skip: " + ["Disabled", "Enabled"][self.config.legacy_skip]
            )
            log.info(
                "  Leave non owners: "
                + ["Disabled", "Enabled"][self.config.leavenonowners]
            )
            log.info(
                "  Leave inactive VC: "
                + ["Disabled", "Enabled"][self.config.leave_inactive_channel]
            )
            log.info(
                f"    Timeout: {self.config.leave_inactive_channel_timeout} seconds"
            )
            log.info(
                "  Leave at song end/empty queue: "
                + ["Disabled", "Enabled"][self.config.leave_after_queue_empty]
            )
            log.info(
                f"  Leave when player idles: {'Disabled' if self.config.leave_player_inactive_for == 0 else 'Enabled'}"
            )
            log.info(f"    Timeout: {self.config.leave_player_inactive_for} seconds")
            log.info(
                "  Self Deafen: " + ["Disabled", "Enabled"][self.config.self_deafen]
            )
            log.info(
                "  Per-server command prefix: "
                + ["Disabled", "Enabled"][self.config.enable_options_per_guild]
            )

        print(flush=True)

        await self.update_now_playing_status()

        # maybe option to leave the ownerid blank and generate a random command for the owner to use
        # wait_for_message is pretty neato

        await self._join_startup_channels(
            self.autojoin_channels, autosummon=self.config.auto_summon
        )

        # we do this after the config stuff because it's a lot easier to notice here
        if self.config.missing_keys:
            log.warning(
                "Your config file is missing some options. If you have recently updated, "
                "check the example_options.ini file to see if there are new options available to you. "
                "The options missing are: {0}".format(self.config.missing_keys)
            )
            print(flush=True)

        # t-t-th-th-that's all folks!

    def _gen_embed(self):
        """Provides a basic template for embeds"""
        e = discord.Embed()
        e.colour = 7506394
        e.set_footer(
            text=self.config.footer_text, icon_url="https://i.imgur.com/gFHBoZA.png"
        )
        e.set_author(
            name=self.user.name,
            url="https://github.com/Just-Some-Bots/MusicBot",
            icon_url=self.user.avatar.url if self.user.avatar else None,
        )
        return e

    @staticmethod
    def _get_song_url_or_none(url, player):
        """Return song url if provided or one is currently playing, else returns None"""
        if not player:
            return url

        if url or (
            player.current_entry
            and not isinstance(player.current_entry, StreamPlaylistEntry)
        ):
            if not url:
                url = player.current_entry.url

            return url

    def _add_url_to_autoplaylist(self, url):
        self.autoplaylist.append(url)
        write_file(self.config.auto_playlist_file, self.autoplaylist)
        log.debug("Appended {} to autoplaylist".format(url))

    def _remove_url_from_autoplaylist(self, url):
        self.autoplaylist.remove(url)
        write_file(self.config.auto_playlist_file, self.autoplaylist)
        log.debug("Removed {} from autoplaylist".format(url))

    async def handle_vc_inactivity(self, guild: discord.Guild):
        event, active = self.server_specific_data[guild.id]["inactive_vc_timer"]

        if active:
            log.debug(f"Channel activity already waiting in guild: {guild}")
            return
        self.server_specific_data[guild.id]["inactive_vc_timer"] = (event, True)

        try:
            log.info(
                f"Channel activity waiting {self.config.leave_inactive_channel_timeout} seconds to leave channel: {guild.me.voice.channel.name}"
            )
            await discord.utils.sane_wait_for(
                [event.wait()], timeout=self.config.leave_inactive_channel_timeout
            )
        except asyncio.TimeoutError:
            log.info(
                f"Channel activity timer for {guild.name} has expired. Disconnecting."
            )
            await self.on_inactivity_timeout_expired(guild.me.voice.channel)
        else:
            log.info(
                f"Channel activity timer canceled for: {guild.me.voice.channel.name} in {guild.name}"
            )
        finally:
            self.server_specific_data[guild.id]["inactive_vc_timer"] = (event, False)
            event.clear()

    async def handle_player_inactivity(self, player):
        if not self.config.leave_player_inactive_for:
            return
        channel = player.voice_client.channel
        guild = channel.guild
        event, event_active = self.server_specific_data[guild.id][
            "inactive_player_timer"
        ]

        if str(channel.id) in str(self.config.autojoin_channels):
            log.debug(
                f"Ignoring player inactivity in auto-joined channel:  {channel.name}"
            )
            return

        if event_active:
            log.debug(f"Player activity timer already waiting in guild: {guild}")
            return
        self.server_specific_data[guild.id]["inactive_player_timer"] = (event, True)

        try:
            log.info(
                f"Player activity timer waiting {self.config.leave_player_inactive_for} seconds to leave channel: {channel.name}"
            )
            await discord.utils.sane_wait_for(
                [event.wait()], timeout=self.config.leave_player_inactive_for
            )
        except asyncio.TimeoutError:
            log.info(
                f"Player activity timer for {guild.name} has expired. Disconnecting."
            )
            await self.on_inactivity_timeout_expired(channel)
        else:
            log.info(
                f"Player activity timer canceled for: {channel.name} in {guild.name}"
            )
        finally:
            self.server_specific_data[guild.id]["inactive_player_timer"] = (
                event,
                False,
            )
            event.clear()

    async def reset_player_inactivity(self, player):
        if not self.config.leave_player_inactive_for:
            return
        guild = player.voice_client.channel.guild
        event, active = self.server_specific_data[guild.id]["inactive_player_timer"]
        if active and not event.is_set():
            event.set()
            log.debug("Player activity timer is being reset.")

    async def cmd_resetplaylist(self, player, channel):
        """
        Usage:
            {command_prefix}resetplaylist

        Resets all songs in the server's autoplaylist
        """
        player.autoplaylist = list(set(self.autoplaylist))
        return Response(
            self.str.get("cmd-resetplaylist-response", "\N{OK HAND SIGN}"),
            delete_after=15,
        )

    async def cmd_help(self, message, channel, command=None):
        """
        Usage:
            {command_prefix}help [command]

        Prints a help message.
        If a command is specified, it prints a help message for that command.
        Otherwise, it lists the available commands.
        """
        commands = []
        is_all = False
        is_emoji = False
        prefix = self._get_guild_cmd_prefix(channel.guild)
        # Its OK to skip unicode emoji here, they render correctly inside of code boxes.
        emoji_regex = re.compile(r"^(<a?:.+:\d+>|:.+:)$")
        if emoji_regex.match(prefix):
            is_emoji = True

        if command:
            if command.lower() == "all":
                is_all = True
                commands = await self.gen_cmd_list(message, list_all_cmds=True)

            else:
                cmd = getattr(self, "cmd_" + command, None)
                if cmd and not hasattr(cmd, "dev_cmd"):
                    return Response(
                        "```\n{0}```{1}".format(
                            dedent(cmd.__doc__),
                            self.str.get(
                                "cmd-help-prefix-required",
                                "\n**Prefix required for use:**\n{example_cmd}\n",
                            ).format(example_cmd=f"{prefix}`{command} ...`")
                            if is_emoji
                            else "",
                        ).format(
                            command_prefix=prefix if not is_emoji else "",
                        ),
                        delete_after=60,
                    )
                else:
                    raise exceptions.CommandError(
                        self.str.get("cmd-help-invalid", "No such command"),
                        expire_in=10,
                    )

        elif message.author.id == self.config.owner_id:
            commands = await self.gen_cmd_list(message, list_all_cmds=True)

        else:
            commands = await self.gen_cmd_list(message)

        if is_emoji:
            desc = (
                f"\n{prefix}`"
                + f"`, {prefix}`".join(commands)
                + "`\n\n"
                + self.str.get(
                    "cmd-help-response",
                    "For information about a particular command, run {example_cmd}\n"
                    "For further help, see https://just-some-bots.github.io/MusicBot/",
                ).format(
                    example_cmd=f"{prefix}`help [command]`"
                    if is_emoji
                    else f"`{prefix}help [command]`",
                )
            )
        else:
            desc = (
                f"```\n{prefix}"
                + f", {prefix}".join(commands)
                + "\n```\n"
                + self.str.get(
                    "cmd-help-response",
                    "For information about a particular command, run {example_cmd}\n"
                    "For further help, see https://just-some-bots.github.io/MusicBot/",
                ).format(
                    example_cmd=f"{prefix}`help [command]`"
                    if is_emoji
                    else f"`{prefix}help [command]`",
                )
            )
        if not is_all:
            desc += self.str.get(
                "cmd-help-all",
                "\nOnly showing commands you can use, for a list of all commands, run {example_cmd}",
            ).format(
                example_cmd=f"{prefix}`help all`"
                if is_emoji
                else f"`{prefix}help all`",
            )

        return Response(desc, reply=True, delete_after=60)

    async def cmd_blacklist(self, message, user_mentions, option, something):
        """
        Usage:
            {command_prefix}blacklist [ + | - | add | remove ] @UserName [@UserName2 ...]

        Add or remove users to the blacklist.
        Blacklisted users are forbidden from using bot commands.
        """

        if not user_mentions:
            raise exceptions.CommandError("No users listed.", expire_in=20)

        if option not in ["+", "-", "add", "remove"]:
            raise exceptions.CommandError(
                self.str.get(
                    "cmd-blacklist-invalid",
                    'Invalid option "{0}" specified, use +, -, add, or remove',
                ).format(option),
                expire_in=20,
            )

        for user in user_mentions.copy():
            if user.id == self.config.owner_id:
                print("[Commands:Blacklist] The owner cannot be blacklisted.")
                user_mentions.remove(user)

        old_len = len(self.blacklist)

        if option in ["+", "add"]:
            self.blacklist.update(user.id for user in user_mentions)

            write_file(self.config.blacklist_file, self.blacklist)

            return Response(
                self.str.get(
                    "cmd-blacklist-added", "{0} users have been added to the blacklist"
                ).format(len(self.blacklist) - old_len),
                reply=True,
                delete_after=10,
            )

        else:
            if self.blacklist.isdisjoint(user.id for user in user_mentions):
                return Response(
                    self.str.get(
                        "cmd-blacklist-none",
                        "None of those users are in the blacklist.",
                    ),
                    reply=True,
                    delete_after=10,
                )

            else:
                self.blacklist.difference_update(user.id for user in user_mentions)
                write_file(self.config.blacklist_file, self.blacklist)

                return Response(
                    self.str.get(
                        "cmd-blacklist-removed",
                        "{0} users have been removed from the blacklist",
                    ).format(old_len - len(self.blacklist)),
                    reply=True,
                    delete_after=10,
                )

    async def cmd_id(self, author, user_mentions):
        """
        Usage:
            {command_prefix}id [@user]

        Tells the user their id or the id of another user.
        """
        if not user_mentions:
            return Response(
                self.str.get("cmd-id-self", "Your ID is `{0}`").format(author.id),
                reply=True,
                delete_after=35,
            )
        else:
            usr = user_mentions[0]
            return Response(
                self.str.get("cmd-id-other", "**{0}**s ID is `{1}`").format(
                    usr.name, usr.id
                ),
                reply=True,
                delete_after=35,
            )

    async def cmd_autoplaylist(self, _player, option, url=None):
        """
        Usage:
            {command_prefix}autoplaylist [ + | - | add | remove] [url]

        Adds or removes the specified song or currently playing song to/from the playlist.
        """
        url = self._get_song_url_or_none(url, _player)

        if url:
            if option in ["+", "add"]:
                if url not in self.autoplaylist:
                    await self.add_url_to_autoplaylist(url)
                    return Response(
                        self.str.get(
                            "cmd-save-success", "Added <{0}> to the autoplaylist."
                        ).format(url),
                        delete_after=35,
                    )
                else:
                    raise exceptions.CommandError(
                        self.str.get(
                            "cmd-save-exists",
                            "This song is already in the autoplaylist.",
                        ),
                        expire_in=20,
                    )
            elif option in ["-", "remove"]:
                if url in self.autoplaylist:
                    await self.remove_url_from_autoplaylist(url, delete_from_ap=True)
                    return Response(
                        self.str.get(
                            "cmd-unsave-success", "Removed <{0}> from the autoplaylist."
                        ).format(url),
                        delete_after=35,
                    )
                else:
                    raise exceptions.CommandError(
                        self.str.get(
                            "cmd-unsave-does-not-exist",
                            "This song is not yet in the autoplaylist.",
                        ),
                        expire_in=20,
                    )
            else:
                raise exceptions.CommandError(
                    self.str.get(
                        "cmd-autoplaylist-option-invalid",
                        'Invalid option "{0}" specified, use +, -, add, or remove',
                    ).format(option),
                    expire_in=20,
                )
        else:
            raise exceptions.CommandError(
                self.str.get(
                    "cmd-autoplaylist-invalid", "The supplied song link is invalid"
                ),
                expire_in=20,
            )

    @owner_only
    async def cmd_joinserver(self, message, server_link=None):
        """
        Usage:
            {command_prefix}joinserver invite_link

        Asks the bot to join a server.  Note: Bot accounts cannot use invite links.
        """

        url = await self.generate_invite_link()
        return Response(
            self.str.get(
                "cmd-joinserver-response", "Click here to add me to a server: \n{}"
            ).format(url),
            reply=True,
            delete_after=30,
        )

    async def cmd_karaoke(self, player, channel, author):
        """
        Usage:
            {command_prefix}karaoke

        Activates karaoke mode. During karaoke mode, only groups with the BypassKaraokeMode
        permission in the config file can queue music.
        """
        player.karaoke_mode = not player.karaoke_mode
        return Response(
            "\N{OK HAND SIGN} Karaoke mode is now "
            + ["disabled", "enabled"][player.karaoke_mode],
            delete_after=15,
        )

    async def _do_playlist_checks(self, permissions, player, author, testobj):
        num_songs = sum(1 for _ in testobj)

        # I have to do exe extra checks anyways because you can request an arbitrary number of search results
        if not permissions.allow_playlists and num_songs > 1:
            raise exceptions.PermissionsError(
                self.str.get(
                    "playlists-noperms", "You are not allowed to request playlists"
                ),
                expire_in=30,
            )

        if (
            permissions.max_playlist_length
            and num_songs > permissions.max_playlist_length
        ):
            raise exceptions.PermissionsError(
                self.str.get(
                    "playlists-big", "Playlist has too many entries ({0} > {1})"
                ).format(num_songs, permissions.max_playlist_length),
                expire_in=30,
            )

        # This is a little bit weird when it says (x + 0 > y), I might add the other check back in
        if (
            permissions.max_songs
            and player.playlist.count_for_user(author) + num_songs
            > permissions.max_songs
        ):
            raise exceptions.PermissionsError(
                self.str.get(
                    "playlists-limit",
                    "Playlist entries + your already queued songs reached limit ({0} + {1} > {2})",
                ).format(
                    num_songs,
                    player.playlist.count_for_user(author),
                    permissions.max_songs,
                ),
                expire_in=30,
            )
        return True

    async def cmd_play(
        self, message, _player, channel, author, permissions, leftover_args, song_url
    ):
        """
        Usage:
            {command_prefix}play song_link
            {command_prefix}play text to search for
            {command_prefix}play spotify_uri

        Adds the song to the playlist.  If a link is not provided, the first
        result from a youtube search is added to the queue.

        If enabled in the config, the bot will also support Spotify URIs, however
        it will use the metadata (e.g song name and artist) to find a YouTube
        equivalent of the song. Streaming from Spotify is not possible.
        """

        return await self._cmd_play(
            message,
            _player,
            channel,
            author,
            permissions,
            leftover_args,
            song_url,
            head=False,
        )

    async def cmd_shuffleplay(
        self, message, _player, channel, author, permissions, leftover_args, song_url
    ):
        """
        Usage:
            {command_prefix}shuffleplay playlist_link
        Adds a playlist to be shhuffled then played. Shorthand for doing {command_prefix}play and then {command_prefix}shuffle
        If nothing is playing, then the first few songs will be played in order while the rest of the playlist downloads.
        """
        # TO-DO, don't play the first few songs so the entire playlist can be shuffled
        # In my test run it's only 2-3 songs that get played in the order this is because of how the _cmd_play works.
        player = self.get_player_in(channel.guild)

        await self._cmd_play(
            message,
            _player,
            channel,
            author,
            permissions,
            leftover_args,
            song_url,
            head=False,
        )

        player.playlist.shuffle()
        return Response(
            self.str.get("cmd-shuffleplay-shuffled", "Shuffled {0}'s playlist").format(
                message.guild
            ),
            delete_after=30,
        )

    async def cmd_playnext(
        self, message, _player, channel, author, permissions, leftover_args, song_url
    ):
        """
        Usage:
            {command_prefix}playnext song_link
            {command_prefix}playnext text to search for
            {command_prefix}playnext spotify_uri

        Adds the song to the playlist next.  If a link is not provided, the first
        result from a youtube search is added to the queue.

        If enabled in the config, the bot will also support Spotify URIs, however
        it will use the metadata (e.g song name and artist) to find a YouTube
        equivalent of the song. Streaming from Spotify is not possible.
        """

        return await self._cmd_play(
            message,
            _player,
            channel,
            author,
            permissions,
            leftover_args,
            song_url,
            head=True,
        )

    async def cmd_repeat(self, channel, option=None):
        """
        Usage:
            {command_prefix}repeat [all | playlist | song | on | off]

        Toggles playlist or song looping.
        If no option is provided the current song will be repeated.
        If no option is provided and the song is already repeating, repeating will be turned off.
        """

        player = self.get_player_in(channel.guild)
        option = option.lower() if option else ""
        prefix = self._get_guild_cmd_prefix(channel.guild)

        if not player:
            raise exceptions.CommandError(
                self.str.get(
                    "cmd-repeat-no-voice",
                    "The bot is not in a voice channel.  "
                    "Use %ssummon to summon it to your voice channel.",
                )
                % self._get_guild_cmd_prefix(channel.guild),
                expire_in=30,
            )

        if not player.current_entry:
            return Response(
                self.str.get(
                    "cmd-repeat-no-songs",
                    "No songs are currently playing. Play something with {}play.",
                ).format(self._get_guild_cmd_prefix(channel.guild)),
                delete_after=30,
            )

        if option not in ["all", "playlist", "on", "off", "song", ""]:
            raise exceptions.CommandError(
                self.str.get(
                    "cmd-repeat-invalid",
                    "Invalid option, please run {}help repeat to a list of available options.",
                ).format(prefix),
                expire_in=30,
            )

        if option in ["all", "playlist"]:
            player.loopqueue = not player.loopqueue
            if player.loopqueue:
                return Response(
                    self.str.get(
                        "cmd-repeat-playlist-looping", "Playlist is now repeating."
                    ),
                    delete_after=30,
                )

            else:
                return Response(
                    self.str.get(
                        "cmd-repeat-playlist-not-looping",
                        "Playlist is no longer repeating.",
                    ),
                    delete_after=30,
                )

        elif option == "song":
            player.repeatsong = not player.repeatsong
            if player.repeatsong:
                return Response(
                    self.str.get("cmd-repeat-song-looping", "Song is now repeating."),
                    delete_after=30,
                )
            else:
                return Response(
                    self.str.get(
                        "cmd-repeat-song-not-looping", "Song is no longer repeating."
                    )
                )

        elif option == "on":
            player.repeatsong = True
            return Response(self.str.get("cmd-repeat-song-looping"), delete_after=30)
            if player.repeatsong:
                return Response(
                    self.str.get(
                        "cmd-repeat-already-looping", "Song is already looping!"
                    ),
                    delete_after=30,
                )

        elif option == "off":
            player.repeatsong = False
            player.loopqueue = False
            if player.playlist.entries.__len__() > 0:
                return Response(
                    self.str.get("cmd-repeat-playlist-not-looping"), delete_after=30
                )
            else:
                return Response(
                    self.str.get("cmd-repeat-song-not-looping"), delete_after=30
                )

        else:
            if player.repeatsong:
                player.loopqueue = True
                player.repeatsong = False
                return Response(
                    self.str.get("cmd-repeat-playlist-looping"), delete_after=30
                )

            elif player.loopqueue:
                if player.playlist.entries.__len__() > 0:
                    message = self.str.get("cmd-repeat-playlist-not-looping")
                else:
                    message = self.str.get("cmd-repeat-song-not-looping")
                player.loopqueue = False
            else:
                player.repeatsong = True
                message = self.str.get("cmd-repeat-song-looping")

        return Response(message, delete_after=30)

    async def cmd_move(self, channel, command, leftover_args):
        """
        Usage:
            {command_prefix}move [Index of song to move] [Index to move song to]
            Ex: !move 1 3

        Swaps the location of a song within the playlist.
        """
        # TODO: this command needs some tlc. args renamed, better checks.
        player = self.get_player_in(channel.guild)
        if not player:
            raise exceptions.CommandError(
                self.str.get(
                    "cmd-move-no-voice",
                    "The bot is not in a voice channel.  "
                    "Use %ssummon to summon it to your voice channel."
                    % self._get_guild_cmd_prefix(channel.guild),
                )
            )

        if not player.current_entry:
            return Response(
                self.str.get(
                    "cmd-move-no-songs",
                    "There are no songs queued. Play something with {}play".format(
                        self._get_guild_cmd_prefix(channel.guild)
                    ),
                ),
            )

        indexes = []
        try:
            indexes.append(int(command) - 1)
            indexes.append(int(leftover_args[0]) - 1)
<<<<<<< HEAD
        except Exception:
=======
        except (ValueError, IndexError):
            # TODO: return command error instead, specific to the exception.
>>>>>>> d86e6053
            return Response(
                self.str.get(
                    "cmd-move-indexes_not_intergers", "Song indexes must be integers!"
                ),
                delete_after=30,
            )

        for i in indexes:
            if i < 0 or i > player.playlist.entries.__len__() - 1:
                return Response(
                    self.str.get(
                        "cmd-move-invalid-indexes",
                        "Sent indexes are outside of the playlist scope!",
                    ),
                    delete_after=30,
                )

        await self.safe_send_message(
            channel,
            self.str.get(
                "cmd-move-success",
                "Successfully moved the requested song from positon number {} in queue to position {}!",
            ).format(indexes[0] + 1, indexes[1] + 1),
            expire_in=30,
        ),

        song = player.playlist.delete_entry_at_index(indexes[0])

        player.playlist.insert_entry_at_index(indexes[1], song)

    async def _cmd_play(
        self,
        message,
        _player,
        channel,
        author,
        permissions,
        leftover_args,
        song_url,
        head,
    ):
        player = _player if _player else None

        if permissions.summonplay and not player:
            voice_channel = author.voice.channel if author.voice else None
            response = await self.cmd_summon(
                channel, channel.guild, author, voice_channel
            )  # @TheerapakG: As far as I know voice_channel param is unused
            if self.config.embeds:
                content = self._gen_embed()
                content.title = "summon"
                content.description = response.content
            else:
                content = response.content
            await self.safe_send_message(
                channel,
                content,
                expire_in=response.delete_after if self.config.delete_messages else 0,
            )
            player = self.get_player_in(channel.guild)

        if not player:
            raise exceptions.CommandError(
                "The bot is not in a voice channel.  "
                "Use %ssummon to summon it to your voice channel."
                % self._get_guild_cmd_prefix(channel.guild)
            )

        song_url = song_url.strip("<>")

        if self.server_specific_data[channel.guild.id]["halt_playlist_unpack"]:
            self.server_specific_data[channel.guild.id]["halt_playlist_unpack"] = False

        async with channel.typing():
            if leftover_args:
                song_url = " ".join([song_url, *leftover_args])
            leftover_args = None  # prevent some crazy shit happening down the line

            # Make sure forward slashes work properly in search queries
            links_regex = r"((http(s)*:[/][/]|www.)([a-z]|[A-Z]|[0-9]|[/.]|[~])*)"
            match_url = re.compile(links_regex).match(song_url)
            song_url = song_url.replace("/", "%2F") if match_url is None else song_url

            # Rewrite YouTube playlist URLs if the wrong URL type is given
            playlist_regex = r"watch\?v=.+&(list=[^&]+)"
            matches = re.search(playlist_regex, song_url)
            groups = matches.groups() if matches is not None else []
            song_url = (
                "https://www.youtube.com/playlist?" + groups[0]
                if len(groups) > 0
                else song_url
            )

            if self.config._spotify:
                if "open.spotify.com" in song_url:
                    song_url = "spotify:" + re.sub(
                        r"(https?:\/\/)?(open.spotify.com)\/", "", song_url
                    ).replace("/", ":")
                    # remove session id (and other query stuff)
                    song_url = re.sub(r"\?.*", "", song_url)
                if song_url.startswith("spotify:"):
                    parts = song_url.split(":")
                    try:
                        if "track" in parts:
                            res = await self.spotify.get_track(parts[-1])
                            song_url = res["artists"][0]["name"] + " " + res["name"]

                        elif "album" in parts:
                            res = await self.spotify.get_album(parts[-1])

                            await self._do_playlist_checks(
                                permissions, player, author, res["tracks"]["items"]
                            )
                            procmesg = await self.safe_send_message(
                                channel,
                                self.str.get(
                                    "cmd-play-spotify-album-process",
                                    "Processing album `{0}` (`{1}`)",
                                ).format(res["name"], song_url),
                            )
                            for i in res["tracks"]["items"]:
                                if self.server_specific_data[channel.guild.id][
                                    "halt_playlist_unpack"
                                ]:
                                    log.debug(
                                        "Halting spotify album queuing due to clear command."
                                    )
                                    break
                                song_url = i["name"] + " " + i["artists"][0]["name"]
                                log.debug(
                                    "Processing spotify album track:  {0}".format(
                                        song_url
                                    )
                                )
                                await self.cmd_play(
                                    message,
                                    player,
                                    channel,
                                    author,
                                    permissions,
                                    leftover_args,
                                    song_url,
                                )

                            await self.safe_delete_message(procmesg)
                            return Response(
                                self.str.get(
                                    "cmd-play-spotify-album-queued",
                                    "Enqueued `{0}` with **{1}** songs.",
                                ).format(res["name"], len(res["tracks"]["items"]))
                            )

                        elif "playlist" in parts:
                            res = []
                            r = await self.spotify.get_playlist_tracks(parts[-1])
                            while True:
                                res.extend(r["items"])
                                if r["next"] is not None:
                                    r = await self.spotify.make_spotify_req(r["next"])
                                    continue
                                else:
                                    break
                            await self._do_playlist_checks(
                                permissions, player, author, res
                            )
                            procmesg = await self.safe_send_message(
                                channel,
                                self.str.get(
                                    "cmd-play-spotify-playlist-process",
                                    "Processing playlist `{0}` (`{1}`)",
                                ).format(parts[-1], song_url),
                            )
                            for i in res:
                                if self.server_specific_data[channel.guild.id][
                                    "halt_playlist_unpack"
                                ]:
                                    log.debug(
                                        "Halting spotify playlist queuing due to clear command."
                                    )
                                    break
                                song_url = (
                                    i["track"]["name"]
                                    + " "
                                    + i["track"]["artists"][0]["name"]
                                )
                                log.debug(
                                    "Processing spotify playlist track:  {0}".format(
                                        song_url
                                    )
                                )
                                await self.cmd_play(
                                    message,
                                    player,
                                    channel,
                                    author,
                                    permissions,
                                    leftover_args,
                                    song_url,
                                )

                            await self.safe_delete_message(procmesg)
                            return Response(
                                self.str.get(
                                    "cmd-play-spotify-playlist-queued",
                                    "Enqueued `{0}` with **{1}** songs.",
                                ).format(parts[-1], len(res))
                            )

                        else:
                            raise exceptions.CommandError(
                                self.str.get(
                                    "cmd-play-spotify-unsupported",
                                    "That is not a supported Spotify URI.",
                                ),
                                expire_in=30,
                            )
                    except exceptions.SpotifyError:
                        raise exceptions.CommandError(
                            self.str.get(
                                "cmd-play-spotify-invalid",
                                "You either provided an invalid URI, or there was a problem.",
                            )
                        )

        async def get_info(song_url):
            info = await self.downloader.extract_info(
                player.playlist.loop, song_url, download=False, process=False
            )
            # If there is an exception arise when processing we go on and let extract_info down the line report it
            # because info might be a playlist and thing that's broke it might be individual entry
            try:
                info_process = await self.downloader.extract_info(
                    player.playlist.loop, song_url, download=False
                )
                info_process_err = None
            except Exception as e:
                info_process = None
                info_process_err = e

            return (info, info_process, info_process_err)

        # This lock prevent spamming play command to add entries that exceeds time limit/ maximum song limit
        async with self.aiolocks[_func_() + ":" + str(author.id)]:
            if (
                permissions.max_songs
                and player.playlist.count_for_user(author) >= permissions.max_songs
            ):
                raise exceptions.PermissionsError(
                    self.str.get(
                        "cmd-play-limit",
                        "You have reached your enqueued song limit ({0})",
                    ).format(permissions.max_songs),
                    expire_in=30,
                )

            if player.karaoke_mode and not permissions.bypass_karaoke_mode:
                raise exceptions.PermissionsError(
                    self.str.get(
                        "karaoke-enabled",
                        "Karaoke mode is enabled, please try again when its disabled!",
                    ),
                    expire_in=30,
                )

            # Try to determine entry type, if _type is playlist then there should be entries
            while True:
                try:
                    info, info_process, info_process_err = await get_info(song_url)
                    log.debug(info)

                    if (
                        info_process
                        and info
                        and info_process.get("_type", None) == "playlist"
                        and "entries" not in info
                        and not info.get("url", "").startswith("ytsearch")
                    ):
                        use_url = info_process.get(
                            "webpage_url", None
                        ) or info_process.get("url", None)
                        if use_url == song_url:
                            log.warning(
                                "Determined incorrect entry type, but suggested url is the same.  Help."
                            )
                            break  # If we break here it will break things down the line and give "This is a playlist" exception as a result

                        log.debug(
                            'Assumed url "%s" was a single entry, was actually a playlist'
                            % song_url
                        )
                        log.debug('Using "%s" instead' % use_url)
                        song_url = use_url
                    else:
                        break

                except Exception as e:
                    if "unknown url type" in str(e):
                        song_url = song_url.replace(
                            ":", ""
                        )  # it's probably not actually an extractor
                        info, info_process, info_process_err = await get_info(song_url)
                    else:
                        raise exceptions.CommandError(e, expire_in=30)

            if not info:
                raise exceptions.CommandError(
                    self.str.get(
                        "cmd-play-noinfo",
                        "That video cannot be played. Try using the {0}stream command.",
                    ).format(self._get_guild_cmd_prefix(channel.guild)),
                    expire_in=30,
                )

            if (
                info.get("extractor", "") not in permissions.extractors
                and permissions.extractors
            ):
                raise exceptions.PermissionsError(
                    self.str.get(
                        "cmd-play-badextractor",
                        "You do not have permission to play media from this service.",
                    ),
                    expire_in=30,
                )

            # abstract the search handling away from the user
            # our ytdl options allow us to use search strings as input urls
            if info.get("url", "").startswith("ytsearch"):
                # print("[Command:play] Searching for \"%s\"" % song_url)
                if info_process:
                    info = info_process
                else:
                    await self.safe_send_message(
                        channel, "```\n%s\n```" % info_process_err, expire_in=120
                    )
                    raise exceptions.CommandError(
                        self.str.get(
                            "cmd-play-nodata",
                            "Error extracting info from search string, youtubedl returned no data. "
                            "You may need to restart the bot if this continues to happen.",
                        ),
                        expire_in=30,
                    )

                song_url = info_process.get("webpage_url", None) or info_process.get(
                    "url", None
                )

                if "entries" in info:
                    # if entry is playlist then only get the first one
                    song_url = info["entries"][0]["webpage_url"]
                    info = info["entries"][0]

            # If it's playlist
            if "entries" in info:
                await self._do_playlist_checks(
                    permissions, player, author, info["entries"]
                )

                num_songs = sum(1 for _ in info["entries"])

                if info["extractor"].lower() in [
                    "youtube:playlist",
                    "soundcloud:set",
                    "bandcamp:album",
                ]:
                    try:
                        return await self._cmd_play_playlist_async(
                            player,
                            channel,
                            author,
                            permissions,
                            song_url,
                            info["extractor"],
                        )
                    except exceptions.CommandError:
                        raise
                    except Exception as e:
                        log.error("Error queuing playlist", exc_info=True)
                        raise exceptions.CommandError(
                            self.str.get(
                                "cmd-play-playlist-error",
                                "Error queuing playlist:\n`{0}`",
                            ).format(e),
                            expire_in=30,
                        )

                t0 = time.time()

                # My test was 1.2 seconds per song, but we maybe should fudge it a bit, unless we can
                # monitor it and edit the message with the estimated time, but that's some ADVANCED SHIT
                # I don't think we can hook into it anyways, so this will have to do.
                # It would probably be a thread to check a few playlists and get the speed from that
                # Different playlists might download at different speeds though
                wait_per_song = 1.2

                procmesg = await self.safe_send_message(
                    channel,
                    self.str.get(
                        "cmd-play-playlist-gathering-1",
                        "Gathering playlist information for {0} songs{1}",
                    ).format(
                        num_songs,
                        self.str.get(
                            "cmd-play-playlist-gathering-2", ", ETA: {0} seconds"
                        ).format(fixg(num_songs * wait_per_song))
                        if num_songs >= 10
                        else ".",
                    ),
                )

                # We don't have a pretty way of doing this yet.  We need either a loop
                # that sends these every 10 seconds or a nice context manager.
                await channel.typing()

                # TODO: I can create an event emitter object instead, add event functions, and every play list might be asyncified
                # Also have a "verify_entry" hook with the entry as an arg and returns the entry if its ok

                entry_list, position = await player.playlist.import_from(
                    song_url, channel=channel, author=author, head=False
                )

                tnow = time.time()
                ttime = tnow - t0
                listlen = len(entry_list)
                drop_count = 0

                if permissions.max_song_length:
                    for e in entry_list.copy():
                        if e.duration > permissions.max_song_length:
                            player.playlist.entries.remove(e)
                            entry_list.remove(e)
                            drop_count += 1
                            # Im pretty sure there's no situation where this would ever break
                            # Unless the first entry starts being played, which would make this a race condition
                    if drop_count:
                        print("Dropped %s songs" % drop_count)

                log.info(
                    "Processed {} songs in {} seconds at {:.2f}s/song, {:+.2g}/song from expected ({}s)".format(
                        listlen,
                        fixg(ttime),
                        ttime / listlen if listlen else 0,
                        ttime / listlen - wait_per_song
                        if listlen - wait_per_song
                        else 0,
                        fixg(wait_per_song * num_songs),
                    )
                )

                await self.safe_delete_message(procmesg)

                if not listlen - drop_count:
                    raise exceptions.CommandError(
                        self.str.get(
                            "cmd-play-playlist-maxduration",
                            "No songs were added, all songs were over max duration (%ss)",
                        )
                        % permissions.max_song_length,
                        expire_in=30,
                    )

                reply_text = self.str.get(
                    "cmd-play-playlist-reply",
                    "Enqueued **%s** songs to be played. Position in queue: %s",
                )
                btext = str(listlen - drop_count)

            # If it's an entry
            else:
                # youtube:playlist extractor but it's actually an entry
                if info.get("extractor", "").startswith("youtube:playlist"):
                    try:
                        info = await self.downloader.extract_info(
                            player.playlist.loop,
                            "https://www.youtube.com/watch?v=%s" % info.get("url", ""),
                            download=False,
                            process=False,
                        )
                    except Exception as e:
                        raise exceptions.CommandError(e, expire_in=30)

                if (
                    permissions.max_song_length
                    and info.get("duration", 0) > permissions.max_song_length
                ):
                    raise exceptions.PermissionsError(
                        self.str.get(
                            "cmd-play-song-limit",
                            "Song duration exceeds limit ({0} > {1})",
                        ).format(info["duration"], permissions.max_song_length),
                        expire_in=30,
                    )

                entry, position = await player.playlist.add_entry(
                    song_url, channel=channel, author=author, head=head
                )

                reply_text = self.str.get(
                    "cmd-play-song-reply",
                    "Enqueued `%s` to be played. Position in queue: %s",
                )
                btext = entry.title

            if position == 1 and player.is_stopped:
                position = self.str.get("cmd-play-next", "Up next!")
                reply_text %= (btext, position)

            else:
                reply_text %= (btext, position)
                try:
                    time_until = await player.playlist.estimate_time_until(
                        position, player
                    )
                    reply_text += self.str.get(
                        "cmd-play-eta", " - estimated time until playing: %s"
                    ) % ftimedelta(time_until)
                except exceptions.InvalidDataError:
                    reply_text += self.str.get(
                        "cmd-play-eta-error", " - cannot estimate time until playing"
                    )
                except Exception:
<<<<<<< HEAD
                    traceback.print_exc()
=======
                    log.exception("Unhandled exception in _cmd_play time until play.")
>>>>>>> d86e6053

        return Response(reply_text, delete_after=30)

    async def _cmd_play_playlist_async(
        self, player, channel, author, permissions, playlist_url, extractor_type
    ):
        """
        Secret handler to use the async wizardry to make playlist queuing non-"blocking"
        """

        await channel.typing()
        info = await self.downloader.extract_info(
            player.playlist.loop, playlist_url, download=False, process=False
        )

        if not info:
            raise exceptions.CommandError(
                self.str.get(
                    "cmd-play-playlist-invalid", "That playlist cannot be played."
                )
            )

        num_songs = sum(1 for _ in info["entries"])
        t0 = time.time()

        busymsg = await self.safe_send_message(
            channel,
            self.str.get("cmd-play-playlist-process", "Processing {0} songs...").format(
                num_songs
            ),
        )  # TODO: From playlist_title
        await channel.typing()

        entries_added = 0
        if extractor_type == "youtube:playlist":
            try:
                entries_added = await player.playlist.async_process_youtube_playlist(
                    playlist_url, channel=channel, author=author
                )
                # TODO: Add hook to be called after each song
                # TODO: Add permissions

            except Exception:
                log.error("Error processing playlist", exc_info=True)
                raise exceptions.CommandError(
                    self.str.get(
                        "cmd-play-playlist-queueerror",
                        "Error handling playlist {0} queuing.",
                    ).format(playlist_url),
                    expire_in=30,
                )

        elif extractor_type.lower() in ["soundcloud:set", "bandcamp:album"]:
            try:
                entries_added = await player.playlist.async_process_sc_bc_playlist(
                    playlist_url, channel=channel, author=author
                )
                # TODO: Add hook to be called after each song
                # TODO: Add permissions

            except Exception:
                log.error("Error processing playlist", exc_info=True)
                raise exceptions.CommandError(
                    self.str.get(
                        "cmd-play-playlist-queueerror",
                        "Error handling playlist {0} queuing.",
                    ).format(playlist_url),
                    expire_in=30,
                )

        songs_processed = len(entries_added)
        drop_count = 0
        skipped = False

        if permissions.max_song_length:
            for e in entries_added.copy():
                if e.duration > permissions.max_song_length:
                    try:
                        player.playlist.entries.remove(e)
                        entries_added.remove(e)
                        drop_count += 1
                    except Exception:
                        pass

            if drop_count:
                log.debug("Dropped %s songs" % drop_count)

            if (
                player.current_entry
                and player.current_entry.duration > permissions.max_song_length
            ):
                await self.safe_delete_message(
                    self.server_specific_data[channel.guild.id]["last_np_msg"]
                )
                self.server_specific_data[channel.guild.id]["last_np_msg"] = None
                skipped = True
                player.skip()
                entries_added.pop()

        await self.safe_delete_message(busymsg)

        songs_added = len(entries_added)
        tnow = time.time()
        ttime = tnow - t0
        wait_per_song = 1.2
        # TODO: actually calculate wait per song in the process function and return that too

        # This is technically inaccurate since bad songs are ignored but still take up time
        log.info(
            "Processed {}/{} songs in {} seconds at {:.2f}s/song, {:+.2g}/song from expected ({}s)".format(
                songs_processed,
                num_songs,
                fixg(ttime),
                ttime / num_songs if num_songs else 0,
                ttime / num_songs - wait_per_song if num_songs - wait_per_song else 0,
                fixg(wait_per_song * num_songs),
            )
        )

        if not songs_added:
            basetext = (
                self.str.get(
                    "cmd-play-playlist-maxduration",
                    "No songs were added, all songs were over max duration (%ss)",
                )
                % permissions.max_song_length
            )
            if skipped:
                basetext += self.str.get(
                    "cmd-play-playlist-skipped",
                    "\nAdditionally, the current song was skipped for being too long.",
                )

            raise exceptions.CommandError(basetext, expire_in=30)

        return Response(
            self.str.get(
                "cmd-play-playlist-reply-secs",
                "Enqueued {0} songs to be played in {1} seconds",
            ).format(songs_added, fixg(ttime, 1)),
            delete_after=30,
        )

    async def cmd_stream(self, _player, channel, author, permissions, song_url):
        """
        Usage:
            {command_prefix}stream song_link

        Enqueue a media stream.
        This could mean an actual stream like Twitch or shoutcast, or simply streaming
        media without predownloading it.  Note: FFmpeg is notoriously bad at handling
        streams, especially on poor connections.  You have been warned.
        """

        if _player:
            player = _player
        elif permissions.summonplay:
            vc = author.voice.channel if author.voice else None
            response = await self.cmd_summon(
                channel, channel.guild, author, vc
            )  # @TheerapakG: As far as I know voice_channel param is unused
            if self.config.embeds:
                content = self._gen_embed()
                content.title = "summon"
                content.description = response.content
            else:
                content = response.content
            await self.safe_send_message(
                channel,
                content,
                expire_in=response.delete_after if self.config.delete_messages else 0,
            )
            player = self.get_player_in(channel.guild)

        if not player:
            raise exceptions.CommandError(
                "The bot is not in a voice channel.  "
                "Use %ssummon to summon it to your voice channel."
                % self._get_guild_cmd_prefix(channel.guild)
            )

        song_url = song_url.strip("<>")

        if (
            permissions.max_songs
            and player.playlist.count_for_user(author) >= permissions.max_songs
        ):
            raise exceptions.PermissionsError(
                self.str.get(
                    "cmd-stream-limit",
                    "You have reached your enqueued song limit ({0})",
                ).format(permissions.max_songs),
                expire_in=30,
            )

        if player.karaoke_mode and not permissions.bypass_karaoke_mode:
            raise exceptions.PermissionsError(
                self.str.get(
                    "karaoke-enabled",
                    "Karaoke mode is enabled, please try again when its disabled!",
                ),
                expire_in=30,
            )

        async with channel.typing():
            await player.playlist.add_stream_entry(
                song_url, channel=channel, author=author
            )

        return Response(
            self.str.get("cmd-stream-success", "Streaming."), delete_after=6
        )

    async def cmd_search(
        self, message, player, channel, author, permissions, leftover_args
    ):
        """
        Usage:
            {command_prefix}search [service] [number] query

        Searches a service for a video and adds it to the queue.
        - service: any one of the following services:
            - youtube (yt) (default if unspecified)
            - soundcloud (sc)
            - yahoo (yh)
        - number: return a number of video results and waits for user to choose one
          - defaults to 3 if unspecified
          - note: If your search query starts with a number,
                  you must put your query in quotes
            - ex: {command_prefix}search 2 "I ran seagulls"
        The command issuer can use reactions to indicate their response to each result.
        """

        if (
            permissions.max_songs
            and player.playlist.count_for_user(author) > permissions.max_songs
        ):
            raise exceptions.PermissionsError(
                self.str.get(
                    "cmd-search-limit",
                    "You have reached your playlist item limit ({0})",
                ).format(permissions.max_songs),
                expire_in=30,
            )

        if player.karaoke_mode and not permissions.bypass_karaoke_mode:
            raise exceptions.PermissionsError(
                self.str.get(
                    "karaoke-enabled",
                    "Karaoke mode is enabled, please try again when its disabled!",
                ),
                expire_in=30,
            )

        def argcheck():
            if not leftover_args:
                # noinspection PyUnresolvedReferences
                raise exceptions.CommandError(
                    self.str.get(
                        "cmd-search-noquery", "Please specify a search query.\n%s"
                    )
                    % dedent(
                        self.cmd_search.__doc__.format(
                            command_prefix=self._get_guild_cmd_prefix(channel.guild)
                        )
                    ),
                    expire_in=60,
                )

        argcheck()

        try:
            leftover_args = shlex.split(" ".join(leftover_args))
        except ValueError:
            raise exceptions.CommandError(
                self.str.get(
                    "cmd-search-noquote", "Please quote your search query properly."
                ),
                expire_in=30,
            )

        service = "youtube"
        items_requested = self.config.defaultsearchresults
        max_items = permissions.max_search_items
        services = {
            "youtube": "ytsearch",
            "soundcloud": "scsearch",
            "yahoo": "yvsearch",
            "yt": "ytsearch",
            "sc": "scsearch",
            "yh": "yvsearch",
        }

        if leftover_args[0] in services:
            service = leftover_args.pop(0)
            argcheck()

        if leftover_args[0].isdigit():
            items_requested = int(leftover_args.pop(0))
            argcheck()

            if items_requested > max_items:
                raise exceptions.CommandError(
                    self.str.get(
                        "cmd-search-searchlimit",
                        "You cannot search for more than %s videos",
                    )
                    % max_items
                )

        # Look jake, if you see this and go "what the fuck are you doing"
        # and have a better idea on how to do this, i'd be delighted to know.
        # I don't want to just do ' '.join(leftover_args).strip("\"'")
        # Because that eats both quotes if they're there
        # where I only want to eat the outermost ones
        if leftover_args[0][0] in "'\"":
            lchar = leftover_args[0][0]
            leftover_args[0] = leftover_args[0].lstrip(lchar)
            leftover_args[-1] = leftover_args[-1].rstrip(lchar)

        search_query = "%s%s:%s" % (
            services[service],
            items_requested,
            " ".join(leftover_args),
        )

        search_msg = await self.safe_send_message(
            channel, self.str.get("cmd-search-searching", "Searching for videos...")
        )
        await channel.typing()

        try:
            info = await self.downloader.extract_info(
                player.playlist.loop, search_query, download=False, process=True
            )

        except Exception as e:
            await self.safe_edit_message(search_msg, str(e), send_if_fail=True)
            return
        else:
            await self.safe_delete_message(search_msg)

        if not info:
            return Response(
                self.str.get("cmd-search-none", "No videos found."), delete_after=30
            )

        # Decide if the list approach or the reaction approach should be used
        if self.config.searchlist:
            result_message_array = []

            if self.config.embeds:
                content = self._gen_embed()
                content.title = self.str.get(
                    "cmd-search-title", "{0} search results:"
                ).format(service.capitalize())
                content.description = "To select a song, type the corresponding number"
            else:
                result_header = self.str.get(
                    "cmd-search-title", "{0} search results:"
                ).format(service.capitalize())
                result_header += "\n\n"

            for e in info["entries"]:
                # This formats the results and adds it to an array
                # format_song_duration removes the hour section
                # if the song is shorter than an hour
                result_message_array.append(
                    self.str.get(
                        "cmd-search-list-entry", "**{0}**. **{1}** | {2}"
                    ).format(
                        info["entries"].index(e) + 1,
                        e["title"],
                        format_song_duration(
                            ftimedelta(timedelta(seconds=e["duration"]))
                        ),
                    )
                )
            # This combines the formatted result strings into one list.
            result_string = "\n".join(
                "{0}".format(result) for result in result_message_array
            )
            result_string += "\n**0.** Cancel"

            if self.config.embeds:
                # Add the result entries to the embedded message and send it to the channel
                content.add_field(
                    name=self.str.get("cmd-search-field-name", "Pick a song"),
                    value=result_string,
                    inline=False,
                )
                result_message = await self.safe_send_message(channel, content)
            else:
                # Construct the complete message and send it to the channel.
                result_string = result_header + result_string
                result_string += "\n\nSelect song by typing the corresponding number or type cancel to cancel search"
                result_message = await self.safe_send_message(
                    channel,
                    self.str.get("cmd-search-result-list-noembed", "{0}").format(
                        result_string
                    ),
                )

            # Check to verify that recived message is valid.
            def check(reply):
                return (
                    reply.channel.id == channel.id
                    and reply.author == message.author
                    and reply.content.isdigit()
                    and -1 <= int(reply.content) - 1 <= len(info["entries"])
                )

            # Wait for a response from the author.
            try:
                choice = await self.wait_for("message", timeout=30.0, check=check)
            except asyncio.TimeoutError:
                await self.safe_delete_message(result_message)
                return

            if choice.content == "0":
                # Choice 0 will cancel the search
                if self.config.delete_invoking:
                    await self.safe_delete_message(choice)
                await self.safe_delete_message(result_message)
            else:
                # Here we have a valid choice lets queue it.
                if self.config.delete_invoking:
                    await self.safe_delete_message(choice)
                await self.safe_delete_message(result_message)
                await self.cmd_play(
                    message,
                    player,
                    channel,
                    author,
                    permissions,
                    [],
                    info["entries"][int(choice.content) - 1]["webpage_url"],
                )
                if self.config.embeds:
                    return Response(
                        self.str.get(
                            "cmd-search-accept-list-embed", "[{0}]({1}) added to queue"
                        ).format(
                            info["entries"][int(choice.content) - 1]["title"],
                            info["entries"][int(choice.content) - 1]["webpage_url"],
                        ),
                        delete_after=30,
                    )
                else:
                    return Response(
                        self.str.get(
                            "cmd-search-accept-list-noembed", "{0} added to queue"
                        ).format(info["entries"][int(choice.content) - 1]["title"]),
                        delete_after=30,
                    )
        else:
            # Original code
            for e in info["entries"]:
                result_message = await self.safe_send_message(
                    channel,
                    self.str.get("cmd-search-result", "Result {0}/{1}: {2}").format(
                        info["entries"].index(e) + 1,
                        len(info["entries"]),
                        e["webpage_url"],
                    ),
                )

                def check(reaction, user):
                    return (
                        user == message.author
                        and reaction.message.id == result_message.id
                    )  # why can't these objs be compared directly?

                reactions = ["\u2705", "\U0001F6AB", "\U0001F3C1"]
                for r in reactions:
                    await result_message.add_reaction(r)

                try:
                    reaction, user = await self.wait_for(
                        "reaction_add", timeout=30.0, check=check
                    )
                except asyncio.TimeoutError:
                    await self.safe_delete_message(result_message)
                    return

                if str(reaction.emoji) == "\u2705":  # check
                    await self.safe_delete_message(result_message)
                    await self.cmd_play(
                        message,
                        player,
                        channel,
                        author,
                        permissions,
                        [],
                        e["webpage_url"],
                    )
                    return Response(
                        self.str.get("cmd-search-accept", "Alright, coming right up!"),
                        delete_after=30,
                    )
                elif str(reaction.emoji) == "\U0001F6AB":  # cross
                    await self.safe_delete_message(result_message)
                else:
                    await self.safe_delete_message(result_message)

        return Response(
            self.str.get("cmd-search-decline", "Oh well :("), delete_after=30
        )

    async def cmd_np(self, player, channel, guild, message):
        """
        Usage:
            {command_prefix}np

        Displays the current song in chat.
        """

        if player.current_entry:
            if self.server_specific_data[guild.id]["last_np_msg"]:
                await self.safe_delete_message(
                    self.server_specific_data[guild.id]["last_np_msg"]
                )
                self.server_specific_data[guild.id]["last_np_msg"] = None

            # TODO: Fix timedelta garbage with util function
            song_progress = ftimedelta(timedelta(seconds=player.progress))
            song_total = (
                ftimedelta(timedelta(seconds=player.current_entry.duration))
                if player.current_entry.duration is not None
                else "(no duration data)"
            )

            streaming = isinstance(player.current_entry, StreamPlaylistEntry)
            prog_str = (
                "`[{progress}]`" if streaming else "`[{progress}/{total}]`"
            ).format(progress=song_progress, total=song_total)
            prog_bar_str = ""

            # percentage shows how much of the current song has already been played
            percentage = 0.0
            if player.current_entry.duration and player.current_entry.duration > 0:
                percentage = player.progress / player.current_entry.duration

            # create the actual bar
            progress_bar_length = 30
            for i in range(progress_bar_length):
                if percentage < 1 / progress_bar_length * i:
                    prog_bar_str += "□"
                else:
                    prog_bar_str += "■"

            action_text = (
                self.str.get("cmd-np-action-streaming", "Streaming")
                if streaming
                else self.str.get("cmd-np-action-playing", "Playing")
            )

            if player.current_entry.meta.get(
                "channel", False
            ) and player.current_entry.meta.get("author", False):
                np_text = self.str.get(
                    "cmd-np-reply-author",
                    "Currently {action}: **{title}** added by **{author}**\nProgress: {progress_bar} {progress}\n\N{WHITE RIGHT POINTING BACKHAND INDEX} <{url}>",
                ).format(
                    action=action_text,
                    title=player.current_entry.title,
                    author=player.current_entry.meta["author"].name,
                    progress_bar=prog_bar_str,
                    progress=prog_str,
                    url=player.current_entry.url,
                )
            else:
                np_text = self.str.get(
                    "cmd-np-reply-noauthor",
                    "Currently {action}: **{title}**\nProgress: {progress_bar} {progress}\n\N{WHITE RIGHT POINTING BACKHAND INDEX} <{url}>",
                ).format(
                    action=action_text,
                    title=player.current_entry.title,
                    progress_bar=prog_bar_str,
                    progress=prog_str,
                    url=player.current_entry.url,
                )
            if self.config.embeds:
                url = player.current_entry.url
                # Attempt to grab video ID from possible link names
                match = re.search(
                    r"(?:youtu\.be/|youtube\.com/watch\?v=|youtube\.com/embed/)([\w-]+)",
                    url,
                )

                thumb_url = None
                if match:
                    # TODO: come up with a good way to extract thumbnails from the ytdl data.
                    videoID = match.group(1)
                    thumb_url = f"https://i1.ytimg.com/vi/{videoID}/hqdefault.jpg"
                else:
                    log.error("Unknown link or unable to get video ID.")

                np_text = (
                    np_text.replace("Now ", "")
                    .replace(action_text, "")
                    .replace(": ", "", 1)
                    .replace("Currently ", "")
                )
                content = self._gen_embed()
                content.title = action_text
                content.add_field(
                    name=f"Currently {action_text}", value=np_text, inline=True
                )
                if thumb_url:
                    content.set_image(url=thumb_url)

            self.server_specific_data[guild.id][
                "last_np_msg"
            ] = await self.safe_send_message(
                channel, content if self.config.embeds else np_text, expire_in=30
            )
        else:
            return Response(
                self.str.get(
                    "cmd-np-none",
                    "There are no songs queued! Queue something with {0}play.",
                ).format(self._get_guild_cmd_prefix(channel.guild)),
                delete_after=30,
            )

    async def cmd_summon(self, channel, guild, author, voice_channel):
        """
        Usage:
            {command_prefix}summon

        Call the bot to the summoner's voice channel.
        """

        # @TheerapakG: Maybe summon should have async lock?

        if not author.voice:
            raise exceptions.CommandError(
                self.str.get(
                    "cmd-summon-novc",
                    "You are not connected to voice. Try joining a voice channel!",
                )
            )

        voice_client = self.voice_client_in(guild)
        if voice_client and guild == author.voice.channel.guild:
            await voice_client.move_to(author.voice.channel)
        else:
            # move to _verify_vc_perms?
            chperms = author.voice.channel.permissions_for(guild.me)

            if not chperms.connect:
                log.warning(
                    "Cannot join channel '{0}', no permission.".format(
                        author.voice.channel.name
                    )
                )
                raise exceptions.CommandError(
                    self.str.get(
                        "cmd-summon-noperms-connect",
                        "Cannot join channel `{0}`, no permission to connect.",
                    ).format(author.voice.channel.name),
                    expire_in=25,
                )

            elif not chperms.speak:
                log.warning(
                    "Cannot join channel '{0}', no permission to speak.".format(
                        author.voice.channel.name
                    )
                )
                raise exceptions.CommandError(
                    self.str.get(
                        "cmd-summon-noperms-speak",
                        "Cannot join channel `{0}`, no permission to speak.",
                    ).format(author.voice.channel.name),
                    expire_in=25,
                )

            player = await self.get_player(
                author.voice.channel,
                create=True,
                deserialize=self.config.persistent_queue,
            )

            if player.is_stopped:
                player.play()

            if self.config.auto_playlist:
                await self.on_player_finished_playing(player)

        log.info("Joining {0.guild.name}/{0.name}".format(author.voice.channel))

        return Response(
            self.str.get("cmd-summon-reply", "Connected to `{0.name}`").format(
                author.voice.channel
            ),
            delete_after=30,
        )

    async def cmd_pause(self, player):
        """
        Usage:
            {command_prefix}pause

        Pauses playback of the current song.
        """

        if player.is_playing:
            player.pause()
            return Response(
                self.str.get("cmd-pause-reply", "Paused music in `{0.name}`").format(
                    player.voice_client.channel
                )
            )

        else:
            raise exceptions.CommandError(
                self.str.get("cmd-pause-none", "Player is not playing."), expire_in=30
            )

    async def cmd_resume(self, player):
        """
        Usage:
            {command_prefix}resume

        Resumes playback of a paused song.
        """

        if player.is_paused:
            player.resume()
            return Response(
                self.str.get("cmd-resume-reply", "Resumed music in `{0.name}`").format(
                    player.voice_client.channel
                ),
                delete_after=15,
            )
        elif player.is_stopped and player.playlist:
            player.play()
        else:
            raise exceptions.CommandError(
                self.str.get("cmd-resume-none", "Player is not paused."), expire_in=30
            )

    async def cmd_shuffle(self, channel, player):
        """
        Usage:
            {command_prefix}shuffle

        Shuffles the server's queue.
        """

        player.playlist.shuffle()

        cards = [
            "\N{BLACK SPADE SUIT}",
            "\N{BLACK CLUB SUIT}",
            "\N{BLACK HEART SUIT}",
            "\N{BLACK DIAMOND SUIT}",
        ]
        random.shuffle(cards)

        hand = await self.safe_send_message(channel, " ".join(cards))
        await asyncio.sleep(0.6)

        for x in range(4):
            random.shuffle(cards)
            await self.safe_edit_message(hand, " ".join(cards))
            await asyncio.sleep(0.6)

        await self.safe_delete_message(hand, quiet=True)
        return Response(
            self.str.get("cmd-shuffle-reply", "Shuffled `{0}`'s queue.").format(
                player.voice_client.channel.guild
            ),
            delete_after=15,
        )

    async def cmd_clear(self, guild, player, author):
        """
        Usage:
            {command_prefix}clear

        Clears the playlist.
        """

        player.playlist.clear()

        # This lets us signal to playlist queuing loops to stop adding to the queue.
        self.server_specific_data[guild.id]["halt_playlist_unpack"] = True

        return Response(
            self.str.get("cmd-clear-reply", "Cleared `{0}`'s queue").format(
                player.voice_client.channel.guild
            ),
            delete_after=20,
        )

    async def cmd_remove(
        self, user_mentions, message, author, permissions, channel, player, index=None
    ):
        """
        Usage:
            {command_prefix}remove [# in queue]

        Removes queued songs. If a number is specified, removes that song in the queue, otherwise removes the most recently queued song.
        """

        if not player.playlist.entries:
            raise exceptions.CommandError(
                self.str.get("cmd-remove-none", "There's nothing to remove!"),
                expire_in=20,
            )

        if user_mentions:
            for user in user_mentions:
                if permissions.remove or author == user:
                    try:
                        entry_indexes = [
                            e
                            for e in player.playlist.entries
                            if e.meta.get("author", None) == user
                        ]
                        for entry in entry_indexes:
                            player.playlist.entries.remove(entry)
                        entry_text = "%s " % len(entry_indexes) + "item"
                        if len(entry_indexes) > 1:
                            entry_text += "s"
                        return Response(
                            self.str.get(
                                "cmd-remove-reply", "Removed `{0}` added by `{1}`"
                            )
                            .format(entry_text, user.name)
                            .strip()
                        )

                    except ValueError:
                        raise exceptions.CommandError(
                            self.str.get(
                                "cmd-remove-missing",
                                "Nothing found in the queue from user `%s`",
                            )
                            % user.name,
                            expire_in=20,
                        )

                raise exceptions.PermissionsError(
                    self.str.get(
                        "cmd-remove-noperms",
                        "You do not have the valid permissions to remove that entry from the queue, make sure you're the one who queued it or have instant skip permissions",
                    ),
                    expire_in=20,
                )

        if not index:
            index = len(player.playlist.entries)

        try:
            index = int(index)
        except (TypeError, ValueError):
            raise exceptions.CommandError(
                self.str.get(
                    "cmd-remove-invalid",
                    "Invalid number. Use {}queue to find queue positions.",
                ).format(self._get_guild_cmd_prefix(channel.guild)),
                expire_in=20,
            )

        if index > len(player.playlist.entries):
            raise exceptions.CommandError(
                self.str.get(
                    "cmd-remove-invalid",
                    "Invalid number. Use {}queue to find queue positions.",
                ).format(self._get_guild_cmd_prefix(channel.guild)),
                expire_in=20,
            )

        if permissions.remove or author == player.playlist.get_entry_at_index(
            index - 1
        ).meta.get("author", None):
            entry = player.playlist.delete_entry_at_index((index - 1))
            if entry.meta.get("channel", False) and entry.meta.get("author", False):
                return Response(
                    self.str.get(
                        "cmd-remove-reply-author", "Removed entry `{0}` added by `{1}`"
                    )
                    .format(entry.title, entry.meta["author"].name)
                    .strip()
                )
            else:
                return Response(
                    self.str.get("cmd-remove-reply-noauthor", "Removed entry `{0}`")
                    .format(entry.title)
                    .strip()
                )
        else:
            raise exceptions.PermissionsError(
                self.str.get(
                    "cmd-remove-noperms",
                    "You do not have the valid permissions to remove that entry from the queue, make sure you're the one who queued it or have instant skip permissions",
                ),
                expire_in=20,
            )

    async def cmd_skip(
        self, player, channel, author, message, permissions, voice_channel, param=""
    ):
        """
        Usage:
            {command_prefix}skip [force/f]

        Skips the current song when enough votes are cast.
        Owners and those with the instaskip permission can add 'force' or 'f' after the command to force skip.
        """

        if player.is_stopped:
            raise exceptions.CommandError(
                self.str.get("cmd-skip-none", "Can't skip! The player is not playing!"),
                expire_in=20,
            )

        if not player.current_entry:
            if player.playlist.peek():
                if player.playlist.peek()._is_downloading:
                    return Response(
                        self.str.get(
                            "cmd-skip-dl",
                            "The next song (`%s`) is downloading, please wait.",
                        )
                        % player.playlist.peek().title
                    )

                elif player.playlist.peek().is_downloaded:
                    print("The next song will be played shortly.  Please wait.")
                else:
                    print(
                        "Something odd is happening.  "
                        "You might want to restart the bot if it doesn't start working."
                    )
            else:
                print(
                    "Something strange is happening.  "
                    "You might want to restart the bot if it doesn't start working."
                )

        current_entry = player.current_entry

        permission_force_skip = permissions.instaskip or (
            self.config.allow_author_skip
            and author == current_entry.meta.get("author", None)
            # TODO: Is there a case where this fails due to changes in author objects?
        )
        force_skip = param.lower() in ["force", "f"]

        if permission_force_skip and (force_skip or self.config.legacy_skip):
<<<<<<< HEAD
            if not permissions.skiplooped and player.repeatsong:
=======
            if (
                not permission_force_skip
                and not permissions.skiplooped
                and player.repeatsong
            ):
                # TODO: permissions.skiplooped defaults to False even in Permissive. Change that maybe?
>>>>>>> d86e6053
                raise exceptions.PermissionsError(
                    self.str.get(
                        "cmd-skip-force-noperms-looped-song",
                        "You do not have permission to force skip a looped song.",
                    )
                )
            else:
                if player.repeatsong:
                    player.repeatsong = False
                player.skip()
                return Response(
                    self.str.get("cmd-skip-force", "Force skipped `{}`.").format(
                        current_entry.title
                    ),
                    reply=True,
                    delete_after=30,
                )

        if not permission_force_skip and force_skip:
            raise exceptions.PermissionsError(
                self.str.get(
                    "cmd-skip-force-noperms",
                    "You do not have permission to force skip.",
                ),
                expire_in=30,
            )

        # TODO: ignore person if they're deaf or take them out of the list or something?
        # Currently is recounted if they vote, deafen, then vote

        num_voice = sum(
            1
            for m in voice_channel.members
            if not (m.voice.deaf or m.voice.self_deaf or m == self.user)
        )
        if num_voice == 0:
            num_voice = 1  # incase all users are deafened, to avoid divison by zero

        num_skips = player.skip_state.add_skipper(author.id, message)

        skips_remaining = (
            min(
                self.config.skips_required,
                math.ceil(
                    self.config.skip_ratio_required / (1 / num_voice)
                ),  # Number of skips from config ratio
            )
            - num_skips
        )

        if skips_remaining <= 0:
            if not permissions.skiplooped and player.repeatsong:
                raise exceptions.PermissionsError(
                    self.str.get(
                        "cmd-skip-vote-noperms-looped-song",
                        "You do not have permission to skip a looped song.",
                    )
                )
            else:
                if player.repeatsong:
                    player.repeatsong = False
            # check autopause stuff here
            # @TheerapakG: Check for pausing state in the player.py make more sense
            player.skip()
            return Response(
                self.str.get(
                    "cmd-skip-reply-skipped-1",
                    "Your skip for `{0}` was acknowledged.\nThe vote to skip has been passed.{1}",
                ).format(
                    current_entry.title,
                    self.str.get("cmd-skip-reply-skipped-2", " Next song coming up!")
                    if player.playlist.peek()
                    else "",
                ),
                reply=True,
                delete_after=20,
            )

        else:
            # TODO: When a song gets skipped, delete the old x needed to skip messages
            if not permissions.skiplooped and player.repeatsong:
                raise exceptions.PermissionsError(
                    self.str.get(
                        "cmd-skip-vote-noperms-looped-song",
                        "You do not have permission to skip a looped song.",
                    )
                )
            else:
                if player.repeatsong:
                    player.repeatsong = False
                return Response(
                    self.str.get(
                        "cmd-skip-reply-voted-1",
                        "Your skip for `{0}` was acknowledged.\n**{1}** more {2} required to vote to skip this song.",
                    ).format(
                        current_entry.title,
                        skips_remaining,
                        self.str.get("cmd-skip-reply-voted-2", "person is")
                        if skips_remaining == 1
                        else self.str.get("cmd-skip-reply-voted-3", "people are"),
                    ),
                    reply=True,
                    delete_after=20,
                )

    async def cmd_volume(self, message, player, new_volume=None):
        """
        Usage:
            {command_prefix}volume (+/-)[volume]

        Sets the playback volume. Accepted values are from 1 to 100.
        Putting + or - before the volume will make the volume change relative to the current volume.
        """

        if not new_volume:
            return Response(
                self.str.get("cmd-volume-current", "Current volume: `%s%%`")
                % int(player.volume * 100),
                reply=True,
                delete_after=20,
            )

        relative = False
        if new_volume[0] in "+-":
            relative = True

        try:
            new_volume = int(new_volume)

        except ValueError:
            raise exceptions.CommandError(
                self.str.get(
                    "cmd-volume-invalid", "`{0}` is not a valid number"
                ).format(new_volume),
                expire_in=20,
            )

        vol_change = None
        if relative:
            vol_change = new_volume
            new_volume += player.volume * 100

        old_volume = int(player.volume * 100)

        if 0 < new_volume <= 100:
            player.volume = new_volume / 100.0

            return Response(
                self.str.get("cmd-volume-reply", "Updated volume from **%d** to **%d**")
                % (old_volume, new_volume),
                reply=True,
                delete_after=20,
            )

        else:
            if relative:
                raise exceptions.CommandError(
                    self.str.get(
                        "cmd-volume-unreasonable-relative",
                        "Unreasonable volume change provided: {}{:+} -> {}%.  Provide a change between {} and {:+}.",
                    ).format(
                        old_volume,
                        vol_change,
                        old_volume + vol_change,
                        1 - old_volume,
                        100 - old_volume,
                    ),
                    expire_in=20,
                )
            else:
                raise exceptions.CommandError(
                    self.str.get(
                        "cmd-volume-unreasonable-absolute",
                        "Unreasonable volume provided: {}%. Provide a value between 1 and 100.",
                    ).format(new_volume),
                    expire_in=20,
                )

    @owner_only
    async def cmd_option(self, player, option, value):
        """
        Usage:
            {command_prefix}option [option] [on/y/enabled/off/n/disabled]

        Changes a config option without restarting the bot. Changes aren't permanent and
        only last until the bot is restarted. To make permanent changes, edit the
        config file.

        Valid options:
            autoplaylist, save_videos, now_playing_mentions, auto_playlist_random, auto_pause,
            delete_messages, delete_invoking, write_current_song, round_robin_queue

        For information about these options, see the option's comment in the config file.
        """
        option = option.lower()
        value = value.lower()
        bool_y = ["on", "y", "enabled"]
        bool_n = ["off", "n", "disabled"]
        generic = [
            "save_videos",
            "now_playing_mentions",
            "auto_playlist_random",
            "auto_pause",
            "delete_messages",
            "delete_invoking",
            "write_current_song",
            "round_robin_queue",
        ]  # these need to match attribute names in the Config class
        if option in ["autoplaylist", "auto_playlist"]:
            if value in bool_y:
                if self.config.auto_playlist:
                    raise exceptions.CommandError(
                        self.str.get(
                            "cmd-option-autoplaylist-enabled",
                            "The autoplaylist is already enabled!",
                        )
                    )
                else:
                    if not self.autoplaylist:
                        raise exceptions.CommandError(
                            self.str.get(
                                "cmd-option-autoplaylist-none",
                                "There are no entries in the autoplaylist file.",
                            )
                        )
                    self.config.auto_playlist = True
            elif value in bool_n:
                if not self.config.auto_playlist:
                    raise exceptions.CommandError(
                        self.str.get(
                            "cmd-option-autoplaylist-disabled",
                            "The autoplaylist is already disabled!",
                        )
                    )
                else:
                    self.config.auto_playlist = False
            else:
                raise exceptions.CommandError(
                    self.str.get(
                        "cmd-option-invalid-value", "The value provided was not valid."
                    )
                )
            return Response(
                "The autoplaylist is now "
                + ["disabled", "enabled"][self.config.auto_playlist]
                + "."
            )
        else:
            is_generic = [
                o for o in generic if o == option
            ]  # check if it is a generic bool option
            if is_generic and (value in bool_y or value in bool_n):
                name = is_generic[0]
                log.debug("Setting attribute {0}".format(name))
                setattr(
                    self.config, name, True if value in bool_y else False
                )  # this is scary but should work
                attr = getattr(self.config, name)
                res = (
                    "The option {0} is now ".format(option)
                    + ["disabled", "enabled"][attr]
                    + "."
                )
                log.warning("Option overriden for this session: {0}".format(res))
                return Response(res)
            else:
                raise exceptions.CommandError(
                    self.str.get(
                        "cmd-option-invalid-param",
                        "The parameters provided were invalid.",
                    )
                )

    @owner_only
    async def cmd_cache(self, leftover_args, opt="info"):
        """
        Usage:
            {command_prefix}cache

        Display cache storage info or clear cache files.
        Valid options are:  info, update, clear
        """
        opt = opt.lower()
        if opt not in ["info", "update", "clear"]:
            raise exceptions.CommandError(
                self.str.get(
                    "cmd-cache-invalid-arg",
                    'Invalid option "{0}" specified, use info or clear',
                ).format(opt),
                expire_in=30,
            )

        # actually query the filesystem.
        if opt == "update":
            self.filecache.scan_audio_cache()
            # force output of info after we have updated it.
            opt = "info"

        # report cache info as it is.
        if opt == "info":
            save_videos = ["Disabled", "Enabled"][self.config.save_videos]
            time_limit = f"{self.config.storage_limit_days} days"
            size_limit = format_size_from_bytes(self.config.storage_limit_bytes)
            size_now = ""

            if not self.config.storage_limit_bytes:
                size_limit = "Unlimited"

            if not self.config.storage_limit_days:
                time_limit = "Unlimited"

            cached_bytes, cached_files = self.filecache.get_cache_size()
            size_now = self.str.get(
                "cmd-cache-size-now", "\n\n**Cached Now:**  {0} in {1} file(s)"
            ).format(
                format_size_from_bytes(cached_bytes),
                cached_files,
            )

            return Response(
                self.str.get(
                    "cmd-cache-info",
                    "**Video Cache:** *{0}*\n**Storage Limit:** *{1}*\n**Time Limit:** *{2}*{3}",
                ).format(save_videos, size_limit, time_limit, size_now),
                delete_after=60,
            )

        # clear cache according to settings.
        if opt == "clear":
            if self.filecache.cache_dir_exists():
                if self.filecache.delete_old_audiocache():
                    return Response(
                        self.str.get(
                            "cmd-cache-clear-success",
                            "Cache has been cleared.",
                        ),
                        delete_after=30,
                    )
                else:
                    raise exceptions.CommandError(
                        self.str.get(
                            "cmd-cache-clear-failed",
                            "**Failed** to delete cache, check logs for more info...",
                        ),
                        expire_in=30,
                    )
            return Response(
                self.str.get(
                    "cmd-cache-clear-no-cache",
                    "No cache found to clear.",
                ),
                delete_after=30,
            )
        # TODO: maybe add a "purge" option that fully empties cache regardless of settings.

    async def cmd_queue(self, channel, player):
        """
        Usage:
            {command_prefix}queue

        Prints the current song queue.
        """

        lines = []
        unlisted = 0
        andmoretext = "* ... and %s more*" % ("x" * len(player.playlist.entries))

        if player.is_playing:
            # TODO: Fix timedelta garbage with util function
            song_progress = ftimedelta(timedelta(seconds=player.progress))
            song_total = (
                ftimedelta(timedelta(seconds=player.current_entry.duration))
                if player.current_entry.duration is not None
                else "(no duration data)"
            )
            prog_str = "`[%s/%s]`" % (song_progress, song_total)

            if player.current_entry.meta.get(
                "channel", False
            ) and player.current_entry.meta.get("author", False):
                lines.append(
                    self.str.get(
                        "cmd-queue-playing-author",
                        "Currently playing: `{0}` added by `{1}` {2}\n",
                    ).format(
                        player.current_entry.title,
                        player.current_entry.meta["author"].name,
                        prog_str,
                    )
                )
            else:
                lines.append(
                    self.str.get(
                        "cmd-queue-playing-noauthor", "Currently playing: `{0}` {1}\n"
                    ).format(player.current_entry.title, prog_str)
                )

        for i, item in enumerate(player.playlist, 1):
            if item.meta.get("channel", False) and item.meta.get("author", False):
                nextline = (
                    self.str.get("cmd-queue-entry-author", "{0} -- `{1}` by `{2}`")
                    .format(i, item.title, item.meta["author"].name)
                    .strip()
                )
            else:
                nextline = (
                    self.str.get("cmd-queue-entry-noauthor", "{0} -- `{1}`")
                    .format(i, item.title)
                    .strip()
                )

            currentlinesum = sum(len(x) + 1 for x in lines)  # +1 is for newline char

            if (
                currentlinesum + len(nextline) + len(andmoretext)
                > DISCORD_MSG_CHAR_LIMIT
            ) or (i > self.config.queue_length):
                if currentlinesum + len(andmoretext):
                    unlisted += 1
                    continue

            lines.append(nextline)

        if unlisted:
            lines.append(self.str.get("cmd-queue-more", "\n... and %s more") % unlisted)

        if not lines:
            lines.append(
                self.str.get(
                    "cmd-queue-none",
                    "There are no songs queued! Queue something with {}play.",
                ).format(self._get_guild_cmd_prefix(channel.guild))
            )

        message = "\n".join(lines)
        return Response(message, delete_after=30)

    async def cmd_clean(self, message, channel, guild, author, search_range=50):
        """
        Usage:
            {command_prefix}clean [range]

        Removes up to [range] messages the bot has posted in chat. Default: 50, Max: 1000
        """

        try:
            float(search_range)  # lazy check
            search_range = min(int(search_range), 1000)
        except ValueError:
            return Response(
                self.str.get(
                    "cmd-clean-invalid",
                    "Invalid parameter. Please provide a number of messages to search.",
                ),
                reply=True,
                delete_after=8,
            )

        await self.safe_delete_message(message, quiet=True)

        def is_possible_command_invoke(entry):
            prefix_list = [self._get_guild_cmd_prefix(channel.guild)] + list(
                self.server_specific_data[channel.guild.id]["session_prefix_history"]
            )
            # The semi-cursed use of [^ -~] should match all kinds of unicode, which could be an issue.
            # If it is a problem, the best solution is probably adding a dependency for emoji.
            emoji_regex = re.compile(r"^(<a?:.+:\d+>|:.+:|[^ -~]+) \w+")
            content = entry.content
            for prefix in prefix_list:
                if entry.content.startswith(prefix):
                    # emoji prefix may have exactly one space.
                    if emoji_regex.match(entry.content):
                        return True
                    content = content.replace(prefix, "")
                    if content and not content[0].isspace():
                        return True
            return False

        delete_invokes = True
        delete_all = (
            channel.permissions_for(author).manage_messages
            or self.config.owner_id == author.id
        )

        def check(message):
            if is_possible_command_invoke(message) and delete_invokes:
                return delete_all or message.author == author
            return message.author == self.user

        if self.user.bot:
            if channel.permissions_for(guild.me).manage_messages:
                deleted = await channel.purge(
                    check=check, limit=search_range, before=message
                )
                return Response(
                    self.str.get(
                        "cmd-clean-reply", "Cleaned up {0} message{1}."
                    ).format(len(deleted), "s" * bool(deleted)),
                    delete_after=15,
                )

    async def cmd_pldump(self, channel, author, song_url):
        """
        Usage:
            {command_prefix}pldump url

        Dumps the individual urls of a playlist
        """

        try:
            info = await self.downloader.extract_info(
                self.loop, song_url.strip("<>"), download=False, process=False
            )
        except Exception as e:
            raise exceptions.CommandError(
                "Could not extract info from input url\n%s\n" % e, expire_in=25
            )

        if not info:
            raise exceptions.CommandError(
                "Could not extract info from input url, no data.", expire_in=25
            )

        if not info.get("entries", None):
            # TODO: Retarded playlist checking
            # set(url, webpageurl).difference(set(url))

            if info.get("url", None) != info.get("webpage_url", info.get("url", None)):
                raise exceptions.CommandError(
                    "This does not seem to be a playlist.", expire_in=25
                )
            else:
                return await self.cmd_pldump(channel, info.get(""))

        linegens = defaultdict(
            lambda: None,
            **{
                "youtube": lambda d: "https://www.youtube.com/watch?v=%s" % d["id"],
                "soundcloud": lambda d: d["url"],
                "bandcamp": lambda d: d["url"],
            },
        )

        exfunc = linegens[info["extractor"].split(":")[0]]

        if not exfunc:
            raise exceptions.CommandError(
                "Could not extract info from input url, unsupported playlist type.",
                expire_in=25,
            )

        with BytesIO() as fcontent:
            for item in info["entries"]:
                fcontent.write(exfunc(item).encode("utf8") + b"\n")

            fcontent.seek(0)
            await author.send(
                "Here's the playlist dump for <%s>" % song_url,
                file=discord.File(fcontent, filename="playlist.txt"),
            )

        return Response("Sent a message with a playlist file.", delete_after=20)

    async def cmd_listids(self, guild, author, leftover_args, cat="all"):
        """
        Usage:
            {command_prefix}listids [categories]

        Lists the ids for various things.  Categories are:
           all, users, roles, channels
        """

        cats = ["channels", "roles", "users"]

        if cat not in cats and cat != "all":
            return Response(
                "Valid categories: " + " ".join(["`%s`" % c for c in cats]),
                reply=True,
                delete_after=25,
            )

        if cat == "all":
            requested_cats = cats
        else:
            requested_cats = [cat] + [c.strip(",") for c in leftover_args]

        data = ["Your ID: %s" % author.id]

        for cur_cat in requested_cats:
            rawudata = None

            if cur_cat == "users":
                data.append("\nUser IDs:")
                rawudata = [
                    "%s #%s: %s" % (m.name, m.discriminator, m.id)
                    for m in guild.members
                ]

            elif cur_cat == "roles":
                data.append("\nRole IDs:")
                rawudata = ["%s: %s" % (r.name, r.id) for r in guild.roles]

            elif cur_cat == "channels":
                data.append("\nText Channel IDs:")
                tchans = [
                    c for c in guild.channels if isinstance(c, discord.TextChannel)
                ]
                rawudata = ["%s: %s" % (c.name, c.id) for c in tchans]

                rawudata.append("\nVoice Channel IDs:")
                vchans = [
                    c for c in guild.channels if isinstance(c, discord.VoiceChannel)
                ]
                rawudata.extend("%s: %s" % (c.name, c.id) for c in vchans)

            if rawudata:
                data.extend(rawudata)

        with BytesIO() as sdata:
            sdata.writelines(d.encode("utf8") + b"\n" for d in data)
            sdata.seek(0)

            # TODO: Fix naming (Discord20API-ids.txt)
            await author.send(
                file=discord.File(
                    sdata,
                    filename="%s-ids-%s.txt" % (guild.name.replace(" ", "_"), cat),
                )
            )

        return Response("Sent a message with a list of IDs.", delete_after=20)

    async def cmd_perms(
        self, author, user_mentions, channel, guild, message, permissions, target=None
    ):
        """
        Usage:
            {command_prefix}perms [@user]
        Sends the user a list of their permissions, or the permissions of the user specified.
        """

        if user_mentions:
            user = user_mentions[0]

        if not user_mentions and not target:
            user = author

        if not user_mentions and target:
            user = guild.get_member_named(target)
            if user is None:
                try:
                    user = await self.fetch_user(target)
                except discord.NotFound:
                    return Response(
                        "Invalid user ID or server nickname, please double check all typing and try again.",
                        reply=False,
                        delete_after=30,
                    )

        permissions = self.permissions.for_user(user)

        if user == author:
            lines = ["Command permissions in %s\n" % guild.name, "```", "```"]
        else:
            lines = [
                "Command permissions for {} in {}\n".format(user.name, guild.name),
                "```",
                "```",
            ]

        for perm in permissions.__dict__:
            if perm in ["user_list"] or permissions.__dict__[perm] == set():
                continue
            lines.insert(len(lines) - 1, "%s: %s" % (perm, permissions.__dict__[perm]))

        await self.safe_send_message(author, "\n".join(lines))
        return Response("\N{OPEN MAILBOX WITH RAISED FLAG}", delete_after=20)

    @owner_only
    async def cmd_setname(self, leftover_args, name):
        """
        Usage:
            {command_prefix}setname name

        Changes the bot's username.
        Note: This operation is limited by discord to twice per hour.
        """

        name = " ".join([name, *leftover_args])

        try:
            await self.user.edit(username=name)

        except discord.HTTPException:
            raise exceptions.CommandError(
                "Failed to change name. Did you change names too many times?  "
                "Remember name changes are limited to twice per hour."
            )

        except Exception as e:
            raise exceptions.CommandError(e, expire_in=20)

        return Response(
            "Set the bot's username to **{0}**".format(name), delete_after=20
        )

    async def cmd_setnick(self, guild, channel, leftover_args, nick):
        """
        Usage:
            {command_prefix}setnick nick

        Changes the bot's nickname.
        """

        if not channel.permissions_for(guild.me).change_nickname:
            raise exceptions.CommandError("Unable to change nickname: no permission.")

        nick = " ".join([nick, *leftover_args])

        try:
            await guild.me.edit(nick=nick)
        except Exception as e:
            raise exceptions.CommandError(e, expire_in=20)

        return Response("Set the bot's nickname to `{0}`".format(nick), delete_after=20)

    async def cmd_setprefix(self, guild, leftover_args, prefix):
        """
        Usage:
            {command_prefix}setprefix prefix

        If enabled by owner, set an override for command prefix with a custom prefix.
        """
        if self.config.enable_options_per_guild:
            # TODO: maybe filter odd unicode or bad words...
            # Filter custom guild emoji, bot can only use in-guild emoji.
            emoji_match = re.match(r"^<a?:(.+):(\d+)>$", prefix)
            if emoji_match:
                e_name, e_id = emoji_match.groups()
                try:
                    emoji = self.get_emoji(int(e_id))
                except ValueError:
                    emoji = None
                if not emoji:
                    raise exceptions.CommandError(
                        self.str.get(
                            "cmd-setprefix-emoji-unavailable",
                            "Custom emoji must be from this server to use as a prefix.",
                        ),
                        expire_in=30,
                    )

            if "clear" == prefix:
                self.server_specific_data[guild.id]["command_prefix"] = None
                await self._save_guild_options(guild)
                return Response(
                    self.str.get(
                        "cmd-setprefix-cleared",
                        "Server command prefix is cleared.",
                    )
                )

            old_prefix = self._get_guild_cmd_prefix(guild)
            self.server_specific_data[guild.id]["command_prefix"] = prefix
            self.server_specific_data[guild.id]["session_prefix_history"].add(
                old_prefix
            )
            if len(self.server_specific_data[guild.id]["session_prefix_history"]) > 3:
                self.server_specific_data[guild.id]["session_prefix_history"].pop()
            await self._save_guild_options(guild)
            return Response(
                self.str.get(
                    "cmd-setprefix-changed",
                    "Server command prefix is now:  {0}",
                ).format(prefix),
                delete_after=60,
            )
        else:
            raise exceptions.CommandError(
                self.str.get(
                    "cmd-setprefix-disabled",
                    "Prefix per server is not enabled!",
                ),
                expire_in=30,
            )

    @owner_only
    async def cmd_setavatar(self, message, url=None):
        """
        Usage:
            {command_prefix}setavatar [url]

        Changes the bot's avatar.
        Attaching a file and leaving the url parameter blank also works.
        """

        if message.attachments:
            thing = message.attachments[0].url
        elif url:
            thing = url.strip("<>")
        else:
            raise exceptions.CommandError(
                "You must provide a URL or attach a file.", expire_in=20
            )

        try:
            timeout = aiohttp.ClientTimeout(total=10)
            async with self.session.get(thing, timeout=timeout) as res:
                await self.user.edit(avatar=await res.read())

        except Exception as e:
            raise exceptions.CommandError(
                "Unable to change avatar: {}".format(e), expire_in=20
            )

        return Response("Changed the bot's avatar.", delete_after=20)

    async def cmd_disconnect(self, guild):
        """
        Usage:
            {command_prefix}disconnect

        Forces the bot leave the current voice channel.
        """
        await self.disconnect_voice_client(guild)
        return Response("Disconnected from `{0.name}`".format(guild), delete_after=20)

    async def cmd_restart(self, _player, channel, leftover_args, opt="soft"):
        """
        Usage:
            {command_prefix}restart [soft|full|upgrade|upgit|uppip]

        Restarts the bot, uses soft restart by default.
        `soft` reloads config without reloading bot code.
        `full` restart reloading source code and configs.
        `uppip` upgrade pip packages then fully restarts.
        `upgit` upgrade bot with git then fully restarts.
        `upgrade` upgrade bot and packages then restarts.
        """
        opt = opt.strip().lower()
        if opt not in ["soft", "full", "upgrade", "uppip", "upgit"]:
            raise exceptions.CommandError(
                self.str.get(
                    "cmd-restart-invalid-arg",
                    "Invalid option given, use: soft, full, upgrade, uppip, or upgit",
                ),
                expire_in=30,
            )
        elif opt == "soft":
            await self.safe_send_message(
                channel,
                self.str.get(
                    "cmd-restart-soft",
                    "{emoji} Restarting current instance...",
                ).format(
                    emoji="\u21A9\uFE0F",  # Right arrow curving left
                ),
            )
        elif opt == "full":
            await self.safe_send_message(
                channel,
                self.str.get(
                    "cmd-restart-full",
                    "{emoji} Restarting bot process...",
                ).format(
                    emoji="\U0001F504",  # counterclockwise arrows
                ),
            )
        elif opt == "uppip":
            await self.safe_send_message(
                channel,
                self.str.get(
                    "cmd-restart-uppip",
                    "{emoji} Will try to upgrade required pip packages and restart the bot...",
                ).format(
                    emoji="\U0001F4E6",  # package / box
                ),
            )
        elif opt == "upgit":
            await self.safe_send_message(
                channel,
                self.str.get(
                    "cmd-restart-upgit",
                    "{emoji} Will try to update bot code with git and restart the bot...",
                ).format(
                    emoji="\U0001F5C3\uFE0F",  # card box
                ),
            )
        elif opt == "upgrade":
            await self.safe_send_message(
                channel,
                self.str.get(
                    "cmd-restart-upgrade",
                    "{emoji} Will try to upgrade everything and restart the bot...",
                ).format(
                    emoji="\U0001F310",  # globe with meridians
                ),
            )

        if _player and _player.is_paused:
            _player.resume()

        await self.disconnect_all_voice_clients()
        if opt == "soft":
            raise exceptions.RestartSignal(code=exceptions.RestartCode.RESTART_SOFT)
        elif opt == "full":
            raise exceptions.RestartSignal(code=exceptions.RestartCode.RESTART_FULL)
        elif opt == "upgrade":
            raise exceptions.RestartSignal(
                code=exceptions.RestartCode.RESTART_UPGRADE_ALL
            )
        elif opt == "uppip":
            raise exceptions.RestartSignal(
                code=exceptions.RestartCode.RESTART_UPGRADE_PIP
            )
        elif opt == "upgit":
            raise exceptions.RestartSignal(
                code=exceptions.RestartCode.RESTART_UPGRADE_GIT
            )

    async def cmd_shutdown(self, channel):
        """
        Usage:
            {command_prefix}shutdown

        Disconnects from voice channels and closes the bot process.
        """
        await self.safe_send_message(channel, "\N{WAVING HAND SIGN}")

        player = self.get_player_in(channel.guild)
        if player and player.is_paused:
            player.resume()

        await self.disconnect_all_voice_clients()
        raise exceptions.TerminateSignal()

    async def cmd_leaveserver(self, val, leftover_args):
        """
        Usage:
            {command_prefix}leaveserver <name/ID>

        Forces the bot to leave a server.
        When providing names, names are case-sensitive.
        """
        if leftover_args:
            val = " ".join([val, *leftover_args])

        t = self.get_guild(val)
        if t is None:
            # Get guild by name
            t = discord.utils.get(self.guilds, name=val)
            if t is None:
                # Get guild by snowflake
                try:
                    t = discord.utils.get(self.guilds, id=int(val))
                except ValueError:
                    pass

                if t is None:
                    raise exceptions.CommandError(
                        "No guild was found with the ID or name as `{0}`".format(val)
                    )
        await t.leave()
        return Response(
            "Left the guild: `{0.name}` (Owner: `{0.owner.name}`, ID: `{0.id}`)".format(
                t
            )
        )

    @dev_only
    async def cmd_breakpoint(self, message):
        log.critical("Activating debug breakpoint")
        return

    @dev_only
    async def cmd_objgraph(self, channel, func="most_common_types()"):
        import objgraph

        await channel.typing()

        if func == "growth":
            f = StringIO()
            objgraph.show_growth(limit=10, file=f)
            f.seek(0)
            data = f.read()
            f.close()

        elif func == "leaks":
            f = StringIO()
            objgraph.show_most_common_types(
                objects=objgraph.get_leaking_objects(), file=f
            )
            f.seek(0)
            data = f.read()
            f.close()

        elif func == "leakstats":
            data = objgraph.typestats(objects=objgraph.get_leaking_objects())

        else:
            data = eval("objgraph." + func)

        return Response(data, codeblock="py")

    @dev_only
    async def cmd_debug(self, message, _player, *, data):
        codeblock = "```py\n{}\n```"
        result = None

        if data.startswith("```") and data.endswith("```"):
            data = "\n".join(data.rstrip("`\n").split("\n")[1:])

        code = data.strip("` \n")

        scope = globals().copy()
        scope.update({"self": self})

        try:
            result = eval(code, scope)
        except Exception:
            try:
                exec(code, scope)
            except Exception as e:
                traceback.print_exc(chain=False)
                return Response("{}: {}".format(type(e).__name__, e))

        if asyncio.iscoroutine(result):
            result = await result

        return Response(codeblock.format(result))

    async def on_message(self, message):
        await self.wait_until_ready()

        command_prefix = self._get_guild_cmd_prefix(message.channel.guild)
        message_content = message.content.strip()
        # if the prefix is an emoji, silently remove the space often auto-inserted after it.
        # this regex will get us close enough to knowing if an unicode emoji is in the prefix...
        emoji_regex = re.compile(r"^(<a?:.+:\d+>|:.+:|[^ -~]+)$")
        if emoji_regex.match(command_prefix):
            message_content = message_content.replace(
                f"{command_prefix} ", command_prefix
            )

        if not message_content.startswith(command_prefix):
            return

        if message.author == self.user:
            log.warning("Ignoring command from myself ({})".format(message.content))
            return

        if (
            message.author.bot
            and message.author.id not in self.config.bot_exception_ids
        ):
            log.warning("Ignoring command from other bot ({})".format(message.content))
            return

        if (not isinstance(message.channel, discord.abc.GuildChannel)) and (
            not isinstance(message.channel, discord.abc.PrivateChannel)
        ):
            return

        command, *args = message_content.split(
            " "
        )  # Uh, doesn't this break prefixes with spaces in them (it doesn't, config parser already breaks them)
        command = command[len(command_prefix) :].lower().strip()

        # [] produce [''] which is not what we want (it break things)
        if args:
            args = " ".join(args).lstrip(" ").split(" ")
        else:
            args = []

        handler = getattr(self, "cmd_" + command, None)
        if not handler:
            # alias handler
            if self.config.usealias:
                command = self.aliases.get(command)
                handler = getattr(self, "cmd_" + command, None)
                if not handler:
                    return
            else:
                return

        if isinstance(message.channel, discord.abc.PrivateChannel):
            if not (
                message.author.id == self.config.owner_id and command == "joinserver"
            ):
                await self.safe_send_message(
                    message.channel, "You cannot use this bot in private messages."
                )
                return

        if (
            self.config.bound_channels
            and message.channel.id not in self.config.bound_channels
        ):
            if self.config.unbound_servers:
                for channel in message.guild.channels:
                    if channel.id in self.config.bound_channels:
                        return
            else:
                return  # if I want to log this I just move it under the prefix check

        if (
            message.author.id in self.blacklist
            and message.author.id != self.config.owner_id
        ):
            log.warning(
                "User blacklisted: {0.id}/{0!s} ({1})".format(message.author, command)
            )
            return

        else:
            log.info(
                "{0.id}/{0!s}: {1}".format(
                    message.author, message_content.replace("\n", "\n... ")
                )
            )

        user_permissions = self.permissions.for_user(message.author)

        argspec = inspect.signature(handler)
        params = argspec.parameters.copy()

        sentmsg = response = None

        # noinspection PyBroadException
        try:
            if (
                user_permissions.ignore_non_voice
                and command in user_permissions.ignore_non_voice
            ):
                await self._check_ignore_non_voice(message)

            handler_kwargs = {}
            if params.pop("message", None):
                handler_kwargs["message"] = message

            if params.pop("channel", None):
                handler_kwargs["channel"] = message.channel

            if params.pop("author", None):
                handler_kwargs["author"] = message.author

            if params.pop("guild", None):
                handler_kwargs["guild"] = message.guild

            if params.pop("player", None):
                handler_kwargs["player"] = await self.get_player(message.channel)

            if params.pop("_player", None):
                handler_kwargs["_player"] = self.get_player_in(message.guild)

            if params.pop("permissions", None):
                handler_kwargs["permissions"] = user_permissions

            if params.pop("user_mentions", None):
                handler_kwargs["user_mentions"] = list(
                    map(message.guild.get_member, message.raw_mentions)
                )

            if params.pop("channel_mentions", None):
                handler_kwargs["channel_mentions"] = list(
                    map(message.guild.get_channel, message.raw_channel_mentions)
                )

            if params.pop("voice_channel", None):
                handler_kwargs["voice_channel"] = (
                    message.guild.me.voice.channel if message.guild.me.voice else None
                )

            if params.pop("leftover_args", None):
                handler_kwargs["leftover_args"] = args

            args_expected = []
            for key, param in list(params.items()):
                # parse (*args) as a list of args
                if param.kind == param.VAR_POSITIONAL:
                    handler_kwargs[key] = args
                    params.pop(key)
                    continue

                # parse (*, args) as args rejoined as a string
                # multiple of these arguments will have the same value
                if param.kind == param.KEYWORD_ONLY and param.default == param.empty:
                    handler_kwargs[key] = " ".join(args)
                    params.pop(key)
                    continue

                doc_key = (
                    "[{}={}]".format(key, param.default)
                    if param.default is not param.empty
                    else key
                )
                args_expected.append(doc_key)

                # Ignore keyword args with default values when the command had no arguments
                if not args and param.default is not param.empty:
                    params.pop(key)
                    continue

                # Assign given values to positional arguments
                if args:
                    arg_value = args.pop(0)
                    handler_kwargs[key] = arg_value
                    params.pop(key)

            if message.author.id != self.config.owner_id:
                if (
                    user_permissions.command_whitelist
                    and command not in user_permissions.command_whitelist
                ):
                    raise exceptions.PermissionsError(
                        "This command is not enabled for your group ({}).".format(
                            user_permissions.name
                        ),
                        expire_in=20,
                    )

                elif (
                    user_permissions.command_blacklist
                    and command in user_permissions.command_blacklist
                ):
                    raise exceptions.PermissionsError(
                        "This command is disabled for your group ({}).".format(
                            user_permissions.name
                        ),
                        expire_in=20,
                    )

            # Invalid usage, return docstring
            if params:
                docs = getattr(handler, "__doc__", None)
                if not docs:
                    docs = "Usage: {}{} {}".format(
                        command_prefix, command, " ".join(args_expected)
                    )

                docs = dedent(docs)
                await self.safe_send_message(
                    message.channel,
                    "```\n{}\n```".format(docs.format(command_prefix=command_prefix)),
                    expire_in=60,
                )
                return

            response = await handler(**handler_kwargs)
            if response and isinstance(response, Response):
                if (
                    not isinstance(response.content, discord.Embed)
                    and self.config.embeds
                ):
                    content = self._gen_embed()
                    content.title = command
                    content.description = response.content
                else:
                    content = response.content

                if response.reply:
                    if isinstance(content, discord.Embed):
                        content.description = "{} {}".format(
                            message.author.mention,
                            content.description,
                        )
                    else:
                        content = "{}: {}".format(message.author.mention, content)

                sentmsg = await self.safe_send_message(
                    message.channel,
                    content,
                    expire_in=response.delete_after
                    if self.config.delete_messages
                    else 0,
                    also_delete=message if self.config.delete_invoking else None,
                )

        except (
            exceptions.CommandError,
            exceptions.HelpfulError,
            exceptions.ExtractionError,
        ) as e:
            log.error(
                "Error in {0}: {1.__class__.__name__}: {1.message}".format(command, e),
                exc_info=True,
            )

            expirein = e.expire_in if self.config.delete_messages else None
            alsodelete = message if self.config.delete_invoking else None

            if self.config.embeds:
                content = self._gen_embed()
                content.add_field(name="Error", value=e.message, inline=False)
                content.colour = 13369344
            else:
                content = "```\n{}\n```".format(e.message)

            await self.safe_send_message(
                message.channel, content, expire_in=expirein, also_delete=alsodelete
            )

        except exceptions.Signal:
            raise

        except Exception:
            log.error("Exception in on_message", exc_info=True)
            if self.config.debug_mode:
                await self.safe_send_message(
                    message.channel, "```\n{}\n```".format(traceback.format_exc())
                )

        finally:
            if not sentmsg and not response and self.config.delete_invoking:
                await asyncio.sleep(5)
                await self.safe_delete_message(message, quiet=True)

    async def gen_cmd_list(self, message, list_all_cmds=False):
        """
        Return a list of valid command names, without prefix, for the given message author.
        Commands marked with @dev_cmd are never included.

        Param `list_all_cmds` set True will list commands regardless of permission restrictions.
        """
        commands = []
        for att in dir(self):
            # This will always return at least cmd_help, since they needed perms to run this command
            if att.startswith("cmd_") and not hasattr(getattr(self, att), "dev_cmd"):
                user_permissions = self.permissions.for_user(message.author)
                command_name = att.replace("cmd_", "").lower()
                whitelist = user_permissions.command_whitelist
                blacklist = user_permissions.command_blacklist
                if list_all_cmds:
                    commands.append(command_name)

                elif blacklist and command_name in blacklist:
                    pass

                elif whitelist and command_name not in whitelist:
                    pass

                else:
                    commands.append(command_name)
        return commands

    async def on_inactivity_timeout_expired(self, voice_channel):
        guild = voice_channel.guild

        if voice_channel:
            try:
                last_np_msg = self.server_specific_data[guild.id]["last_np_msg"]
                channel = last_np_msg.channel
                if self.config.embeds:
                    embed = self._gen_embed()
                    embed.title = "Leaving voice channel"
                    embed.description = (
                        f"Leaving voice channel {voice_channel.name} due to inactivity."
                    )
                    await self.safe_send_message(channel, embed, expire_in=30)
                else:
                    await self.safe_send_message(
                        channel,
                        f"Leaving voice channel {voice_channel.name} in due to inactivity.",
                        expire_in=30,
                    )
            except Exception:
                log.info(
                    f"Leaving voice channel {voice_channel.name} in {voice_channel.guild} due to inactivity."
                )
            await self.disconnect_voice_client(guild)

    async def on_voice_state_update(self, member, before, after):
        if not self.init_ok:
            return  # Ignore stuff before ready

        if self.config.leave_inactive_channel:
            guild = member.guild
            event, active = self.server_specific_data[guild.id]["inactive_vc_timer"]

            if before.channel and self.user in before.channel.members:
                if str(before.channel.id) in str(self.config.autojoin_channels):
                    log.info(
                        f"Ignoring {before.channel.name} in {before.channel.guild} as it is a binded voice channel."
                    )

                elif not any(not user.bot for user in before.channel.members):
                    log.info(
                        f"{before.channel.name} has been detected as empty. Handling timeouts."
                    )
                    self.loop.create_task(self.handle_vc_inactivity(guild))
            elif after.channel and member != self.user:
                if self.user in after.channel.members:
                    if (
                        active
                    ):  # Added to not spam the console with the message for every person that joins
                        log.info(
                            f"A user joined {after.channel.name}, cancelling timer."
                        )
                    event.set()

            if (
                member == self.user and before.channel and after.channel
            ):  # bot got moved from channel to channel
                if not any(not user.bot for user in after.channel.members):
                    log.info(
                        f"The bot got moved and the voice channel {after.channel.name} is empty. Handling timeouts."
                    )
                    self.loop.create_task(self.handle_vc_inactivity(guild))
                else:
                    if active:
                        log.info(
                            f"The bot got moved and the voice channel {after.channel.name} is not empty."
                        )
                        event.set()

        if before.channel:
            channel = before.channel
        elif after.channel:
            channel = after.channel
        else:
            return

        if (
            member == self.user and not after.channel
        ):  # if bot was disconnected from channel
            await self.disconnect_voice_client(before.channel.guild)
            return

        if not self.config.auto_pause:
            return

        autopause_msg = "{state} in {channel.guild.name}/{channel.name} {reason}"

        auto_paused = self.server_specific_data[channel.guild.id]["auto_paused"]

        try:
            player = await self.get_player(channel)
        except exceptions.CommandError:
            return

        def is_active(member):
            if not member.voice:
                return False

            if any([member.voice.deaf, member.voice.self_deaf, member.bot]):
                return False

            return True

        if not member == self.user and is_active(member):  # if the user is not inactive
            if (
                player.voice_client.channel != before.channel
                and player.voice_client.channel == after.channel
            ):  # if the person joined
                if auto_paused and player.is_paused:
                    log.info(
                        autopause_msg.format(
                            state="Unpausing",
                            channel=player.voice_client.channel,
                            reason="",
                        ).strip()
                    )

                    self.server_specific_data[player.voice_client.guild.id][
                        "auto_paused"
                    ] = False
                    player.resume()
            elif (
                player.voice_client.channel == before.channel
                and player.voice_client.channel != after.channel
            ):
                if not any(
                    is_active(m) for m in player.voice_client.channel.members
                ):  # channel is empty
                    if not auto_paused and player.is_playing:
                        log.info(
                            autopause_msg.format(
                                state="Pausing",
                                channel=player.voice_client.channel,
                                reason="(empty channel)",
                            ).strip()
                        )

                        self.server_specific_data[player.voice_client.guild.id][
                            "auto_paused"
                        ] = True
                        player.pause()
            elif (
                player.voice_client.channel == before.channel
                and player.voice_client.channel == after.channel
            ):  # if the person undeafen
                if auto_paused and player.is_paused:
                    log.info(
                        autopause_msg.format(
                            state="Unpausing",
                            channel=player.voice_client.channel,
                            reason="(member undeafen)",
                        ).strip()
                    )

                    self.server_specific_data[player.voice_client.guild.id][
                        "auto_paused"
                    ] = False
                    player.resume()
        else:
            if any(
                is_active(m) for m in player.voice_client.channel.members
            ):  # channel is not empty
                if auto_paused and player.is_paused:
                    log.info(
                        autopause_msg.format(
                            state="Unpausing",
                            channel=player.voice_client.channel,
                            reason="",
                        ).strip()
                    )

                    self.server_specific_data[player.voice_client.guild.id][
                        "auto_paused"
                    ] = False
                    player.resume()

            else:
                if not auto_paused and player.is_playing:
                    log.info(
                        autopause_msg.format(
                            state="Pausing",
                            channel=player.voice_client.channel,
                            reason="(empty channel or member deafened)",
                        ).strip()
                    )

                    self.server_specific_data[player.voice_client.guild.id][
                        "auto_paused"
                    ] = True
                    player.pause()

    async def on_guild_join(self, guild: discord.Guild):
        log.info("Bot has been added to guild: {}".format(guild.name))
        owner = self._get_owner(voice=True) or self._get_owner()
        if self.config.leavenonowners:
            check = guild.get_member(owner.id)
            if check is None:
                await guild.leave()
                log.info("Left {} due to bot owner not found.".format(guild.name))
                await owner.send(
                    self.str.get(
                        "left-no-owner-guilds",
                        "Left `{}` due to bot owner not being found in it.".format(
                            guild.name
                        ),
                    )
                )

        log.debug("Creating data folder for guild %s", guild.id)
        pathlib.Path("data/%s/" % guild.id).mkdir(exist_ok=True)

    async def on_guild_remove(self, guild: discord.Guild):
        log.info("Bot has been removed from guild: {}".format(guild.name))
        log.debug("Updated guild list:")
        [log.debug(" - " + s.name) for s in self.guilds]

        if guild.id in self.players:
            self.players.pop(guild.id).kill()

    async def on_guild_available(self, guild: discord.Guild):
        if not self.init_ok:
            return  # Ignore pre-ready events

        log.debug('Guild "{}" has become available.'.format(guild.name))

        player = self.get_player_in(guild)

        if player and player.is_paused:
            av_paused = self.server_specific_data[guild.id]["availability_paused"]

            if av_paused:
                log.debug(
                    'Resuming player in "{}" due to availability.'.format(guild.name)
                )
                self.server_specific_data[guild.id]["availability_paused"] = False
                player.resume()

    async def on_guild_unavailable(self, guild: discord.Guild):
        log.debug('Guild "{}" has become unavailable.'.format(guild.name))

        player = self.get_player_in(guild)

        if player and player.is_playing:
            log.debug(
                'Pausing player in "{}" due to unavailability.'.format(guild.name)
            )
            self.server_specific_data[guild.id]["availability_paused"] = True
            player.pause()

    async def on_guild_update(self, before: discord.Guild, after: discord.Guild):
        log.info(f"Guild update for:  {before}")
        for name in set(before.__slotnames__):
            a_val = getattr(after, name, None)
            b_val = getattr(before, name, None)
            if b_val != a_val:
                log.everything(
                    f"Guild attribute {name} is now: {a_val}  -- Was: {b_val}"
                )

    async def on_guild_channel_update(self, before, after):
        log.info(f"Channel update for:  {before}")
        for name in set(before.__slotnames__):
            a_val = getattr(after, name, None)
            b_val = getattr(before, name, None)
            if b_val != a_val:
                log.everything(
                    f"Channel attribute {name} is now: {a_val}  -- Was: {b_val}"
                )

    def voice_client_in(self, guild):
        for vc in self.voice_clients:
            if vc.guild == guild:
                return vc
        return None<|MERGE_RESOLUTION|>--- conflicted
+++ resolved
@@ -1217,12 +1217,7 @@
                 "Bot cannot login, bad credentials.",
                 "Fix your token in the options file.  "
                 "Remember that each field should be on their own line.",
-<<<<<<< HEAD
-                #     ^^^^ In theory self.config.auth should never have no items
-            )
-=======
             )  # ^^^^ In theory self.config.auth should never have no items
->>>>>>> d86e6053
 
         finally:
             try:
@@ -2222,12 +2217,8 @@
         try:
             indexes.append(int(command) - 1)
             indexes.append(int(leftover_args[0]) - 1)
-<<<<<<< HEAD
-        except Exception:
-=======
         except (ValueError, IndexError):
             # TODO: return command error instead, specific to the exception.
->>>>>>> d86e6053
             return Response(
                 self.str.get(
                     "cmd-move-indexes_not_intergers", "Song indexes must be integers!"
@@ -2750,11 +2741,7 @@
                         "cmd-play-eta-error", " - cannot estimate time until playing"
                     )
                 except Exception:
-<<<<<<< HEAD
-                    traceback.print_exc()
-=======
                     log.exception("Unhandled exception in _cmd_play time until play.")
->>>>>>> d86e6053
 
         return Response(reply_text, delete_after=30)
 
@@ -3710,16 +3697,12 @@
         force_skip = param.lower() in ["force", "f"]
 
         if permission_force_skip and (force_skip or self.config.legacy_skip):
-<<<<<<< HEAD
-            if not permissions.skiplooped and player.repeatsong:
-=======
             if (
                 not permission_force_skip
                 and not permissions.skiplooped
                 and player.repeatsong
             ):
                 # TODO: permissions.skiplooped defaults to False even in Permissive. Change that maybe?
->>>>>>> d86e6053
                 raise exceptions.PermissionsError(
                     self.str.get(
                         "cmd-skip-force-noperms-looped-song",
