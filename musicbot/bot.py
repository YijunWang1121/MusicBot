--- conflicted
+++ resolved
@@ -529,16 +529,11 @@
             client = await channel.connect(timeout=60, reconnect=True)
             if isinstance(channel, discord.StageChannel):
                 try:
-<<<<<<< HEAD
-                    await channel.guild.me.edit(
-                        suppress=False, mute=False, deafen=self.config.self_deafen
-=======
                     await channel.guild.me.edit(suppress=False)
                     await channel.guild.change_voice_state(
                         channel=channel,
                         self_mute=False,
                         self_deaf=self.config.self_deafen,
->>>>>>> 8ce4ce2f
                     )
                 except Exception as e:
                     log.error(e)
@@ -730,13 +725,8 @@
                     url=f"https://i1.ytimg.com/vi/{videoID}/hqdefault.jpg"
                 )
             else:
-<<<<<<< HEAD
                 log.error("Unkknown link or unable to get video ID.")
 
-=======
-                log.error("Unknown link or unable to get video ID.")
-            content = self._gen_embed()
->>>>>>> 8ce4ce2f
             if self.config.now_playing_mentions:
                 content.title = None
                 content.add_field(name="\n", value=newmsg, inline=True)
@@ -3315,19 +3305,12 @@
                     .replace("Currently ", "")
                 )
                 content = self._gen_embed()
-<<<<<<< HEAD
                 content.title = action_text
-                content.add_field(name="** **", value=np_text, inline=True)
+                content.add_field(
+                    name=f"Currently {action_text}", value=np_text, inline=True
+                )
                 if thumb_url:
                     content.set_image(url=thumb_url)
-=======
-                content.add_field(
-                    name=f"Currently {action_text}", value=np_text, inline=True
-                )
-                content.set_image(
-                    url=f"https://i1.ytimg.com/vi/{videoID}/hqdefault.jpg"
-                )
->>>>>>> 8ce4ce2f
 
             self.server_specific_data[guild][
                 "last_np_msg"
