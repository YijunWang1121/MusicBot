--- conflicted
+++ resolved
@@ -596,14 +596,10 @@
 
     async def on_player_play(self, player, entry):
         log.debug("Running on_player_play")
-<<<<<<< HEAD
         await self.reset_player_inactivity(player)
         await self.update_now_playing_status()
-=======
-        await self.update_now_playing_status(entry)
         # manage the cache since we may have downloaded something.
         self.filecache.handle_new_cache_entry(entry)
->>>>>>> 2785ac39
         player.skip_state.reset()
 
         # This is the one event where it's ok to serialize autoplaylist entries
@@ -1474,7 +1470,6 @@
 
             return url
 
-<<<<<<< HEAD
     def _add_url_to_autoplaylist(self, url):
         self.autoplaylist.append(url)
         write_file(self.config.auto_playlist_file, self.autoplaylist)
@@ -1487,10 +1482,6 @@
 
     async def handle_vc_inactivity(self, guild: discord.Guild):
         event, active = self.server_specific_data[guild]["inactive_vc_timer"]
-=======
-    async def handle_timeout(self, guild: discord.Guild):
-        event, active = self.server_specific_data[guild]["timeout_event"]
->>>>>>> 2785ac39
 
         if active:
             log.debug(f"Channel activity already waiting in guild: {guild}")
