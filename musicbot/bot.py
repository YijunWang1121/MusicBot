import asyncio
import certifi
import inspect
import json
import logging
import math
import os
import pathlib
import random
import re
import shlex
<<<<<<< HEAD
=======
import shutil
import ssl
>>>>>>> 065ee61d
import sys
import time
import traceback
from collections import defaultdict
from datetime import timedelta
from functools import wraps
from io import BytesIO, StringIO
from textwrap import dedent
from typing import Optional

import aiohttp
import colorlog
import discord

from . import downloader
from . import exceptions
from .aliases import Aliases, AliasesDefault
from .config import Config, ConfigDefaults
from .constants import DISCORD_MSG_CHAR_LIMIT
from .constants import VERSION as BOTVERSION
from .constructs import SkipState, Response
from .entry import StreamPlaylistEntry
from .filecache import AudioFileCache
from .json import Json, I18nJson
from .opus_loader import load_opus_lib
from .permissions import Permissions, PermissionsDefaults
from .player import MusicPlayer
from .playlist import Playlist
from .spotify import Spotify
from .utils import (
    load_file,
    write_file,
    fixg,
    ftimedelta,
    _func_,
    _get_variable,
    format_song_duration,
    format_size_from_bytes,
)

load_opus_lib()

log = logging.getLogger(__name__)

intents = discord.Intents.all()
intents.typing = False
intents.presences = False


class MusicBot(discord.Client):
    def __init__(self, config_file=None, perms_file=None, aliases_file=None):
        try:
            sys.stdout.write("\x1b]2;MusicBot {}\x07".format(BOTVERSION))
        except Exception:
            pass

        print()

        if config_file is None:
            config_file = ConfigDefaults.options_file

        if perms_file is None:
            perms_file = PermissionsDefaults.perms_file

        if aliases_file is None:
            aliases_file = AliasesDefault.aliases_file

        self.players = {}
        self.exit_signal = None
        self.init_ok = False
        self.cached_app_info = None
        self.last_status = None

        self.config = Config(config_file)

        self._setup_logging()

        self.permissions = Permissions(perms_file, grant_all=[self.config.owner_id])
        self.str = I18nJson(self.config.i18n_file)

        if self.config.usealias:
            self.aliases = Aliases(aliases_file)

        self.blacklist = set(load_file(self.config.blacklist_file))
        self.autoplaylist = load_file(self.config.auto_playlist_file)

        self.aiolocks = defaultdict(asyncio.Lock)
        self.filecache = AudioFileCache(self)
        self.downloader = downloader.Downloader(
            download_folder=self.config.audio_cache_path
        )

        log.info("Starting MusicBot {}".format(BOTVERSION))

        if not self.autoplaylist:
            log.warning("Autoplaylist is empty, disabling.")
            self.config.auto_playlist = False
        else:
            log.info(
                "Loaded autoplaylist with {} entries".format(len(self.autoplaylist))
            )
            self.filecache.load_autoplay_cachemap()

        if self.blacklist:
            log.debug("Loaded blacklist with {} entries".format(len(self.blacklist)))

        # TODO: Do these properly
        ssd_defaults = {
            "command_prefix": None,
            "session_prefix_history": set(),  # only populated by changing prefixes.
            "last_np_msg": None,
            "availability_paused": False,
            "auto_paused": False,
            "inactive_player_timer": (
                asyncio.Event(),
                False,  # event state tracking.
            ),
            "inactive_vc_timer": (
                asyncio.Event(),
                False,
            ),  # The boolean is going show if the timeout is active or not
        }
        self.server_specific_data = defaultdict(ssd_defaults.copy)

        super().__init__(intents=intents)

    async def _doBotInit(self, use_certifi: bool = False):
        self.http.user_agent = "MusicBot/%s" % BOTVERSION
        if use_certifi:
            ssl_ctx = ssl.create_default_context(cafile=certifi.where())
            tcp_connector = aiohttp.TCPConnector(ssl_context=ssl_ctx)

            # Patches discord.py HTTPClient.
            self.http.connector = tcp_connector

            self.session = aiohttp.ClientSession(
                headers={"User-Agent": self.http.user_agent},
                connector=tcp_connector,
            )
        else:
            self.session = aiohttp.ClientSession(
                headers={"User-Agent": self.http.user_agent}
            )

        self.spotify = None
        if self.config._spotify:
            try:
                self.spotify = Spotify(
                    self.config.spotify_clientid,
                    self.config.spotify_clientsecret,
                    aiosession=self.session,
                    loop=self.loop,
                )
                await self.spotify.get_token()
                if not self.spotify.token:
                    log.warning("Spotify did not provide us with a token. Disabling.")
                    self.config._spotify = False
                else:
                    log.info(
                        "Authenticated with Spotify successfully using client ID and secret."
                    )
            except exceptions.SpotifyError as e:
                log.warning(
                    "There was a problem initialising the connection to Spotify. Is your client ID and secret correct? Details: {0}. Continuing anyway in 5 seconds...".format(
                        e
                    )
                )
                self.config._spotify = False
                time.sleep(5)  # make sure they see the problem
        else:
            try:
                log.warning(
                    "The config did not have Spotify app credentials, attempting to use guest mode."
                )
                self.spotify = Spotify(
                    None, None, aiosession=self.session, loop=self.loop
                )
                await self.spotify.get_token()
                if not self.spotify.token:
                    log.warning("Spotify did not provide us with a token. Disabling.")
                    self.config._spotify = False
                else:
                    log.info(
                        "Authenticated with Spotify successfully using guest mode."
                    )
                    self.config._spotify = True
            except exceptions.SpotifyError as e:
                log.warning(
                    "There was a problem initialising the connection to Spotify using guest mode. Details: {0}.".format(
                        e
                    )
                )
                self.config._spotify = False

    # TODO: Add some sort of `denied` argument for a message to send when someone else tries to use it
    def owner_only(func):
        @wraps(func)
        async def wrapper(self, *args, **kwargs):
            # Only allow the owner to use these commands
            orig_msg = _get_variable("message")

            if not orig_msg or orig_msg.author.id == self.config.owner_id:
                # noinspection PyCallingNonCallable
                return await func(self, *args, **kwargs)
            else:
                raise exceptions.PermissionsError(
                    "Only the owner can use this command.", expire_in=30
                )

        return wrapper

    def dev_only(func):
        @wraps(func)
        async def wrapper(self, *args, **kwargs):
            orig_msg = _get_variable("message")

            if str(orig_msg.author.id) in self.config.dev_ids:
                # noinspection PyCallingNonCallable
                return await func(self, *args, **kwargs)
            else:
                raise exceptions.PermissionsError(
                    "Only dev users can use this command.", expire_in=30
                )

        wrapper.dev_cmd = True
        return wrapper

    def ensure_appinfo(func):
        @wraps(func)
        async def wrapper(self, *args, **kwargs):
            await self._cache_app_info()
            # noinspection PyCallingNonCallable
            return await func(self, *args, **kwargs)

        return wrapper

    def _get_owner(self, *, server=None, voice=False):
        return discord.utils.find(
            lambda m: m.id == self.config.owner_id and (m.voice if voice else True),
            server.members if server else self.get_all_members(),
        )

    def _setup_logging(self):
        if len(logging.getLogger(__package__).handlers) > 1:
            log.debug("Skipping logger setup, already set up")
            return

        shandler = logging.StreamHandler(stream=sys.stdout)
        sformatter = colorlog.LevelFormatter(
            fmt={
                "DEBUG": "{log_color}[{levelname}:{module}] {message}",
                "INFO": "{log_color}{message}",
                "WARNING": "{log_color}{levelname}: {message}",
                "ERROR": "{log_color}[{levelname}:{module}] {message}",
                "CRITICAL": "{log_color}[{levelname}:{module}] {message}",
                "EVERYTHING": "{log_color}[{levelname}:{module}] {message}",
                "NOISY": "{log_color}[{levelname}:{module}] {message}",
                "VOICEDEBUG": "{log_color}[{levelname}:{module}][{relativeCreated:.9f}] {message}",
                "FFMPEG": "{log_color}[{levelname}:{module}][{relativeCreated:.9f}] {message}",
            },
            log_colors={
                "DEBUG": "cyan",
                "INFO": "white",
                "WARNING": "yellow",
                "ERROR": "red",
                "CRITICAL": "bold_red",
                "EVERYTHING": "bold_cyan",
                "NOISY": "green",
                "FFMPEG": "bold_purple",
                "VOICEDEBUG": "purple",
            },
            style="{",
            datefmt="",
        )
        shandler.setFormatter(sformatter)
        shandler.setLevel(self.config.debug_level)
        logging.getLogger(__package__).addHandler(shandler)

        log.debug("Set logging level to {}".format(self.config.debug_level_str))

        if self.config.debug_mode:
            dlogger = logging.getLogger("discord")
            dlogger.setLevel(logging.DEBUG)
            dhandler = logging.FileHandler(
                filename="logs/discord.log", encoding="utf-8", mode="w"
            )
            dhandler.setFormatter(
                logging.Formatter("{asctime}:{levelname}:{name}: {message}", style="{")
            )
            dlogger.addHandler(dhandler)

    @staticmethod
    def _check_if_empty(
        vchannel: discord.abc.GuildChannel, *, excluding_me=True, excluding_deaf=False
    ):
        def check(member):
            if excluding_me and member == vchannel.guild.me:
                return False

            if excluding_deaf and any([member.deaf, member.self_deaf]):
                return False

            if member.bot:
                return False

            return True

        return not sum(1 for m in vchannel.members if check(m))

    async def _join_startup_channels(self, channels, *, autosummon=True):
        joined_servers = set()
        channel_map = {c.guild: c for c in channels}

        def _autopause(player):
            if self._check_if_empty(player.voice_client.channel):
                log.info("Initial autopause in empty channel")

                player.pause()
                self.server_specific_data[player.voice_client.channel.guild][
                    "auto_paused"
                ] = True

        for guild in self.guilds:
            if guild.unavailable or guild in channel_map:
                continue

            if guild.me.voice:
                log.info(
                    "Found resumable voice channel {0.guild.name}/{0.name}".format(
                        guild.me.voice.channel
                    )
                )
                channel_map[guild] = guild.me.voice.channel

            if autosummon:
                owner = self._get_owner(server=guild, voice=True)
                if owner:
                    log.info('Found owner in "{}"'.format(owner.voice.channel.name))
                    channel_map[guild] = owner.voice.channel

        for guild, channel in channel_map.items():
            if guild in joined_servers:
                log.info(
                    'Already joined a channel in "{}", skipping'.format(guild.name)
                )
                continue

            if channel and isinstance(channel, discord.VoiceChannel):
                log.info("Attempting to join {0.guild.name}/{0.name}".format(channel))

                chperms = channel.permissions_for(guild.me)

                if not chperms.connect:
                    log.info(
                        'Cannot join channel "{}", no permission.'.format(channel.name)
                    )
                    continue

                elif not chperms.speak:
                    log.info(
                        'Will not join channel "{}", no permission to speak.'.format(
                            channel.name
                        )
                    )
                    continue

                try:
                    player = await self.get_player(
                        channel, create=True, deserialize=self.config.persistent_queue
                    )
                    joined_servers.add(guild)

                    log.info("Joined {0.guild.name}/{0.name}".format(channel))

                    if player.is_stopped:
                        player.play()

                    if self.config.auto_playlist:
                        if self.config.auto_pause:
                            player.once("play", lambda player, **_: _autopause(player))
                        if not player.playlist.entries:
                            await self.on_player_finished_playing(player)

                except Exception:
                    log.debug(
                        "Error joining {0.guild.name}/{0.name}".format(channel),
                        exc_info=True,
                    )
                    log.error("Failed to join {0.guild.name}/{0.name}".format(channel))

            elif channel:
                log.warning(
                    "Not joining {0.guild.name}/{0.name}, that's a text channel.".format(
                        channel
                    )
                )

            else:
                log.warning("Invalid channel thing: {}".format(channel))

    async def _wait_delete_msg(self, message, after):
        await asyncio.sleep(after)
        await self.safe_delete_message(message, quiet=True)

    async def _check_ignore_non_voice(self, msg):
        if msg.guild.me.voice:
            vc = msg.guild.me.voice.channel
        else:
            vc = None

        # If we've connected to a voice chat and we're in the same voice channel
        if not vc or (msg.author.voice and vc == msg.author.voice.channel):
            return True
        else:
            raise exceptions.PermissionsError(
                "you cannot use this command when not in the voice channel (%s)"
                % vc.name,
                expire_in=30,
            )

    async def _cache_app_info(self, *, update=False):
        if not self.cached_app_info and not update and self.user.bot:
            log.debug("Caching app info")
            self.cached_app_info = await self.application_info()

        return self.cached_app_info

    async def remove_url_from_autoplaylist(
        self, song_url: str, *, ex: Exception = None, delete_from_ap=False
    ):
        if song_url not in self.autoplaylist:
            log.debug('URL "{}" not in autoplaylist, ignoring'.format(song_url))
            return

        async with self.aiolocks["autoplaylist_update_lock"]:
            self.autoplaylist.remove(song_url)
            log.info(
                "Removing{} song from session autoplaylist: {}".format(
                    " unplayable" if ex and not isinstance(ex, UserWarning) else "",
                    song_url,
                ),
            )

            with open(
                self.config.auto_playlist_removed_file, "a", encoding="utf8"
            ) as f:
                f.write(
                    "# Entry removed {ctime}\n"
                    "# URL:  {url}\n"
                    "# Reason: {ex}\n"
                    "\n{sep}\n\n".format(
                        ctime=time.ctime(),
                        ex=str(ex).replace(
                            "\n", "\n#" + " " * 10
                        ),  # 10 spaces to line up with # Reason:
                        url=song_url,
                        sep="#" * 32,
                    )
                )

            if delete_from_ap:
                log.info("Updating autoplaylist file...")
                # read the original file in and remove lines with the URL.
                # this is done to preserve the comments and formatting.
                try:
                    apl = pathlib.Path(self.config.auto_playlist_file)
                    data = apl.read_text()
                    data = data.replace(song_url, f"#Removed# {song_url}")
                    apl.write_text(data)
                except Exception:
                    log.exception("Failed to save autoplaylist file.")
                self.filecache.remove_autoplay_cachemap_entry_by_url(song_url)

    async def add_url_to_autoplaylist(self, song_url: str):
        if song_url in self.autoplaylist:
            log.debug("URL already in autoplaylist, ignoring")
            return

        async with self.aiolocks["autoplaylist_update_lock"]:
            # Note, this does not update the player's copy of the list.
            self.autoplaylist.append(song_url)
            log.info(f"Adding new URL to autoplaylist: {song_url}")

            try:
                # append to the file to preserve its formatting.
                with open(self.config.auto_playlist_file, "r+") as fh:
                    lines = fh.readlines()
                    if lines[-1].endswith("\n"):
                        lines.append(f"{song_url}\n")
                    else:
                        lines.append(f"\n{song_url}\n")
                    fh.seek(0)
                    fh.writelines(lines)
            except Exception:
                log.exception("Failed to save autoplaylist file.")

    @ensure_appinfo
    async def generate_invite_link(
        self, *, permissions=discord.Permissions(70380544), guild=discord.utils.MISSING
    ):
        return discord.utils.oauth_url(
            self.cached_app_info.id, permissions=permissions, guild=guild
        )

    async def get_voice_client(self, channel: discord.abc.GuildChannel):
        if isinstance(channel, discord.Object):
            channel = self.get_channel(channel.id)

        if not isinstance(channel, discord.VoiceChannel):
            raise AttributeError("Channel passed must be a voice channel")

        if channel.guild.voice_client:
            return channel.guild.voice_client
        else:
            client = await channel.connect(timeout=60, reconnect=True)
            await channel.guild.change_voice_state(
                channel=channel, self_mute=False, self_deaf=self.config.self_deafen
            )
            return client

    async def disconnect_voice_client(self, guild):
        vc = self.voice_client_in(guild)
        if not vc:
            return

        if guild.id in self.players:
            player = self.players.pop(guild.id)

            await self.reset_player_inactivity(player)
<<<<<<< HEAD

            if self.config.leave_inactive_channel:
                event, active = self.server_specific_data[guild]["inactive_vc_timer"]
                if active and not event.is_set():
                    event.set()

=======

            if self.config.leave_inactive_channel:
                event, active = self.server_specific_data[guild]["inactive_vc_timer"]
                if active and not event.is_set():
                    event.set()

>>>>>>> 065ee61d
            player.kill()

        await self.update_now_playing_status()
        await vc.disconnect()

    async def disconnect_all_voice_clients(self):
        for vc in list(self.voice_clients).copy():
            await self.disconnect_voice_client(vc.channel.guild)

    def get_player_in(self, guild: discord.Guild) -> Optional[MusicPlayer]:
        return self.players.get(guild.id)

    async def get_player(
        self, channel, create=False, *, deserialize=False
    ) -> MusicPlayer:
        guild = channel.guild

        async with self.aiolocks[_func_() + ":" + str(guild.id)]:
            if deserialize:
                voice_client = await self.get_voice_client(channel)
                player = await self.deserialize_queue(guild, voice_client)

                if player:
                    log.debug(
                        "Created player via deserialization for guild %s with %s entries",
                        guild.id,
                        len(player.playlist),
                    )
                    # Since deserializing only happens when the bot starts, I should never need to reconnect
                    return self._init_player(player, guild=guild)

            if guild.id not in self.players:
                if not create:
                    raise exceptions.CommandError(
                        "The bot is not in a voice channel.  "
                        "Use %ssummon to summon it to your voice channel."
                        % self._get_guild_cmd_prefix(channel.guild)
                    )

                voice_client = await self.get_voice_client(channel)

                playlist = Playlist(self)
                player = MusicPlayer(self, voice_client, playlist)
                self._init_player(player, guild=guild)

        return self.players[guild.id]

    def _init_player(self, player, *, guild=None):
        player = (
            player.on("play", self.on_player_play)
            .on("resume", self.on_player_resume)
            .on("pause", self.on_player_pause)
            .on("stop", self.on_player_stop)
            .on("finished-playing", self.on_player_finished_playing)
            .on("entry-added", self.on_player_entry_added)
            .on("error", self.on_player_error)
        )

        player.skip_state = SkipState()

        if guild:
            self.players[guild.id] = player

        return player

    async def on_player_play(self, player, entry):
        log.debug("Running on_player_play")
        await self.reset_player_inactivity(player)
        await self.update_now_playing_status()
        # manage the cache since we may have downloaded something.
        self.filecache.handle_new_cache_entry(entry)
        player.skip_state.reset()

        # This is the one event where it's ok to serialize autoplaylist entries
        await self.serialize_queue(player.voice_client.channel.guild)

        if self.config.write_current_song:
            await self.write_current_song(player.voice_client.channel.guild, entry)

        channel = entry.meta.get("channel", None)
        author = entry.meta.get("author", None)

        if channel and author:
            author_perms = self.permissions.for_user(author)

            if (
                author not in player.voice_client.channel.members
                and author_perms.skip_when_absent
            ):
                newmsg = self.str.get(
                    "on_player_play-onChannel_authorNotInChannel_skipWhenAbsent",
                    "Skipping next song in {channel}: {title} added by {author} as queuer not in voice!",
                ).format(
                    channel=player.voice_client.channel.name,
                    title=entry.title,
                    author=entry.meta["author"].name,
                )
                player.skip()
            elif self.config.now_playing_mentions:
                newmsg = self.str.get(
                    "on_player_play-onChannel_playingMention",
                    "{author} - your song {title} is now playing in {channel}!",
                ).format(
                    author=entry.meta["author"].mention,
                    title=entry.title,
                    channel=player.voice_client.channel.name,
                )
            else:
                newmsg = self.str.get(
                    "on_player_play-onChannel",
                    "Now playing in {channel}: {title} added by {author}!",
                ).format(
                    channel=player.voice_client.channel.name,
                    title=entry.title,
                    author=entry.meta["author"].name,
                )

        else:
            # no author (and channel), it's an autoplaylist (or autostream from my other PR) entry.
            newmsg = self.str.get(
                "on_player_play-onChannel_noAuthor_autoplaylist",
                "Now playing automatically added entry {title} in {channel}!",
            ).format(title=entry.title, channel=player.voice_client.channel.name)

        if newmsg:
            if self.config.dm_nowplaying and author:
                await self.safe_send_message(author, newmsg)
                return

            if self.config.no_nowplaying_auto and not author:
                return

            guild = player.voice_client.guild
            last_np_msg = self.server_specific_data[guild]["last_np_msg"]

            if self.config.nowplaying_channels:
                for potential_channel_id in self.config.nowplaying_channels:
                    potential_channel = self.get_channel(potential_channel_id)
                    if potential_channel and potential_channel.guild == guild:
                        channel = potential_channel
                        break

            if channel:
                pass
            elif not channel and last_np_msg:
                channel = last_np_msg.channel
            else:
                log.debug("no channel to put now playing message into")
                return

        if self.config.embeds:
            url = player.current_entry.url
            # Attempt to grab video ID from possible link names
            match = re.search(
                r"(?:youtu\.be/|youtube\.com/watch\?v=|youtube\.com/embed/)([\w-]+)",
                url,
            )

            content = self._gen_embed()
            if match:
                videoID = match.group(1)
                content.set_image(url=f"https://i1.ytimg.com/vi/{videoID}/hqdefault.jpg")
            else:
                log.error("Unkknown link or unable to get video ID.")

            if self.config.now_playing_mentions:
                content.title = None
                content.add_field(name="\n", value=newmsg, inline=True)
            else:
                content.title = newmsg

        # send it in specified channel
        self.server_specific_data[guild]["last_np_msg"] = await self.safe_send_message(
            channel,
            content if self.config.embeds else newmsg,
            expire_in=30 if self.config.delete_nowplaying else 0,
        )

        # TODO: Check channel voice state?

    async def on_player_resume(self, player, entry, **_):
        log.debug("Running on_player_resume")
        await self.reset_player_inactivity(player)
        await self.update_now_playing_status()

    async def on_player_pause(self, player, entry, **_):
        log.debug("Running on_player_pause")
        await self.update_now_playing_status()
        self.loop.create_task(self.handle_player_inactivity(player))
        # await self.serialize_queue(player.voice_client.channel.guild)

    async def on_player_stop(self, player, **_):
        log.debug("Running on_player_stop")
        await self.update_now_playing_status()
        self.loop.create_task(self.handle_player_inactivity(player))

    async def on_player_finished_playing(self, player, **_):
        log.debug("Running on_player_finished_playing")
        if self.config.leave_after_queue_empty:
            guild = player.voice_client.guild
            if player.playlist.entries.__len__() == 0:
                log.info("Player finished and queue is empty, leaving voice channel...")
                await self.disconnect_voice_client(guild)

        # delete last_np_msg somewhere if we have cached it
        if self.config.delete_nowplaying:
            guild = player.voice_client.guild
            last_np_msg = self.server_specific_data[guild]["last_np_msg"]
            if last_np_msg:
                await self.safe_delete_message(last_np_msg)

        def _autopause(player):
            if self._check_if_empty(player.voice_client.channel):
                log.info("Player finished playing, autopaused in empty channel")

                player.pause()
                self.server_specific_data[player.voice_client.channel.guild][
                    "auto_paused"
                ] = True

        if (
            not player.playlist.entries
            and not player.current_entry
            and self.config.auto_playlist
        ):
            if not player.autoplaylist:
                if not self.autoplaylist:
                    # TODO: When I add playlist expansion, make sure that's not happening during this check
                    log.warning("No playable songs in the autoplaylist, disabling.")
                    self.config.auto_playlist = False
                else:
                    log.debug(
                        "No content in current autoplaylist. Filling with new music..."
                    )
                    player.autoplaylist = list(self.autoplaylist)

            while player.autoplaylist:
                if self.config.auto_playlist_random:
                    random.shuffle(player.autoplaylist)
                    song_url = random.choice(player.autoplaylist)
                else:
                    song_url = player.autoplaylist[0]
                player.autoplaylist.remove(song_url)

                info = {}

                try:
                    info = await self.downloader.extract_info(
                        player.playlist.loop, song_url, download=False, process=False
                    )
                except downloader.youtube_dl.utils.DownloadError as e:
                    if "YouTube said:" in e.args[0]:
                        # url is bork, remove from list and put in removed list
                        log.error("Error processing youtube url:\n{}".format(e.args[0]))

                    else:
                        # Probably an error from a different extractor, but I've only seen youtube's
                        log.error(
                            'Error processing "{url}": {ex}'.format(url=song_url, ex=e)
                        )

                    await self.remove_url_from_autoplaylist(
                        song_url, ex=e, delete_from_ap=self.config.remove_ap
                    )
                    continue

                except Exception as e:
                    log.error(
                        'Error processing "{url}": {ex}'.format(url=song_url, ex=e)
                    )
                    log.exception()

                    await self.remove_url_from_autoplaylist(
                        song_url, ex=e, delete_from_ap=self.config.remove_ap
                    )
                    continue

                if info.get("entries", None):  # or .get('_type', '') == 'playlist'
                    log.debug(
                        "Playlist found but is unsupported at this time, skipping."
                    )
                    # TODO: Playlist expansion

                # Do I check the initial conditions again?
                # not (not player.playlist.entries and not player.current_entry and self.config.auto_playlist)

                if self.config.auto_pause:
                    player.once("play", lambda player, **_: _autopause(player))

                try:
                    await player.playlist.add_entry(
                        song_url, channel=None, author=None, head=False
                    )
                except exceptions.ExtractionError as e:
                    log.error("Error adding song from autoplaylist: {}".format(e))
                    log.debug("", exc_info=True)
                    continue

                break

            if not self.autoplaylist:
                # TODO: When I add playlist expansion, make sure that's not happening during this check
                log.warning("No playable songs in the autoplaylist, disabling.")
                self.config.auto_playlist = False

        else:  # Don't serialize for autoplaylist events
            await self.serialize_queue(player.voice_client.channel.guild)

        if not player.is_stopped and not player.is_dead:
            player.play(_continue=True)

    async def on_player_entry_added(self, player, playlist, entry, **_):
        log.debug("Running on_player_entry_added")
        if entry.meta.get("author") and entry.meta.get("channel"):
            await self.serialize_queue(player.voice_client.channel.guild)

    async def on_player_error(self, player, entry, ex, **_):
        if "channel" in entry.meta:
            await self.safe_send_message(
                entry.meta["channel"], "```\nError while playing:\n{}\n```".format(ex)
            )
        else:
            log.exception("Player error", exc_info=ex)

    async def update_now_playing_status(self):
        game = None

        if not self.config.status_message:
            entry = None
            paused = False
            activeplayers = [p for p in self.players.values() if p.is_playing]
            if len(activeplayers) > 1:
                game = discord.Game(type=0, name="music on %s guilds" % activeplayers)

            elif len(activeplayers) == 1:
                player = activeplayers[0]
                paused = player.is_paused
                entry = player.current_entry

            elif len(self.players):
                player = list(self.players.values())[0]
                paused = player.is_paused
                entry = player.current_entry

            if entry:
                prefix = "\u275A\u275A " if paused else ""

                name = "{}{}".format(prefix, entry.title)[:128]
                game = discord.Game(type=0, name=name)
        else:
            game = discord.Game(type=0, name=self.config.status_message.strip()[:128])

        async with self.aiolocks[_func_()]:
            if game != self.last_status:
                await self.change_presence(activity=game)
                self.last_status = game

    async def update_now_playing_message(self, guild, message, *, channel=None):
        lnp = self.server_specific_data[guild]["last_np_msg"]
        m = None

        if message is None and lnp:
            await self.safe_delete_message(lnp, quiet=True)

        elif lnp:  # If there was a previous lp message
            oldchannel = lnp.channel

            if lnp.channel == oldchannel:  # If we have a channel to update it in
                async for lmsg in lnp.channel.history(limit=1):
                    if lmsg != lnp and lnp:  # If we need to resend it
                        await self.safe_delete_message(lnp, quiet=True)
                        m = await self.safe_send_message(channel, message, quiet=True)
                    else:
                        m = await self.safe_edit_message(
                            lnp, message, send_if_fail=True, quiet=False
                        )

            elif channel:  # If we have a new channel to send it to
                await self.safe_delete_message(lnp, quiet=True)
                m = await self.safe_send_message(channel, message, quiet=True)

            else:  # we just resend it in the old channel
                await self.safe_delete_message(lnp, quiet=True)
                m = await self.safe_send_message(oldchannel, message, quiet=True)

        elif channel:  # No previous message
            m = await self.safe_send_message(channel, message, quiet=True)

        self.server_specific_data[guild]["last_np_msg"] = m

    async def serialize_queue(self, guild, *, dir=None):
        """
        Serialize the current queue for a server's player to json.
        """

        player = self.get_player_in(guild)
        if not player:
            return

        if dir is None:
            dir = "data/%s/queue.json" % guild.id

        async with self.aiolocks["queue_serialization" + ":" + str(guild.id)]:
            log.debug("Serializing queue for %s", guild.id)

            with open(dir, "w", encoding="utf8") as f:
                f.write(player.serialize(sort_keys=True))

    async def serialize_all_queues(self, *, dir=None):
        coros = [self.serialize_queue(s, dir=dir) for s in self.guilds]
        await asyncio.gather(*coros, return_exceptions=True)

    async def deserialize_queue(
        self, guild, voice_client, playlist=None, *, directory=None
    ) -> MusicPlayer:
        """
        Deserialize a saved queue for a server into a MusicPlayer.  If no queue is saved, returns None.
        """

        if playlist is None:
            playlist = Playlist(self)

        if directory is None:
            directory = "data/%s/queue.json" % guild.id

        async with self.aiolocks["queue_serialization" + ":" + str(guild.id)]:
            if not os.path.isfile(directory):
                return None

            log.debug("Deserializing queue for %s", guild.id)

            with open(directory, "r", encoding="utf8") as f:
                data = f.read()

        return MusicPlayer.from_json(data, self, voice_client, playlist)

    async def write_current_song(self, guild, entry, *, directory=None):
        """
        Writes the current song to file
        """
        player = self.get_player_in(guild)
        if not player:
            return

        if directory is None:
            directory = "data/%s/current.txt" % guild.id

        async with self.aiolocks["current_song" + ":" + str(guild.id)]:
            log.debug("Writing current song for %s", guild.id)

            with open(directory, "w", encoding="utf8") as f:
                f.write(entry.title)

    @ensure_appinfo
    async def _on_ready_sanity_checks(self):
        # Ensure folders exist
        await self._scheck_ensure_env()

        # Server permissions check
        await self._scheck_server_permissions()

        # playlists in autoplaylist
        await self._scheck_autoplaylist()

        # config/permissions async validate?
        await self._scheck_configs()

    async def _scheck_ensure_env(self):
        log.debug("Ensuring data folders exist")
        for guild in self.guilds:
            pathlib.Path("data/%s/" % guild.id).mkdir(exist_ok=True)

        with open("data/server_names.txt", "w", encoding="utf8") as f:
            for guild in sorted(self.guilds, key=lambda s: int(s.id)):
                f.write("{:<22} {}\n".format(guild.id, guild.name))

        self.filecache.delete_old_audiocache(remove_dir=True)

    async def _scheck_server_permissions(self):
        log.debug("Checking server permissions")
        pass  # TODO

    async def _scheck_autoplaylist(self):
        log.debug("Auditing autoplaylist")
        pass  # TODO

    async def _scheck_configs(self):
        log.debug("Validating config")
        await self.config.async_validate(self)

        log.debug("Validating permissions config")
        await self.permissions.async_validate(self)

    async def _load_guild_options(self, guild: discord.Guild):
        opt_file = f"data/{guild.id}/options.json"
        if not os.path.exists(opt_file):
            return
        options = Json(opt_file)
        guild_prefix = options.get("command_prefix", None)
        if guild_prefix:
            self.server_specific_data[guild]["command_prefix"] = guild_prefix
            log.info(f"Custom command prefix for: {guild.name}  Prefix: {guild_prefix}")

    async def _save_guild_options(self, guild: discord.Guild):
        opt_file = f"data/{guild.id}/options.json"
        opt_dict = {
            "command_prefix": self.server_specific_data[guild]["command_prefix"]
        }
        with open(opt_file, "w") as fh:
            fh.write(json.dumps(opt_dict))

    def _get_guild_cmd_prefix(self, guild: discord.Guild):
        if self.config.enable_options_per_guild:
            prefix = self.server_specific_data[guild]["command_prefix"]
            if not prefix:
                return self.config.command_prefix
            else:
                return prefix
        else:
            return self.config.command_prefix

    #######################################################################################################################

    async def safe_send_message(self, dest, content, **kwargs):
        tts = kwargs.pop("tts", False)
        quiet = kwargs.pop("quiet", False)
        expire_in = kwargs.pop("expire_in", 0)
        allow_none = kwargs.pop("allow_none", True)
        also_delete = kwargs.pop("also_delete", None)

        msg = None
        lfunc = log.debug if quiet else log.warning

        try:
            if content is not None or allow_none:
                if isinstance(content, discord.Embed):
                    msg = await dest.send(embed=content)
                else:
                    msg = await dest.send(content, tts=tts)

        except discord.Forbidden:
            lfunc('Cannot send message to "%s", no permission', dest.name)

        except discord.NotFound:
            lfunc('Cannot send message to "%s", invalid channel?', dest.name)

        except discord.HTTPException:
            if len(content) > DISCORD_MSG_CHAR_LIMIT:
                lfunc(
                    "Message is over the message size limit (%s)",
                    DISCORD_MSG_CHAR_LIMIT,
                )
            else:
                lfunc("Failed to send message")
                log.noise(
                    "Got HTTPException trying to send message to %s: %s", dest, content
                )

        finally:
            if self.config.delete_messages:
                if msg and expire_in:
                    asyncio.ensure_future(self._wait_delete_msg(msg, expire_in))

            if self.config.delete_invoking:
                if also_delete and isinstance(also_delete, discord.Message):
                    asyncio.ensure_future(self._wait_delete_msg(also_delete, expire_in))

        return msg

    async def safe_delete_message(self, message, *, quiet=False):
        lfunc = log.debug if quiet else log.warning

        try:
            return await message.delete()

        except discord.Forbidden:
            lfunc(
                'Cannot delete message "{}", no permission'.format(
                    message.clean_content
                )
            )

        except discord.NotFound:
            lfunc(
                'Cannot delete message "{}", message not found'.format(
                    message.clean_content
                )
            )

    async def safe_edit_message(self, message, new, *, send_if_fail=False, quiet=False):
        lfunc = log.debug if quiet else log.warning

        try:
            return await message.edit(content=new)

        except discord.NotFound:
            lfunc(
                'Cannot edit message "{}", message not found'.format(
                    message.clean_content
                )
            )
            if send_if_fail:
                lfunc("Sending message instead")
                return await self.safe_send_message(message.channel, new)

    async def restart(self):
        self.exit_signal = exceptions.RestartSignal()
        await self.close()

    def restart_threadsafe(self):
        asyncio.run_coroutine_threadsafe(self.restart(), self.loop)

    async def _cleanup(self):
        try:
            await self.logout()
            await self.session.close()
        except Exception:
            pass

        pending = asyncio.all_tasks(loop=self.loop)

        for task in pending:
            task.cancel()
            try:
                await task
            except asyncio.CancelledError:
                pass

    # noinspection PyMethodOverriding
    async def run(self):
        try:
            await self.start(*self.config.auth)

        except discord.errors.LoginFailure:
            # Add if token, else
            raise exceptions.HelpfulError(
                "Bot cannot login, bad credentials.",
                "Fix your token in the options file.  "
                "Remember that each field should be on their own line.",
                #     ^^^^ In theory self.config.auth should never have no items
            )

        finally:
            try:
                await self._cleanup()
            except Exception:
                log.error("Error in cleanup", exc_info=True)

            if self.exit_signal:
                raise self.exit_signal  # pylint: disable=E0702

    async def logout(self):
        await self.disconnect_all_voice_clients()
        return await super().close()

    async def on_error(self, event, *args, **kwargs):
        ex_type, ex, stack = sys.exc_info()

        if ex_type == exceptions.HelpfulError:
            log.error("Exception in {}:\n{}".format(event, ex.message))

            await asyncio.sleep(2)  # don't ask
            await self.logout()

        elif issubclass(ex_type, exceptions.Signal):
            self.exit_signal = ex_type
            await self.logout()

        else:
            log.error("Exception in {}".format(event), exc_info=True)

    async def on_resumed(self):
        log.info("\nReconnected to discord.\n")

    async def on_ready(self):
        dlogger = logging.getLogger("discord")
        for h in dlogger.handlers:
            if getattr(h, "terminator", None) == "":
                dlogger.removeHandler(h)
                print()

        log.debug("Connection established, ready to go.")

        self.ws._keep_alive.name = "Gateway Keepalive"

        if self.init_ok:
            log.debug("Received additional READY event, may have failed to resume")
            return

        await self._on_ready_sanity_checks()

        self.init_ok = True

        ################################

        log.info(
            "Connected: {0}/{1}#{2}".format(
                self.user.id, self.user.name, self.user.discriminator
            )
        )

        owner = self._get_owner(voice=True) or self._get_owner()
        if owner and self.guilds:
            log.info(
                "Owner:     {0}/{1}#{2}\n".format(
                    owner.id, owner.name, owner.discriminator
                )
            )

            log.info("Guild List:")
            unavailable_servers = 0
            for s in self.guilds:
                ser = "{} (unavailable)".format(s.name) if s.unavailable else s.name
                log.info(" - " + ser)
                if self.config.leavenonowners:
                    if s.unavailable:
                        unavailable_servers += 1
                    else:
                        check = s.get_member(owner.id)
                        if check is None:
                            await s.leave()
                            log.info(
                                "Left {} due to bot owner not found".format(s.name)
                            )
            if unavailable_servers != 0:
                log.info(
                    "Not proceeding with checks in {} servers due to unavailability".format(
                        str(unavailable_servers)
                    )
                )

        elif self.guilds:
            log.warning(
                "Owner could not be found on any guild (id: %s)\n"
                % self.config.owner_id
            )

            log.info("Guild List:")
            for s in self.guilds:
                ser = "{} (unavailable)".format(s.name) if s.unavailable else s.name
                log.info(" - " + ser)

        else:
            log.warning("Owner unknown, bot is not on any guilds.")
            if self.user.bot:
                log.warning(
                    "To make the bot join a guild, paste this link in your browser. \n"
                    "Note: You should be logged into your main account and have \n"
                    "manage server permissions on the guild you want the bot to join.\n"
                    "  " + await self.generate_invite_link()
                )

        print(flush=True)

        if self.config.enable_options_per_guild:
            for s in self.guilds:
                await self._load_guild_options(s)

        if self.config.bound_channels:
            chlist = set(self.get_channel(i) for i in self.config.bound_channels if i)
            chlist.discard(None)

            invalids = set()
            invalids.update(c for c in chlist if isinstance(c, discord.VoiceChannel))

            chlist.difference_update(invalids)
            self.config.bound_channels.difference_update(invalids)

            if chlist:
                log.info("Bound to text channels:")
                [
                    log.info(" - {}/{}".format(ch.guild.name.strip(), ch.name.strip()))
                    for ch in chlist
                    if ch
                ]
            else:
                print("Not bound to any text channels")

            if invalids and self.config.debug_mode:
                print(flush=True)
                log.info("Not binding to voice channels:")
                [
                    log.info(" - {}/{}".format(ch.guild.name.strip(), ch.name.strip()))
                    for ch in invalids
                    if ch
                ]

            print(flush=True)

        else:
            log.info("Not bound to any text channels")

        if self.config.autojoin_channels:
            chlist = set(
                self.get_channel(i) for i in self.config.autojoin_channels if i
            )
            chlist.discard(None)

            invalids = set()
            invalids.update(c for c in chlist if isinstance(c, discord.TextChannel))

            chlist.difference_update(invalids)
            self.config.autojoin_channels.difference_update(invalids)

            if chlist:
                log.info("Autojoining voice channels:")
                [
                    log.info(" - {}/{}".format(ch.guild.name.strip(), ch.name.strip()))
                    for ch in chlist
                    if ch
                ]
            else:
                log.info("Not autojoining any voice channels")

            if invalids and self.config.debug_mode:
                print(flush=True)
                log.info("Cannot autojoin text channels:")
                [
                    log.info(" - {}/{}".format(ch.guild.name.strip(), ch.name.strip()))
                    for ch in invalids
                    if ch
                ]

            self.autojoin_channels = chlist

        else:
            log.info("Not autojoining any voice channels")
            self.autojoin_channels = set()

        if self.config.show_config_at_start:
            print(flush=True)
            log.info("Options:")

            log.info("  Command prefix: " + self.config.command_prefix)
            log.info(
                "  Default volume: {}%".format(int(self.config.default_volume * 100))
            )
            log.info(
                "  Skip threshold: {} votes or {}%".format(
                    self.config.skips_required,
                    fixg(self.config.skip_ratio_required * 100),
                )
            )
            log.info(
                "  Now Playing @mentions: "
                + ["Disabled", "Enabled"][self.config.now_playing_mentions]
            )
            log.info(
                "  Auto-Summon: " + ["Disabled", "Enabled"][self.config.auto_summon]
            )
            log.info(
                "  Auto-Playlist: "
                + ["Disabled", "Enabled"][self.config.auto_playlist]
                + " (order: "
                + ["sequential", "random"][self.config.auto_playlist_random]
                + ")"
            )
            log.info("  Auto-Pause: " + ["Disabled", "Enabled"][self.config.auto_pause])
            log.info(
                "  Delete Messages: "
                + ["Disabled", "Enabled"][self.config.delete_messages]
            )
            if self.config.delete_messages:
                log.info(
                    "    Delete Invoking: "
                    + ["Disabled", "Enabled"][self.config.delete_invoking]
                )
                log.info(
                    f"    Delete Nowplaying: {['Disabled', 'Enabled'][self.config.delete_nowplaying]}"
                )
            log.info("  Debug Mode: " + ["Disabled", "Enabled"][self.config.debug_mode])
            log.info(
                "  Downloaded songs will be "
                + ["deleted", "saved"][self.config.save_videos]
            )
            if self.config.save_videos and self.config.storage_limit_days:
                log.info(
                    f"    Delete if unused for {self.config.storage_limit_days} days"
                )
            if self.config.save_videos and self.config.storage_limit_bytes:
                size = format_size_from_bytes(self.config.storage_limit_bytes)
                log.info(f"    Delete if size exceeds {size}")

            if self.config.status_message:
                log.info("  Status message: " + self.config.status_message)
            log.info(
                "  Write current songs to file: "
                + ["Disabled", "Enabled"][self.config.write_current_song]
            )
            log.info(
                "  Author insta-skip: "
                + ["Disabled", "Enabled"][self.config.allow_author_skip]
            )
            log.info("  Embeds: " + ["Disabled", "Enabled"][self.config.embeds])
            log.info(
                "  Spotify integration: "
                + ["Disabled", "Enabled"][self.config._spotify]
            )
            log.info(
                "  Legacy skip: " + ["Disabled", "Enabled"][self.config.legacy_skip]
            )
            log.info(
                "  Leave non owners: "
                + ["Disabled", "Enabled"][self.config.leavenonowners]
            )
            log.info(
                "  Leave inactive VC: "
                + ["Disabled", "Enabled"][self.config.leave_inactive_channel]
            )
            log.info(
                f"    Timeout: {self.config.leave_inactive_channel_timeout} seconds"
            )
            log.info(
                "  Leave at song end/empty queue: "
                + ["Disabled", "Enabled"][self.config.leave_after_queue_empty]
            )
            log.info(
                f"  Leave when player idles: {'Disabled' if self.config.leave_player_inactive_for == 0 else 'Enabled'}"
            )
            log.info(f"    Timeout: {self.config.leave_player_inactive_for} seconds")
            log.info(
                "  Self Deafen: " + ["Disabled", "Enabled"][self.config.self_deafen]
            )
            log.info(
                "  Per-server command prefix: "
                + ["Disabled", "Enabled"][self.config.enable_options_per_guild]
            )

        print(flush=True)

        await self.update_now_playing_status()

        # maybe option to leave the ownerid blank and generate a random command for the owner to use
        # wait_for_message is pretty neato

        await self._join_startup_channels(
            self.autojoin_channels, autosummon=self.config.auto_summon
        )

        # we do this after the config stuff because it's a lot easier to notice here
        if self.config.missing_keys:
            log.warning(
                "Your config file is missing some options. If you have recently updated, "
                "check the example_options.ini file to see if there are new options available to you. "
                "The options missing are: {0}".format(self.config.missing_keys)
            )
            print(flush=True)

        # t-t-th-th-that's all folks!

    def _gen_embed(self):
        """Provides a basic template for embeds"""
        e = discord.Embed()
        e.colour = 7506394
        e.set_footer(
            text=self.config.footer_text, icon_url="https://i.imgur.com/gFHBoZA.png"
        )
        e.set_author(
            name=self.user.name,
            url="https://github.com/Just-Some-Bots/MusicBot",
            icon_url=self.user.avatar.url if self.user.avatar else None,
        )
        return e

    @staticmethod
    def _get_song_url_or_none(url, player):
        """Return song url if provided or one is currently playing, else returns None"""
        if not player:
            return url

        if url or (
            player.current_entry
            and not isinstance(player.current_entry, StreamPlaylistEntry)
        ):
            if not url:
                url = player.current_entry.url

            return url

<<<<<<< HEAD
    async def handle_vc_inactivity(self, guild: discord.Guild):
        event, active = self.server_specific_data[guild]["inactive_vc_timer"]

=======
    def _add_url_to_autoplaylist(self, url):
        self.autoplaylist.append(url)
        write_file(self.config.auto_playlist_file, self.autoplaylist)
        log.debug("Appended {} to autoplaylist".format(url))

    def _remove_url_from_autoplaylist(self, url):
        self.autoplaylist.remove(url)
        write_file(self.config.auto_playlist_file, self.autoplaylist)
        log.debug("Removed {} from autoplaylist".format(url))

    async def handle_vc_inactivity(self, guild: discord.Guild):
        event, active = self.server_specific_data[guild]["inactive_vc_timer"]

>>>>>>> 065ee61d
        if active:
            log.debug(f"Channel activity already waiting in guild: {guild}")
            return
        self.server_specific_data[guild]["inactive_vc_timer"] = (event, True)

        try:
            log.info(
                f"Channel activity waiting {self.config.leave_inactive_channel_timeout} seconds to leave channel: {guild.me.voice.channel.name}"
            )
            await discord.utils.sane_wait_for(
                [event.wait()], timeout=self.config.leave_inactive_channel_timeout
            )
        except asyncio.TimeoutError:
            log.info(
                f"Channel activity timer for {guild.name} has expired. Disconnecting."
            )
            await self.on_inactivity_timeout_expired(guild.me.voice.channel)
        else:
            log.info(
                f"Channel activity timer canceled for: {guild.me.voice.channel.name} in {guild.name}"
            )
        finally:
            self.server_specific_data[guild]["inactive_vc_timer"] = (event, False)
            event.clear()
<<<<<<< HEAD

    async def handle_player_inactivity(self, player):
        if not self.config.leave_player_inactive_for:
            return
        channel = player.voice_client.channel
        guild = channel.guild
        event, event_active = self.server_specific_data[guild]["inactive_player_timer"]

        if str(channel.id) in str(self.config.autojoin_channels):
            log.debug(
                f"Ignoring player inactivity in auto-joined channel:  {channel.name}"
            )
            return

=======

    async def handle_player_inactivity(self, player):
        if not self.config.leave_player_inactive_for:
            return
        channel = player.voice_client.channel
        guild = channel.guild
        event, event_active = self.server_specific_data[guild]["inactive_player_timer"]

        if str(channel.id) in str(self.config.autojoin_channels):
            log.debug(
                f"Ignoring player inactivity in auto-joined channel:  {channel.name}"
            )
            return

>>>>>>> 065ee61d
        if event_active:
            log.debug(f"Player activity timer already waiting in guild: {guild}")
            return
        self.server_specific_data[guild]["inactive_player_timer"] = (event, True)

        try:
            log.info(
                f"Player activity timer waiting {self.config.leave_player_inactive_for} seconds to leave channel: {channel.name}"
            )
            await discord.utils.sane_wait_for(
                [event.wait()], timeout=self.config.leave_player_inactive_for
            )
        except asyncio.TimeoutError:
            log.info(
                f"Player activity timer for {guild.name} has expired. Disconnecting."
            )
            await self.on_inactivity_timeout_expired(channel)
        else:
            log.info(
                f"Player activity timer canceled for: {channel.name} in {guild.name}"
            )
        finally:
            self.server_specific_data[guild]["inactive_player_timer"] = (event, False)
            event.clear()

    async def reset_player_inactivity(self, player):
        if not self.config.leave_player_inactive_for:
            return
        guild = player.voice_client.channel.guild
        event, active = self.server_specific_data[guild]["inactive_player_timer"]
        if active and not event.is_set():
            event.set()
            log.debug("Player activity timer is being reset.")

    async def cmd_resetplaylist(self, player, channel):
        """
        Usage:
            {command_prefix}resetplaylist

        Resets all songs in the server's autoplaylist
        """
        player.autoplaylist = list(set(self.autoplaylist))
        return Response(
            self.str.get("cmd-resetplaylist-response", "\N{OK HAND SIGN}"),
            delete_after=15,
        )

    async def cmd_help(self, message, channel, command=None):
        """
        Usage:
            {command_prefix}help [command]

        Prints a help message.
        If a command is specified, it prints a help message for that command.
        Otherwise, it lists the available commands.
        """
        commands = []
        is_all = False
        is_emoji = False
        prefix = self._get_guild_cmd_prefix(channel.guild)
        # Its OK to skip unicode emoji here, they render correctly inside of code boxes.
        emoji_regex = re.compile(r"^(<a?:.+:\d+>|:.+:)$")
        if emoji_regex.match(prefix):
            is_emoji = True

        if command:
            if command.lower() == "all":
                is_all = True
                commands = await self.gen_cmd_list(message, list_all_cmds=True)

            else:
                cmd = getattr(self, "cmd_" + command, None)
                if cmd and not hasattr(cmd, "dev_cmd"):
                    return Response(
                        "```\n{0}```{1}".format(
                            dedent(cmd.__doc__),
                            self.str.get(
                                "cmd-help-prefix-required",
                                "\n**Prefix required for use:**\n{example_cmd}\n",
                            ).format(example_cmd=f"{prefix}`{command} ...`")
                            if is_emoji
                            else "",
                        ).format(
                            command_prefix=prefix if not is_emoji else "",
                        ),
                        delete_after=60,
                    )
                else:
                    raise exceptions.CommandError(
                        self.str.get("cmd-help-invalid", "No such command"),
                        expire_in=10,
                    )

        elif message.author.id == self.config.owner_id:
            commands = await self.gen_cmd_list(message, list_all_cmds=True)

        else:
            commands = await self.gen_cmd_list(message)

        if is_emoji:
            desc = (
                f"\n{prefix}`"
                + f"`, {prefix}`".join(commands)
                + "`\n\n"
                + self.str.get(
                    "cmd-help-response",
                    "For information about a particular command, run {example_cmd}\n"
                    "For further help, see https://just-some-bots.github.io/MusicBot/",
                ).format(
                    example_cmd=f"{prefix}`help [command]`"
                    if is_emoji
                    else f"`{prefix}help [command]`",
                )
            )
        else:
            desc = (
                f"```\n{prefix}"
                + f", {prefix}".join(commands)
                + "\n```\n"
                + self.str.get(
                    "cmd-help-response",
                    "For information about a particular command, run {example_cmd}\n"
                    "For further help, see https://just-some-bots.github.io/MusicBot/",
                ).format(
                    example_cmd=f"{prefix}`help [command]`"
                    if is_emoji
                    else f"`{prefix}help [command]`",
                )
            )
        if not is_all:
            desc += self.str.get(
                "cmd-help-all",
                "\nOnly showing commands you can use, for a list of all commands, run {example_cmd}",
            ).format(
                example_cmd=f"{prefix}`help all`"
                if is_emoji
                else f"`{prefix}help all`",
            )

        return Response(desc, reply=True, delete_after=60)

    async def cmd_blacklist(self, message, user_mentions, option, something):
        """
        Usage:
            {command_prefix}blacklist [ + | - | add | remove ] @UserName [@UserName2 ...]

        Add or remove users to the blacklist.
        Blacklisted users are forbidden from using bot commands.
        """

        if not user_mentions:
            raise exceptions.CommandError("No users listed.", expire_in=20)

        if option not in ["+", "-", "add", "remove"]:
            raise exceptions.CommandError(
                self.str.get(
                    "cmd-blacklist-invalid",
                    'Invalid option "{0}" specified, use +, -, add, or remove',
                ).format(option),
                expire_in=20,
            )

        for user in user_mentions.copy():
            if user.id == self.config.owner_id:
                print("[Commands:Blacklist] The owner cannot be blacklisted.")
                user_mentions.remove(user)

        old_len = len(self.blacklist)

        if option in ["+", "add"]:
            self.blacklist.update(user.id for user in user_mentions)

            write_file(self.config.blacklist_file, self.blacklist)

            return Response(
                self.str.get(
                    "cmd-blacklist-added", "{0} users have been added to the blacklist"
                ).format(len(self.blacklist) - old_len),
                reply=True,
                delete_after=10,
            )

        else:
            if self.blacklist.isdisjoint(user.id for user in user_mentions):
                return Response(
                    self.str.get(
                        "cmd-blacklist-none",
                        "None of those users are in the blacklist.",
                    ),
                    reply=True,
                    delete_after=10,
                )

            else:
                self.blacklist.difference_update(user.id for user in user_mentions)
                write_file(self.config.blacklist_file, self.blacklist)

                return Response(
                    self.str.get(
                        "cmd-blacklist-removed",
                        "{0} users have been removed from the blacklist",
                    ).format(old_len - len(self.blacklist)),
                    reply=True,
                    delete_after=10,
                )

    async def cmd_id(self, author, user_mentions):
        """
        Usage:
            {command_prefix}id [@user]

        Tells the user their id or the id of another user.
        """
        if not user_mentions:
            return Response(
                self.str.get("cmd-id-self", "Your ID is `{0}`").format(author.id),
                reply=True,
                delete_after=35,
            )
        else:
            usr = user_mentions[0]
            return Response(
                self.str.get("cmd-id-other", "**{0}**s ID is `{1}`").format(
                    usr.name, usr.id
                ),
                reply=True,
                delete_after=35,
            )

    async def cmd_autoplaylist(self, _player, option, url=None):
        """
        Usage:
            {command_prefix}autoplaylist [ + | - | add | remove] [url]

        Adds or removes the specified song or currently playing song to/from the playlist.
        """
        url = self._get_song_url_or_none(url, _player)

        if url:
            if option in ["+", "add"]:
                if url not in self.autoplaylist:
                    await self.add_url_to_autoplaylist(url)
                    return Response(
                        self.str.get(
                            "cmd-save-success", "Added <{0}> to the autoplaylist."
                        ).format(url),
                        delete_after=35,
                    )
                else:
                    raise exceptions.CommandError(
                        self.str.get(
                            "cmd-save-exists",
                            "This song is already in the autoplaylist.",
                        ),
                        expire_in=20,
                    )
            elif option in ["-", "remove"]:
                if url in self.autoplaylist:
                    await self.remove_url_from_autoplaylist(url, delete_from_ap=True)
                    return Response(
                        self.str.get(
                            "cmd-unsave-success", "Removed <{0}> from the autoplaylist."
                        ).format(url),
                        delete_after=35,
                    )
                else:
                    raise exceptions.CommandError(
                        self.str.get(
                            "cmd-unsave-does-not-exist",
                            "This song is not yet in the autoplaylist.",
                        ),
                        expire_in=20,
                    )
            else:
                raise exceptions.CommandError(
                    self.str.get(
                        "cmd-autoplaylist-option-invalid",
                        'Invalid option "{0}" specified, use +, -, add, or remove',
                    ).format(option),
                    expire_in=20,
                )
        else:
            raise exceptions.CommandError(
                self.str.get(
                    "cmd-autoplaylist-invalid", "The supplied song link is invalid"
                ),
                expire_in=20,
            )

    @owner_only
    async def cmd_joinserver(self, message, server_link=None):
        """
        Usage:
            {command_prefix}joinserver invite_link

        Asks the bot to join a server.  Note: Bot accounts cannot use invite links.
        """

        url = await self.generate_invite_link()
        return Response(
            self.str.get(
                "cmd-joinserver-response", "Click here to add me to a server: \n{}"
            ).format(url),
            reply=True,
            delete_after=30,
        )

    async def cmd_karaoke(self, player, channel, author):
        """
        Usage:
            {command_prefix}karaoke

        Activates karaoke mode. During karaoke mode, only groups with the BypassKaraokeMode
        permission in the config file can queue music.
        """
        player.karaoke_mode = not player.karaoke_mode
        return Response(
            "\N{OK HAND SIGN} Karaoke mode is now "
            + ["disabled", "enabled"][player.karaoke_mode],
            delete_after=15,
        )

    async def _do_playlist_checks(self, permissions, player, author, testobj):
        num_songs = sum(1 for _ in testobj)

        # I have to do exe extra checks anyways because you can request an arbitrary number of search results
        if not permissions.allow_playlists and num_songs > 1:
            raise exceptions.PermissionsError(
                self.str.get(
                    "playlists-noperms", "You are not allowed to request playlists"
                ),
                expire_in=30,
            )

        if (
            permissions.max_playlist_length
            and num_songs > permissions.max_playlist_length
        ):
            raise exceptions.PermissionsError(
                self.str.get(
                    "playlists-big", "Playlist has too many entries ({0} > {1})"
                ).format(num_songs, permissions.max_playlist_length),
                expire_in=30,
            )

        # This is a little bit weird when it says (x + 0 > y), I might add the other check back in
        if (
            permissions.max_songs
            and player.playlist.count_for_user(author) + num_songs
            > permissions.max_songs
        ):
            raise exceptions.PermissionsError(
                self.str.get(
                    "playlists-limit",
                    "Playlist entries + your already queued songs reached limit ({0} + {1} > {2})",
                ).format(
                    num_songs,
                    player.playlist.count_for_user(author),
                    permissions.max_songs,
                ),
                expire_in=30,
            )
        return True

    async def cmd_play(
        self, message, _player, channel, author, permissions, leftover_args, song_url
    ):
        """
        Usage:
            {command_prefix}play song_link
            {command_prefix}play text to search for
            {command_prefix}play spotify_uri

        Adds the song to the playlist.  If a link is not provided, the first
        result from a youtube search is added to the queue.

        If enabled in the config, the bot will also support Spotify URIs, however
        it will use the metadata (e.g song name and artist) to find a YouTube
        equivalent of the song. Streaming from Spotify is not possible.
        """

        return await self._cmd_play(
            message,
            _player,
            channel,
            author,
            permissions,
            leftover_args,
            song_url,
            head=False,
        )

    async def cmd_shuffleplay(
        self, message, _player, channel, author, permissions, leftover_args, song_url
    ):
        """
        Usage:
            {command_prefix}shuffleplay playlist_link
        Adds a playlist to be shhuffled then played. Shorthand for doing {command_prefix}play and then {command_prefix}shuffle
        If nothing is playing, then the first few songs will be played in order while the rest of the playlist downloads.
        """
        # TO-DO, don't play the first few songs so the entire playlist can be shuffled
        # In my test run it's only 2-3 songs that get played in the order this is because of how the _cmd_play works.
        player = self.get_player_in(channel.guild)

        await self._cmd_play(
            message,
            _player,
            channel,
            author,
            permissions,
            leftover_args,
            song_url,
            head=False,
        )

        player.playlist.shuffle()
        return Response(
            self.str.get("cmd-shuffleplay-shuffled", "Shuffled {0}'s playlist").format(
                message.guild
            ),
            delete_after=30,
        )

    async def cmd_playnext(
        self, message, _player, channel, author, permissions, leftover_args, song_url
    ):
        """
        Usage:
            {command_prefix}playnext song_link
            {command_prefix}playnext text to search for
            {command_prefix}playnext spotify_uri

        Adds the song to the playlist next.  If a link is not provided, the first
        result from a youtube search is added to the queue.

        If enabled in the config, the bot will also support Spotify URIs, however
        it will use the metadata (e.g song name and artist) to find a YouTube
        equivalent of the song. Streaming from Spotify is not possible.
        """

        return await self._cmd_play(
            message,
            _player,
            channel,
            author,
            permissions,
            leftover_args,
            song_url,
            head=True,
        )

    async def cmd_repeat(self, channel, option=None):
        """
        Usage:
            {command_prefix}repeat [all | song]

        Toggles playlist or song looping.
        If no option is provided the current song will be repeated.
        If no option is provided and the song is already repeating, repeating will be turned off.
        """

        player = self.get_player_in(channel.guild)
        option = option.lower() if option else ""

        if not player:
            raise exceptions.CommandError(
                self.str.get(
                    "cmd-repeat-no-voice",
                    "The bot is not in a voice channel.  "
                    "Use %ssummon to summon it to your voice channel.",
                )
                % self._get_guild_cmd_prefix(channel.guild),
                expire_in=30,
            )

        if not player.current_entry:
            return Response(
                self.str.get(
                    "cmd-repeat-no-songs",
<<<<<<< HEAD
                    "No songs are currently playing. Play something with {}play.",
=======
                    "No songs are queued. Play something with {}play.",
>>>>>>> 065ee61d
                ).format(self._get_guild_cmd_prefix(channel.guild)),
                delete_after=30,
            )

        if option == "all":
            player.loopqueue = not player.loopqueue
            if player.loopqueue:
                return Response(
                    self.str.get(
                        "cmd-repeat-playlist-looping", "Playlist is now repeating."
                    ),
                    delete_after=30,
                )

            else:
                return Response(
                    self.str.get(
                        "cmd-repeat-playlist-not-looping",
                        "Playlist is no longer repeating.",
                    ),
                    delete_after=30,
                )

        elif option == "song":
            player.repeatsong = not player.repeatsong
            if player.repeatsong:
                return Response(
                    self.str.get("cmd-repeat-song-looping", "Song is now repeating."),
                    delete_after=30,
                )

            else:
                return Response(
                    self.str.get(
                        "cmd-repeat-song-not-looping", "Song is no longer repeating."
                    ),
                    delete_after=30,
                )
        else:
            if player.repeatsong:
                player.loopqueue = True
                player.repeatsong = False
                return Response(
                    self.str.get(
                        "cmd-repeat-noOption-playlist-looping",
                        "Playlist is now repeating.",
                    )
                )
            elif player.loopqueue:
                if player.playlist.entries.__len__() > 0:
                    message = self.str.get(
                        "cmd-repeat-noOption-playlist-not-looping",
                        "Playlist is no longer repeating.",
                    )
                else:
                    message = self.str.get(
                        "cmd-repeat-noOption-song-not-looping",
                        "Song is no longer repeating.",
                    )
                player.loopqueue = False
            else:
                player.repeatsong = True
                message = self.str.get(
                    "cmd-repeat-noOption-song-looping", "Song is now repeating."
                )

        return Response(message, delete_after=30)

    async def cmd_move(self, channel, command, leftover_args):
        """
        Usage:
            {command_prefix}move [Index of song to move] [Index to move song to]
            Ex: !move 1 3

        Swaps the location of a song within the playlist.
        """
        player = self.get_player_in(channel.guild)
        if not player:
            raise exceptions.CommandError(
                self.str.get(
                    "cmd-move-no-voice",
                    "The bot is not in a voice channel.  "
                    "Use %ssummon to summon it to your voice channel."
                    % self._get_guild_cmd_prefix(channel.guild),
                )
            )

        if not player.current_entry:
            return Response(
                self.str.get(
                    "cmd-move-no-songs",
                    "There are no songs queued. Play something with {}play".format(
                        self._get_guild_cmd_prefix(channel.guild)
                    ),
                ),
            )

        indexes = []
        try:
            indexes.append(int(command) - 1)
            indexes.append(int(leftover_args[0]) - 1)
        except Exception:
            return Response(
                self.str.get(
                    "cmd-move-indexes_not_intergers", "Song indexes must be integers!"
                ),
                delete_after=30,
            )

        for i in indexes:
            if i < 0 or i > player.playlist.entries.__len__() - 1:
                return Response(
                    self.str.get(
                        "cmd-move-invalid-indexes",
                        "Sent indexes are outside of the playlist scope!",
                    ),
                    delete_after=30,
                )

        await self.safe_send_message(
            channel,
            self.str.get(
                "cmd-move-success",
                "Successfully moved the requested song from positon number {} in queue to position {}!",
            ).format(indexes[0] + 1, indexes[1] + 1),
            expire_in=30,
        ),

        song = player.playlist.delete_entry_at_index(indexes[0])

        player.playlist.insert_entry_at_index(indexes[1], song)

    async def _cmd_play(
        self,
        message,
        _player,
        channel,
        author,
        permissions,
        leftover_args,
        song_url,
        head,
    ):
        player = _player if _player else None

        if permissions.summonplay and not player:
            voice_channel = author.voice.channel if author.voice else None
            response = await self.cmd_summon(
                channel, channel.guild, author, voice_channel
            )  # @TheerapakG: As far as I know voice_channel param is unused
            if self.config.embeds:
                content = self._gen_embed()
                content.title = "summon"
                content.description = response.content
            else:
                content = response.content
            await self.safe_send_message(
                channel,
                content,
                expire_in=response.delete_after if self.config.delete_messages else 0,
            )
            player = self.get_player_in(channel.guild)

        if not player:
            raise exceptions.CommandError(
                "The bot is not in a voice channel.  "
                "Use %ssummon to summon it to your voice channel."
                % self._get_guild_cmd_prefix(channel.guild)
            )

        song_url = song_url.strip("<>")

        async with channel.typing():
            if leftover_args:
                song_url = " ".join([song_url, *leftover_args])
            leftover_args = None  # prevent some crazy shit happening down the line

            # Make sure forward slashes work properly in search queries
            links_regex = r"((http(s)*:[/][/]|www.)([a-z]|[A-Z]|[0-9]|[/.]|[~])*)"
            match_url = re.compile(links_regex).match(song_url)
            song_url = song_url.replace("/", "%2F") if match_url is None else song_url

            # Rewrite YouTube playlist URLs if the wrong URL type is given
            playlist_regex = r"watch\?v=.+&(list=[^&]+)"
            matches = re.search(playlist_regex, song_url)
            groups = matches.groups() if matches is not None else []
            song_url = (
                "https://www.youtube.com/playlist?" + groups[0]
                if len(groups) > 0
                else song_url
            )

            if self.config._spotify:
                if "open.spotify.com" in song_url:
                    song_url = "spotify:" + re.sub(
                        r"(https?:\/\/)?(open.spotify.com)\/", "", song_url
                    ).replace("/", ":")
                    # remove session id (and other query stuff)
                    song_url = re.sub(r"\?.*", "", song_url)
                if song_url.startswith("spotify:"):
                    parts = song_url.split(":")
                    try:
                        if "track" in parts:
                            res = await self.spotify.get_track(parts[-1])
                            song_url = res["artists"][0]["name"] + " " + res["name"]

                        elif "album" in parts:
                            res = await self.spotify.get_album(parts[-1])

                            await self._do_playlist_checks(
                                permissions, player, author, res["tracks"]["items"]
                            )
                            procmesg = await self.safe_send_message(
                                channel,
                                self.str.get(
                                    "cmd-play-spotify-album-process",
                                    "Processing album `{0}` (`{1}`)",
                                ).format(res["name"], song_url),
                            )
                            for i in res["tracks"]["items"]:
                                song_url = i["name"] + " " + i["artists"][0]["name"]
                                log.debug("Processing {0}".format(song_url))
                                await self.cmd_play(
                                    message,
                                    player,
                                    channel,
                                    author,
                                    permissions,
                                    leftover_args,
                                    song_url,
                                )

                            await self.safe_delete_message(procmesg)
                            return Response(
                                self.str.get(
                                    "cmd-play-spotify-album-queued",
                                    "Enqueued `{0}` with **{1}** songs.",
                                ).format(res["name"], len(res["tracks"]["items"]))
                            )

                        elif "playlist" in parts:
                            res = []
                            r = await self.spotify.get_playlist_tracks(parts[-1])
                            while True:
                                res.extend(r["items"])
                                if r["next"] is not None:
                                    r = await self.spotify.make_spotify_req(r["next"])
                                    continue
                                else:
                                    break
                            await self._do_playlist_checks(
                                permissions, player, author, res
                            )
                            procmesg = await self.safe_send_message(
                                channel,
                                self.str.get(
                                    "cmd-play-spotify-playlist-process",
                                    "Processing playlist `{0}` (`{1}`)",
                                ).format(parts[-1], song_url),
                            )
                            for i in res:
                                song_url = (
                                    i["track"]["name"]
                                    + " "
                                    + i["track"]["artists"][0]["name"]
                                )
                                log.debug("Processing {0}".format(song_url))
                                await self.cmd_play(
                                    message,
                                    player,
                                    channel,
                                    author,
                                    permissions,
                                    leftover_args,
                                    song_url,
                                )

                            await self.safe_delete_message(procmesg)
                            return Response(
                                self.str.get(
                                    "cmd-play-spotify-playlist-queued",
                                    "Enqueued `{0}` with **{1}** songs.",
                                ).format(parts[-1], len(res))
                            )

                        else:
                            raise exceptions.CommandError(
                                self.str.get(
                                    "cmd-play-spotify-unsupported",
                                    "That is not a supported Spotify URI.",
                                ),
                                expire_in=30,
                            )
                    except exceptions.SpotifyError:
                        raise exceptions.CommandError(
                            self.str.get(
                                "cmd-play-spotify-invalid",
                                "You either provided an invalid URI, or there was a problem.",
                            )
                        )

        async def get_info(song_url):
            info = await self.downloader.extract_info(
                player.playlist.loop, song_url, download=False, process=False
            )
            # If there is an exception arise when processing we go on and let extract_info down the line report it
            # because info might be a playlist and thing that's broke it might be individual entry
            try:
                info_process = await self.downloader.extract_info(
                    player.playlist.loop, song_url, download=False
                )
                info_process_err = None
            except Exception as e:
                info_process = None
                info_process_err = e

            return (info, info_process, info_process_err)

        # This lock prevent spamming play command to add entries that exceeds time limit/ maximum song limit
        async with self.aiolocks[_func_() + ":" + str(author.id)]:
            if (
                permissions.max_songs
                and player.playlist.count_for_user(author) >= permissions.max_songs
            ):
                raise exceptions.PermissionsError(
                    self.str.get(
                        "cmd-play-limit",
                        "You have reached your enqueued song limit ({0})",
                    ).format(permissions.max_songs),
                    expire_in=30,
                )

            if player.karaoke_mode and not permissions.bypass_karaoke_mode:
                raise exceptions.PermissionsError(
                    self.str.get(
                        "karaoke-enabled",
                        "Karaoke mode is enabled, please try again when its disabled!",
                    ),
                    expire_in=30,
                )

            # Try to determine entry type, if _type is playlist then there should be entries
            while True:
                try:
                    info, info_process, info_process_err = await get_info(song_url)
                    log.debug(info)

                    if (
                        info_process
                        and info
                        and info_process.get("_type", None) == "playlist"
                        and "entries" not in info
                        and not info.get("url", "").startswith("ytsearch")
                    ):
                        use_url = info_process.get(
                            "webpage_url", None
                        ) or info_process.get("url", None)
                        if use_url == song_url:
                            log.warning(
                                "Determined incorrect entry type, but suggested url is the same.  Help."
                            )
                            break  # If we break here it will break things down the line and give "This is a playlist" exception as a result

                        log.debug(
                            'Assumed url "%s" was a single entry, was actually a playlist'
                            % song_url
                        )
                        log.debug('Using "%s" instead' % use_url)
                        song_url = use_url
                    else:
                        break

                except Exception as e:
                    if "unknown url type" in str(e):
                        song_url = song_url.replace(
                            ":", ""
                        )  # it's probably not actually an extractor
                        info, info_process, info_process_err = await get_info(song_url)
                    else:
                        raise exceptions.CommandError(e, expire_in=30)

            if not info:
                raise exceptions.CommandError(
                    self.str.get(
                        "cmd-play-noinfo",
                        "That video cannot be played. Try using the {0}stream command.",
                    ).format(self._get_guild_cmd_prefix(channel.guild)),
                    expire_in=30,
                )

            if (
                info.get("extractor", "") not in permissions.extractors
                and permissions.extractors
            ):
                raise exceptions.PermissionsError(
                    self.str.get(
                        "cmd-play-badextractor",
                        "You do not have permission to play media from this service.",
                    ),
                    expire_in=30,
                )

            # abstract the search handling away from the user
            # our ytdl options allow us to use search strings as input urls
            if info.get("url", "").startswith("ytsearch"):
                # print("[Command:play] Searching for \"%s\"" % song_url)
                if info_process:
                    info = info_process
                else:
                    await self.safe_send_message(
                        channel, "```\n%s\n```" % info_process_err, expire_in=120
                    )
                    raise exceptions.CommandError(
                        self.str.get(
                            "cmd-play-nodata",
                            "Error extracting info from search string, youtubedl returned no data. "
                            "You may need to restart the bot if this continues to happen.",
                        ),
                        expire_in=30,
                    )

                song_url = info_process.get("webpage_url", None) or info_process.get(
                    "url", None
                )

                if "entries" in info:
                    # if entry is playlist then only get the first one
                    song_url = info["entries"][0]["webpage_url"]
                    info = info["entries"][0]

            # If it's playlist
            if "entries" in info:
                await self._do_playlist_checks(
                    permissions, player, author, info["entries"]
                )

                num_songs = sum(1 for _ in info["entries"])

                if info["extractor"].lower() in [
                    "youtube:playlist",
                    "soundcloud:set",
                    "bandcamp:album",
                ]:
                    try:
                        return await self._cmd_play_playlist_async(
                            player,
                            channel,
                            author,
                            permissions,
                            song_url,
                            info["extractor"],
                        )
                    except exceptions.CommandError:
                        raise
                    except Exception as e:
                        log.error("Error queuing playlist", exc_info=True)
                        raise exceptions.CommandError(
                            self.str.get(
                                "cmd-play-playlist-error",
                                "Error queuing playlist:\n`{0}`",
                            ).format(e),
                            expire_in=30,
                        )

                t0 = time.time()

                # My test was 1.2 seconds per song, but we maybe should fudge it a bit, unless we can
                # monitor it and edit the message with the estimated time, but that's some ADVANCED SHIT
                # I don't think we can hook into it anyways, so this will have to do.
                # It would probably be a thread to check a few playlists and get the speed from that
                # Different playlists might download at different speeds though
                wait_per_song = 1.2

                procmesg = await self.safe_send_message(
                    channel,
                    self.str.get(
                        "cmd-play-playlist-gathering-1",
                        "Gathering playlist information for {0} songs{1}",
                    ).format(
                        num_songs,
                        self.str.get(
                            "cmd-play-playlist-gathering-2", ", ETA: {0} seconds"
                        ).format(fixg(num_songs * wait_per_song))
                        if num_songs >= 10
                        else ".",
                    ),
                )

                # We don't have a pretty way of doing this yet.  We need either a loop
                # that sends these every 10 seconds or a nice context manager.
                await channel.typing()

                # TODO: I can create an event emitter object instead, add event functions, and every play list might be asyncified
                # Also have a "verify_entry" hook with the entry as an arg and returns the entry if its ok

                entry_list, position = await player.playlist.import_from(
                    song_url, channel=channel, author=author, head=False
                )

                tnow = time.time()
                ttime = tnow - t0
                listlen = len(entry_list)
                drop_count = 0

                if permissions.max_song_length:
                    for e in entry_list.copy():
                        if e.duration > permissions.max_song_length:
                            player.playlist.entries.remove(e)
                            entry_list.remove(e)
                            drop_count += 1
                            # Im pretty sure there's no situation where this would ever break
                            # Unless the first entry starts being played, which would make this a race condition
                    if drop_count:
                        print("Dropped %s songs" % drop_count)

                log.info(
                    "Processed {} songs in {} seconds at {:.2f}s/song, {:+.2g}/song from expected ({}s)".format(
                        listlen,
                        fixg(ttime),
                        ttime / listlen if listlen else 0,
                        ttime / listlen - wait_per_song
                        if listlen - wait_per_song
                        else 0,
                        fixg(wait_per_song * num_songs),
                    )
                )

                await self.safe_delete_message(procmesg)

                if not listlen - drop_count:
                    raise exceptions.CommandError(
                        self.str.get(
                            "cmd-play-playlist-maxduration",
                            "No songs were added, all songs were over max duration (%ss)",
                        )
                        % permissions.max_song_length,
                        expire_in=30,
                    )

                reply_text = self.str.get(
                    "cmd-play-playlist-reply",
                    "Enqueued **%s** songs to be played. Position in queue: %s",
                )
                btext = str(listlen - drop_count)

            # If it's an entry
            else:
                # youtube:playlist extractor but it's actually an entry
                if info.get("extractor", "").startswith("youtube:playlist"):
                    try:
                        info = await self.downloader.extract_info(
                            player.playlist.loop,
                            "https://www.youtube.com/watch?v=%s" % info.get("url", ""),
                            download=False,
                            process=False,
                        )
                    except Exception as e:
                        raise exceptions.CommandError(e, expire_in=30)

                if (
                    permissions.max_song_length
                    and info.get("duration", 0) > permissions.max_song_length
                ):
                    raise exceptions.PermissionsError(
                        self.str.get(
                            "cmd-play-song-limit",
                            "Song duration exceeds limit ({0} > {1})",
                        ).format(info["duration"], permissions.max_song_length),
                        expire_in=30,
                    )

                entry, position = await player.playlist.add_entry(
                    song_url, channel=channel, author=author, head=head
                )

                reply_text = self.str.get(
                    "cmd-play-song-reply",
                    "Enqueued `%s` to be played. Position in queue: %s",
                )
                btext = entry.title

            if position == 1 and player.is_stopped:
                position = self.str.get("cmd-play-next", "Up next!")
                reply_text %= (btext, position)

            else:
                reply_text %= (btext, position)
                try:
                    time_until = await player.playlist.estimate_time_until(
                        position, player
                    )
                    reply_text += self.str.get(
                        "cmd-play-eta", " - estimated time until playing: %s"
                    ) % ftimedelta(time_until)
                except exceptions.InvalidDataError:
                    reply_text += self.str.get(
                        "cmd-play-eta-error", " - cannot estimate time until playing"
                    )
                except Exception:
                    traceback.print_exc()

        return Response(reply_text, delete_after=30)

    async def _cmd_play_playlist_async(
        self, player, channel, author, permissions, playlist_url, extractor_type
    ):
        """
        Secret handler to use the async wizardry to make playlist queuing non-"blocking"
        """

        await channel.typing()
        info = await self.downloader.extract_info(
            player.playlist.loop, playlist_url, download=False, process=False
        )

        if not info:
            raise exceptions.CommandError(
                self.str.get(
                    "cmd-play-playlist-invalid", "That playlist cannot be played."
                )
            )

        num_songs = sum(1 for _ in info["entries"])
        t0 = time.time()

        busymsg = await self.safe_send_message(
            channel,
            self.str.get("cmd-play-playlist-process", "Processing {0} songs...").format(
                num_songs
            ),
        )  # TODO: From playlist_title
        await channel.typing()

        entries_added = 0
        if extractor_type == "youtube:playlist":
            try:
                entries_added = await player.playlist.async_process_youtube_playlist(
                    playlist_url, channel=channel, author=author
                )
                # TODO: Add hook to be called after each song
                # TODO: Add permissions

            except Exception:
                log.error("Error processing playlist", exc_info=True)
                raise exceptions.CommandError(
                    self.str.get(
                        "cmd-play-playlist-queueerror",
                        "Error handling playlist {0} queuing.",
                    ).format(playlist_url),
                    expire_in=30,
                )

        elif extractor_type.lower() in ["soundcloud:set", "bandcamp:album"]:
            try:
                entries_added = await player.playlist.async_process_sc_bc_playlist(
                    playlist_url, channel=channel, author=author
                )
                # TODO: Add hook to be called after each song
                # TODO: Add permissions

            except Exception:
                log.error("Error processing playlist", exc_info=True)
                raise exceptions.CommandError(
                    self.str.get(
                        "cmd-play-playlist-queueerror",
                        "Error handling playlist {0} queuing.",
                    ).format(playlist_url),
                    expire_in=30,
                )

        songs_processed = len(entries_added)
        drop_count = 0
        skipped = False

        if permissions.max_song_length:
            for e in entries_added.copy():
                if e.duration > permissions.max_song_length:
                    try:
                        player.playlist.entries.remove(e)
                        entries_added.remove(e)
                        drop_count += 1
                    except Exception:
                        pass

            if drop_count:
                log.debug("Dropped %s songs" % drop_count)

            if (
                player.current_entry
                and player.current_entry.duration > permissions.max_song_length
            ):
                await self.safe_delete_message(
                    self.server_specific_data[channel.guild]["last_np_msg"]
                )
                self.server_specific_data[channel.guild]["last_np_msg"] = None
                skipped = True
                player.skip()
                entries_added.pop()

        await self.safe_delete_message(busymsg)

        songs_added = len(entries_added)
        tnow = time.time()
        ttime = tnow - t0
        wait_per_song = 1.2
        # TODO: actually calculate wait per song in the process function and return that too

        # This is technically inaccurate since bad songs are ignored but still take up time
        log.info(
            "Processed {}/{} songs in {} seconds at {:.2f}s/song, {:+.2g}/song from expected ({}s)".format(
                songs_processed,
                num_songs,
                fixg(ttime),
                ttime / num_songs if num_songs else 0,
                ttime / num_songs - wait_per_song if num_songs - wait_per_song else 0,
                fixg(wait_per_song * num_songs),
            )
        )

        if not songs_added:
            basetext = (
                self.str.get(
                    "cmd-play-playlist-maxduration",
                    "No songs were added, all songs were over max duration (%ss)",
                )
                % permissions.max_song_length
            )
            if skipped:
                basetext += self.str.get(
                    "cmd-play-playlist-skipped",
                    "\nAdditionally, the current song was skipped for being too long.",
                )

            raise exceptions.CommandError(basetext, expire_in=30)

        return Response(
            self.str.get(
                "cmd-play-playlist-reply-secs",
                "Enqueued {0} songs to be played in {1} seconds",
            ).format(songs_added, fixg(ttime, 1)),
            delete_after=30,
        )

    async def cmd_stream(self, _player, channel, author, permissions, song_url):
        """
        Usage:
            {command_prefix}stream song_link

        Enqueue a media stream.
        This could mean an actual stream like Twitch or shoutcast, or simply streaming
        media without predownloading it.  Note: FFmpeg is notoriously bad at handling
        streams, especially on poor connections.  You have been warned.
        """

        if _player:
            player = _player
        elif permissions.summonplay:
            vc = author.voice.channel if author.voice else None
            response = await self.cmd_summon(
                channel, channel.guild, author, vc
            )  # @TheerapakG: As far as I know voice_channel param is unused
            if self.config.embeds:
                content = self._gen_embed()
                content.title = "summon"
                content.description = response.content
            else:
                content = response.content
            await self.safe_send_message(
                channel,
                content,
                expire_in=response.delete_after if self.config.delete_messages else 0,
            )
            player = self.get_player_in(channel.guild)

        if not player:
            raise exceptions.CommandError(
                "The bot is not in a voice channel.  "
                "Use %ssummon to summon it to your voice channel."
                % self._get_guild_cmd_prefix(channel.guild)
            )

        song_url = song_url.strip("<>")

        if (
            permissions.max_songs
            and player.playlist.count_for_user(author) >= permissions.max_songs
        ):
            raise exceptions.PermissionsError(
                self.str.get(
                    "cmd-stream-limit",
                    "You have reached your enqueued song limit ({0})",
                ).format(permissions.max_songs),
                expire_in=30,
            )

        if player.karaoke_mode and not permissions.bypass_karaoke_mode:
            raise exceptions.PermissionsError(
                self.str.get(
                    "karaoke-enabled",
                    "Karaoke mode is enabled, please try again when its disabled!",
                ),
                expire_in=30,
            )

        async with channel.typing():
            await player.playlist.add_stream_entry(
                song_url, channel=channel, author=author
            )

        return Response(
            self.str.get("cmd-stream-success", "Streaming."), delete_after=6
        )

    async def cmd_search(
        self, message, player, channel, author, permissions, leftover_args
    ):
        """
        Usage:
            {command_prefix}search [service] [number] query

        Searches a service for a video and adds it to the queue.
        - service: any one of the following services:
            - youtube (yt) (default if unspecified)
            - soundcloud (sc)
            - yahoo (yh)
        - number: return a number of video results and waits for user to choose one
          - defaults to 3 if unspecified
          - note: If your search query starts with a number,
                  you must put your query in quotes
            - ex: {command_prefix}search 2 "I ran seagulls"
        The command issuer can use reactions to indicate their response to each result.
        """

        if (
            permissions.max_songs
            and player.playlist.count_for_user(author) > permissions.max_songs
        ):
            raise exceptions.PermissionsError(
                self.str.get(
                    "cmd-search-limit",
                    "You have reached your playlist item limit ({0})",
                ).format(permissions.max_songs),
                expire_in=30,
            )

        if player.karaoke_mode and not permissions.bypass_karaoke_mode:
            raise exceptions.PermissionsError(
                self.str.get(
                    "karaoke-enabled",
                    "Karaoke mode is enabled, please try again when its disabled!",
                ),
                expire_in=30,
            )

        def argcheck():
            if not leftover_args:
                # noinspection PyUnresolvedReferences
                raise exceptions.CommandError(
                    self.str.get(
                        "cmd-search-noquery", "Please specify a search query.\n%s"
                    )
                    % dedent(
                        self.cmd_search.__doc__.format(
                            command_prefix=self._get_guild_cmd_prefix(channel.guild)
                        )
                    ),
                    expire_in=60,
                )

        argcheck()

        try:
            leftover_args = shlex.split(" ".join(leftover_args))
        except ValueError:
            raise exceptions.CommandError(
                self.str.get(
                    "cmd-search-noquote", "Please quote your search query properly."
                ),
                expire_in=30,
            )

        service = "youtube"
        items_requested = self.config.defaultsearchresults
        max_items = permissions.max_search_items
        services = {
            "youtube": "ytsearch",
            "soundcloud": "scsearch",
            "yahoo": "yvsearch",
            "yt": "ytsearch",
            "sc": "scsearch",
            "yh": "yvsearch",
        }

        if leftover_args[0] in services:
            service = leftover_args.pop(0)
            argcheck()

        if leftover_args[0].isdigit():
            items_requested = int(leftover_args.pop(0))
            argcheck()

            if items_requested > max_items:
                raise exceptions.CommandError(
                    self.str.get(
                        "cmd-search-searchlimit",
                        "You cannot search for more than %s videos",
                    )
                    % max_items
                )

        # Look jake, if you see this and go "what the fuck are you doing"
        # and have a better idea on how to do this, i'd be delighted to know.
        # I don't want to just do ' '.join(leftover_args).strip("\"'")
        # Because that eats both quotes if they're there
        # where I only want to eat the outermost ones
        if leftover_args[0][0] in "'\"":
            lchar = leftover_args[0][0]
            leftover_args[0] = leftover_args[0].lstrip(lchar)
            leftover_args[-1] = leftover_args[-1].rstrip(lchar)

        search_query = "%s%s:%s" % (
            services[service],
            items_requested,
            " ".join(leftover_args),
        )

        search_msg = await self.safe_send_message(
            channel, self.str.get("cmd-search-searching", "Searching for videos...")
        )
        await channel.typing()

        try:
            info = await self.downloader.extract_info(
                player.playlist.loop, search_query, download=False, process=True
            )

        except Exception as e:
            await self.safe_edit_message(search_msg, str(e), send_if_fail=True)
            return
        else:
            await self.safe_delete_message(search_msg)

        if not info:
            return Response(
                self.str.get("cmd-search-none", "No videos found."), delete_after=30
            )

        # Decide if the list approach or the reaction approach should be used
        if self.config.searchlist:
            result_message_array = []

            if self.config.embeds:
                content = self._gen_embed()
                content.title = self.str.get(
                    "cmd-search-title", "{0} search results:"
                ).format(service.capitalize())
                content.description = "To select a song, type the corresponding number"
            else:
                result_header = self.str.get(
                    "cmd-search-title", "{0} search results:"
                ).format(service.capitalize())
                result_header += "\n\n"

            for e in info["entries"]:
                # This formats the results and adds it to an array
                # format_song_duration removes the hour section
                # if the song is shorter than an hour
                result_message_array.append(
                    self.str.get(
                        "cmd-search-list-entry", "**{0}**. **{1}** | {2}"
                    ).format(
                        info["entries"].index(e) + 1,
                        e["title"],
                        format_song_duration(
                            ftimedelta(timedelta(seconds=e["duration"]))
                        ),
                    )
                )
            # This combines the formatted result strings into one list.
            result_string = "\n".join(
                "{0}".format(result) for result in result_message_array
            )
            result_string += "\n**0.** Cancel"

            if self.config.embeds:
                # Add the result entries to the embedded message and send it to the channel
                content.add_field(
                    name=self.str.get("cmd-search-field-name", "Pick a song"),
                    value=result_string,
                    inline=False,
                )
                result_message = await self.safe_send_message(channel, content)
            else:
                # Construct the complete message and send it to the channel.
                result_string = result_header + result_string
                result_string += "\n\nSelect song by typing the corresponding number or type cancel to cancel search"
                result_message = await self.safe_send_message(
                    channel,
                    self.str.get("cmd-search-result-list-noembed", "{0}").format(
                        result_string
                    ),
                )

            # Check to verify that recived message is valid.
            def check(reply):
                return (
                    reply.channel.id == channel.id
                    and reply.author == message.author
                    and reply.content.isdigit()
                    and -1 <= int(reply.content) - 1 <= len(info["entries"])
                )

            # Wait for a response from the author.
            try:
                choice = await self.wait_for("message", timeout=30.0, check=check)
            except asyncio.TimeoutError:
                await self.safe_delete_message(result_message)
                return

            if choice.content == "0":
                # Choice 0 will cancel the search
                if self.config.delete_invoking:
                    await self.safe_delete_message(choice)
                await self.safe_delete_message(result_message)
            else:
                # Here we have a valid choice lets queue it.
                if self.config.delete_invoking:
                    await self.safe_delete_message(choice)
                await self.safe_delete_message(result_message)
                await self.cmd_play(
                    message,
                    player,
                    channel,
                    author,
                    permissions,
                    [],
                    info["entries"][int(choice.content) - 1]["webpage_url"],
                )
                if self.config.embeds:
                    return Response(
                        self.str.get(
                            "cmd-search-accept-list-embed", "[{0}]({1}) added to queue"
                        ).format(
                            info["entries"][int(choice.content) - 1]["title"],
                            info["entries"][int(choice.content) - 1]["webpage_url"],
                        ),
                        delete_after=30,
                    )
                else:
                    return Response(
                        self.str.get(
                            "cmd-search-accept-list-noembed", "{0} added to queue"
                        ).format(info["entries"][int(choice.content) - 1]["title"]),
                        delete_after=30,
                    )
        else:
            # Original code
            for e in info["entries"]:
                result_message = await self.safe_send_message(
                    channel,
                    self.str.get("cmd-search-result", "Result {0}/{1}: {2}").format(
                        info["entries"].index(e) + 1,
                        len(info["entries"]),
                        e["webpage_url"],
                    ),
                )

                def check(reaction, user):
                    return (
                        user == message.author
                        and reaction.message.id == result_message.id
                    )  # why can't these objs be compared directly?

                reactions = ["\u2705", "\U0001F6AB", "\U0001F3C1"]
                for r in reactions:
                    await result_message.add_reaction(r)

                try:
                    reaction, user = await self.wait_for(
                        "reaction_add", timeout=30.0, check=check
                    )
                except asyncio.TimeoutError:
                    await self.safe_delete_message(result_message)
                    return

                if str(reaction.emoji) == "\u2705":  # check
                    await self.safe_delete_message(result_message)
                    await self.cmd_play(
                        message,
                        player,
                        channel,
                        author,
                        permissions,
                        [],
                        e["webpage_url"],
                    )
                    return Response(
                        self.str.get("cmd-search-accept", "Alright, coming right up!"),
                        delete_after=30,
                    )
                elif str(reaction.emoji) == "\U0001F6AB":  # cross
                    await self.safe_delete_message(result_message)
                else:
                    await self.safe_delete_message(result_message)

        return Response(
            self.str.get("cmd-search-decline", "Oh well :("), delete_after=30
        )

    async def cmd_np(self, player, channel, guild, message):
        """
        Usage:
            {command_prefix}np

        Displays the current song in chat.
        """

        if player.current_entry:
            if self.server_specific_data[guild]["last_np_msg"]:
                await self.safe_delete_message(
                    self.server_specific_data[guild]["last_np_msg"]
                )
                self.server_specific_data[guild]["last_np_msg"] = None

            # TODO: Fix timedelta garbage with util function
            song_progress = ftimedelta(timedelta(seconds=player.progress))
            song_total = (
                ftimedelta(timedelta(seconds=player.current_entry.duration))
                if player.current_entry.duration is not None
                else "(no duration data)"
            )

            streaming = isinstance(player.current_entry, StreamPlaylistEntry)
            prog_str = (
                "`[{progress}]`" if streaming else "`[{progress}/{total}]`"
            ).format(progress=song_progress, total=song_total)
            prog_bar_str = ""

            # percentage shows how much of the current song has already been played
            percentage = 0.0
            if player.current_entry.duration and player.current_entry.duration > 0:
                percentage = player.progress / player.current_entry.duration

            # create the actual bar
            progress_bar_length = 30
            for i in range(progress_bar_length):
                if percentage < 1 / progress_bar_length * i:
                    prog_bar_str += "□"
                else:
                    prog_bar_str += "■"

            action_text = (
                self.str.get("cmd-np-action-streaming", "Streaming")
                if streaming
                else self.str.get("cmd-np-action-playing", "Playing")
            )

            if player.current_entry.meta.get(
                "channel", False
            ) and player.current_entry.meta.get("author", False):
                np_text = self.str.get(
                    "cmd-np-reply-author",
                    "Now {action}: **{title}** added by **{author}**\nProgress: {progress_bar} {progress}\n\N{WHITE RIGHT POINTING BACKHAND INDEX} <{url}>",
                ).format(
                    action=action_text,
                    title=player.current_entry.title,
                    author=player.current_entry.meta["author"].name,
                    progress_bar=prog_bar_str,
                    progress=prog_str,
                    url=player.current_entry.url,
                )
            else:
                np_text = self.str.get(
                    "cmd-np-reply-noauthor",
                    "Now {action}: **{title}**\nProgress: {progress_bar} {progress}\n\N{WHITE RIGHT POINTING BACKHAND INDEX} <{url}>",
                ).format(
                    action=action_text,
                    title=player.current_entry.title,
                    progress_bar=prog_bar_str,
                    progress=prog_str,
                    url=player.current_entry.url,
                )
            if self.config.embeds:
                url = player.current_entry.url
                # Attempt to grab video ID from possible link names
                match = re.search(
                    r"(?:youtu\.be/|youtube\.com/watch\?v=|youtube\.com/embed/)([\w-]+)",
                    url,
                )

                thumb_url = None
                if match:
                    # this should probably be done in entry.py since it already handles extracted info.
                    videoID = match.group(1)
                    thumb_url = f"https://i1.ytimg.com/vi/{videoID}/hqdefault.jpg"
                else:
                    log.error("Unknown link or unable to get video ID.")

                np_text = (
                    np_text.replace("Now ", "")
                    .replace(action_text, "")
                    .replace(": ", "", 1)
                )
                content = self._gen_embed()
                content.title = action_text
                content.add_field(name="** **", value=np_text, inline=True)
                if thumb_url:
                    content.set_image(url=thumb_url)

            self.server_specific_data[guild][
                "last_np_msg"
            ] = await self.safe_send_message(
                channel, content if self.config.embeds else np_text, expire_in=30
            )
        else:
            return Response(
                self.str.get(
                    "cmd-np-none",
                    "There are no songs queued! Queue something with {0}play.",
                ).format(self._get_guild_cmd_prefix(channel.guild)),
                delete_after=30,
            )

    async def cmd_summon(self, channel, guild, author, voice_channel):
        """
        Usage:
            {command_prefix}summon

        Call the bot to the summoner's voice channel.
        """

        # @TheerapakG: Maybe summon should have async lock?

        if not author.voice:
            raise exceptions.CommandError(
                self.str.get(
                    "cmd-summon-novc",
                    "You are not connected to voice. Try joining a voice channel!",
                )
            )

        voice_client = self.voice_client_in(guild)
        if voice_client and guild == author.voice.channel.guild:
            await voice_client.move_to(author.voice.channel)
        else:
            # move to _verify_vc_perms?
            chperms = author.voice.channel.permissions_for(guild.me)

            if not chperms.connect:
                log.warning(
                    "Cannot join channel '{0}', no permission.".format(
                        author.voice.channel.name
                    )
                )
                raise exceptions.CommandError(
                    self.str.get(
                        "cmd-summon-noperms-connect",
                        "Cannot join channel `{0}`, no permission to connect.",
                    ).format(author.voice.channel.name),
                    expire_in=25,
                )

            elif not chperms.speak:
                log.warning(
                    "Cannot join channel '{0}', no permission to speak.".format(
                        author.voice.channel.name
                    )
                )
                raise exceptions.CommandError(
                    self.str.get(
                        "cmd-summon-noperms-speak",
                        "Cannot join channel `{0}`, no permission to speak.",
                    ).format(author.voice.channel.name),
                    expire_in=25,
                )

            player = await self.get_player(
                author.voice.channel,
                create=True,
                deserialize=self.config.persistent_queue,
            )

            if player.is_stopped:
                player.play()

            if self.config.auto_playlist:
                await self.on_player_finished_playing(player)

        log.info("Joining {0.guild.name}/{0.name}".format(author.voice.channel))

        return Response(
            self.str.get("cmd-summon-reply", "Connected to `{0.name}`").format(
                author.voice.channel
            ),
            delete_after=30,
        )

    async def cmd_pause(self, player):
        """
        Usage:
            {command_prefix}pause

        Pauses playback of the current song.
        """

        if player.is_playing:
            player.pause()
            return Response(
                self.str.get("cmd-pause-reply", "Paused music in `{0.name}`").format(
                    player.voice_client.channel
                )
            )

        else:
            raise exceptions.CommandError(
                self.str.get("cmd-pause-none", "Player is not playing."), expire_in=30
            )

    async def cmd_resume(self, player):
        """
        Usage:
            {command_prefix}resume

        Resumes playback of a paused song.
        """

        if player.is_paused:
            player.resume()
            return Response(
                self.str.get("cmd-resume-reply", "Resumed music in `{0.name}`").format(
                    player.voice_client.channel
                ),
                delete_after=15,
            )
        elif player.is_stopped and player.playlist:
            player.play()
        else:
            raise exceptions.CommandError(
                self.str.get("cmd-resume-none", "Player is not paused."), expire_in=30
            )

    async def cmd_shuffle(self, channel, player):
        """
        Usage:
            {command_prefix}shuffle

        Shuffles the server's queue.
        """

        player.playlist.shuffle()

        cards = [
            "\N{BLACK SPADE SUIT}",
            "\N{BLACK CLUB SUIT}",
            "\N{BLACK HEART SUIT}",
            "\N{BLACK DIAMOND SUIT}",
        ]
        random.shuffle(cards)

        hand = await self.safe_send_message(channel, " ".join(cards))
        await asyncio.sleep(0.6)

        for x in range(4):
            random.shuffle(cards)
            await self.safe_edit_message(hand, " ".join(cards))
            await asyncio.sleep(0.6)

        await self.safe_delete_message(hand, quiet=True)
        return Response(
            self.str.get("cmd-shuffle-reply", "Shuffled `{0}`'s queue.").format(
                player.voice_client.channel.guild
            ),
            delete_after=15,
        )

    async def cmd_clear(self, player, author):
        """
        Usage:
            {command_prefix}clear

        Clears the playlist.
        """

        player.playlist.clear()
        return Response(
            self.str.get("cmd-clear-reply", "Cleared `{0}`'s queue").format(
                player.voice_client.channel.guild
            ),
            delete_after=20,
        )

    async def cmd_remove(
        self, user_mentions, message, author, permissions, channel, player, index=None
    ):
        """
        Usage:
            {command_prefix}remove [# in queue]

        Removes queued songs. If a number is specified, removes that song in the queue, otherwise removes the most recently queued song.
        """

        if not player.playlist.entries:
            raise exceptions.CommandError(
                self.str.get("cmd-remove-none", "There's nothing to remove!"),
                expire_in=20,
            )

        if user_mentions:
            for user in user_mentions:
                if permissions.remove or author == user:
                    try:
                        entry_indexes = [
                            e
                            for e in player.playlist.entries
                            if e.meta.get("author", None) == user
                        ]
                        for entry in entry_indexes:
                            player.playlist.entries.remove(entry)
                        entry_text = "%s " % len(entry_indexes) + "item"
                        if len(entry_indexes) > 1:
                            entry_text += "s"
                        return Response(
                            self.str.get(
                                "cmd-remove-reply", "Removed `{0}` added by `{1}`"
                            )
                            .format(entry_text, user.name)
                            .strip()
                        )

                    except ValueError:
                        raise exceptions.CommandError(
                            self.str.get(
                                "cmd-remove-missing",
                                "Nothing found in the queue from user `%s`",
                            )
                            % user.name,
                            expire_in=20,
                        )

                raise exceptions.PermissionsError(
                    self.str.get(
                        "cmd-remove-noperms",
                        "You do not have the valid permissions to remove that entry from the queue, make sure you're the one who queued it or have instant skip permissions",
                    ),
                    expire_in=20,
                )

        if not index:
            index = len(player.playlist.entries)

        try:
            index = int(index)
        except (TypeError, ValueError):
            raise exceptions.CommandError(
                self.str.get(
                    "cmd-remove-invalid",
                    "Invalid number. Use {}queue to find queue positions.",
                ).format(self._get_guild_cmd_prefix(channel.guild)),
                expire_in=20,
            )

        if index > len(player.playlist.entries):
            raise exceptions.CommandError(
                self.str.get(
                    "cmd-remove-invalid",
                    "Invalid number. Use {}queue to find queue positions.",
                ).format(self._get_guild_cmd_prefix(channel.guild)),
                expire_in=20,
            )

        if permissions.remove or author == player.playlist.get_entry_at_index(
            index - 1
        ).meta.get("author", None):
            entry = player.playlist.delete_entry_at_index((index - 1))
            if entry.meta.get("channel", False) and entry.meta.get("author", False):
                return Response(
                    self.str.get(
                        "cmd-remove-reply-author", "Removed entry `{0}` added by `{1}`"
                    )
                    .format(entry.title, entry.meta["author"].name)
                    .strip()
                )
            else:
                return Response(
                    self.str.get("cmd-remove-reply-noauthor", "Removed entry `{0}`")
                    .format(entry.title)
                    .strip()
                )
        else:
            raise exceptions.PermissionsError(
                self.str.get(
                    "cmd-remove-noperms",
                    "You do not have the valid permissions to remove that entry from the queue, make sure you're the one who queued it or have instant skip permissions",
                ),
                expire_in=20,
            )

    async def cmd_skip(
        self, player, channel, author, message, permissions, voice_channel, param=""
    ):
        """
        Usage:
            {command_prefix}skip [force/f]

        Skips the current song when enough votes are cast.
        Owners and those with the instaskip permission can add 'force' or 'f' after the command to force skip.
        """

        if player.is_stopped:
            raise exceptions.CommandError(
                self.str.get("cmd-skip-none", "Can't skip! The player is not playing!"),
                expire_in=20,
            )

        if not player.current_entry:
            if player.playlist.peek():
                if player.playlist.peek()._is_downloading:
                    return Response(
                        self.str.get(
                            "cmd-skip-dl",
                            "The next song (`%s`) is downloading, please wait.",
                        )
                        % player.playlist.peek().title
                    )

                elif player.playlist.peek().is_downloaded:
                    print("The next song will be played shortly.  Please wait.")
                else:
                    print(
                        "Something odd is happening.  "
                        "You might want to restart the bot if it doesn't start working."
                    )
            else:
                print(
                    "Something strange is happening.  "
                    "You might want to restart the bot if it doesn't start working."
                )

        current_entry = player.current_entry

        permission_force_skip = permissions.instaskip or (
            self.config.allow_author_skip
            and author == player.current_entry.meta.get("author", None)
        )
        force_skip = param.lower() in ["force", "f"]

        if permission_force_skip and (force_skip or self.config.legacy_skip):
            if not permissions.skiplooped and player.repeatsong:
                raise exceptions.PermissionsError(
                    self.str.get(
                        "cmd-skip-force-noperms-looped-song",
                        "You do not have permission to force skip a looped song.",
                    )
                )
            else:
                if player.repeatsong:
                    player.repeatsong = False
                player.skip()
                return Response(
                    self.str.get("cmd-skip-force", "Force skipped `{}`.").format(
                        current_entry.title
                    ),
                    reply=True,
                    delete_after=30,
                )

        if not permission_force_skip and force_skip:
            raise exceptions.PermissionsError(
                self.str.get(
                    "cmd-skip-force-noperms",
                    "You do not have permission to force skip.",
                ),
                expire_in=30,
            )

        # TODO: ignore person if they're deaf or take them out of the list or something?
        # Currently is recounted if they vote, deafen, then vote

        num_voice = sum(
            1
            for m in voice_channel.members
            if not (m.voice.deaf or m.voice.self_deaf or m == self.user)
        )
        if num_voice == 0:
            num_voice = 1  # incase all users are deafened, to avoid divison by zero

        num_skips = player.skip_state.add_skipper(author.id, message)

        skips_remaining = (
            min(
                self.config.skips_required,
                math.ceil(
                    self.config.skip_ratio_required / (1 / num_voice)
                ),  # Number of skips from config ratio
            )
            - num_skips
        )

        if skips_remaining <= 0:
            if not permissions.skiplooped and player.repeatsong:
                raise exceptions.PermissionsError(
                    self.str.get(
                        "cmd-skip-vote-noperms-looped-song",
                        "You do not have permission to skip a looped song.",
                    )
                )
            else:
                if player.repeatsong:
                    player.repeatsong = False
            # check autopause stuff here
            # @TheerapakG: Check for pausing state in the player.py make more sense
            player.skip()
            return Response(
                self.str.get(
                    "cmd-skip-reply-skipped-1",
                    "Your skip for `{0}` was acknowledged.\nThe vote to skip has been passed.{1}",
                ).format(
                    current_entry.title,
                    self.str.get("cmd-skip-reply-skipped-2", " Next song coming up!")
                    if player.playlist.peek()
                    else "",
                ),
                reply=True,
                delete_after=20,
            )

        else:
            # TODO: When a song gets skipped, delete the old x needed to skip messages
            if not permissions.skiplooped and player.repeatsong:
                raise exceptions.PermissionsError(
                    self.str.get(
                        "cmd-skip-vote-noperms-looped-song",
                        "You do not have permission to skip a looped song.",
                    )
                )
            else:
                if player.repeatsong:
                    player.repeatsong = False
                return Response(
                    self.str.get(
                        "cmd-skip-reply-voted-1",
                        "Your skip for `{0}` was acknowledged.\n**{1}** more {2} required to vote to skip this song.",
                    ).format(
                        current_entry.title,
                        skips_remaining,
                        self.str.get("cmd-skip-reply-voted-2", "person is")
                        if skips_remaining == 1
                        else self.str.get("cmd-skip-reply-voted-3", "people are"),
                    ),
                    reply=True,
                    delete_after=20,
                )

    async def cmd_volume(self, message, player, new_volume=None):
        """
        Usage:
            {command_prefix}volume (+/-)[volume]

        Sets the playback volume. Accepted values are from 1 to 100.
        Putting + or - before the volume will make the volume change relative to the current volume.
        """

        if not new_volume:
            return Response(
                self.str.get("cmd-volume-current", "Current volume: `%s%%`")
                % int(player.volume * 100),
                reply=True,
                delete_after=20,
            )

        relative = False
        if new_volume[0] in "+-":
            relative = True

        try:
            new_volume = int(new_volume)

        except ValueError:
            raise exceptions.CommandError(
                self.str.get(
                    "cmd-volume-invalid", "`{0}` is not a valid number"
                ).format(new_volume),
                expire_in=20,
            )

        vol_change = None
        if relative:
            vol_change = new_volume
            new_volume += player.volume * 100

        old_volume = int(player.volume * 100)

        if 0 < new_volume <= 100:
            player.volume = new_volume / 100.0

            return Response(
                self.str.get("cmd-volume-reply", "Updated volume from **%d** to **%d**")
                % (old_volume, new_volume),
                reply=True,
                delete_after=20,
            )

        else:
            if relative:
                raise exceptions.CommandError(
                    self.str.get(
                        "cmd-volume-unreasonable-relative",
                        "Unreasonable volume change provided: {}{:+} -> {}%.  Provide a change between {} and {:+}.",
                    ).format(
                        old_volume,
                        vol_change,
                        old_volume + vol_change,
                        1 - old_volume,
                        100 - old_volume,
                    ),
                    expire_in=20,
                )
            else:
                raise exceptions.CommandError(
                    self.str.get(
                        "cmd-volume-unreasonable-absolute",
                        "Unreasonable volume provided: {}%. Provide a value between 1 and 100.",
                    ).format(new_volume),
                    expire_in=20,
                )

    @owner_only
    async def cmd_option(self, player, option, value):
        """
        Usage:
            {command_prefix}option [option] [on/y/enabled/off/n/disabled]

        Changes a config option without restarting the bot. Changes aren't permanent and
        only last until the bot is restarted. To make permanent changes, edit the
        config file.

        Valid options:
            autoplaylist, save_videos, now_playing_mentions, auto_playlist_random, auto_pause,
            delete_messages, delete_invoking, write_current_song, round_robin_queue

        For information about these options, see the option's comment in the config file.
        """
        option = option.lower()
        value = value.lower()
        bool_y = ["on", "y", "enabled"]
        bool_n = ["off", "n", "disabled"]
        generic = [
            "save_videos",
            "now_playing_mentions",
            "auto_playlist_random",
            "auto_pause",
            "delete_messages",
            "delete_invoking",
            "write_current_song",
            "round_robin_queue",
        ]  # these need to match attribute names in the Config class
        if option in ["autoplaylist", "auto_playlist"]:
            if value in bool_y:
                if self.config.auto_playlist:
                    raise exceptions.CommandError(
                        self.str.get(
                            "cmd-option-autoplaylist-enabled",
                            "The autoplaylist is already enabled!",
                        )
                    )
                else:
                    if not self.autoplaylist:
                        raise exceptions.CommandError(
                            self.str.get(
                                "cmd-option-autoplaylist-none",
                                "There are no entries in the autoplaylist file.",
                            )
                        )
                    self.config.auto_playlist = True
            elif value in bool_n:
                if not self.config.auto_playlist:
                    raise exceptions.CommandError(
                        self.str.get(
                            "cmd-option-autoplaylist-disabled",
                            "The autoplaylist is already disabled!",
                        )
                    )
                else:
                    self.config.auto_playlist = False
            else:
                raise exceptions.CommandError(
                    self.str.get(
                        "cmd-option-invalid-value", "The value provided was not valid."
                    )
                )
            return Response(
                "The autoplaylist is now "
                + ["disabled", "enabled"][self.config.auto_playlist]
                + "."
            )
        else:
            is_generic = [
                o for o in generic if o == option
            ]  # check if it is a generic bool option
            if is_generic and (value in bool_y or value in bool_n):
                name = is_generic[0]
                log.debug("Setting attribute {0}".format(name))
                setattr(
                    self.config, name, True if value in bool_y else False
                )  # this is scary but should work
                attr = getattr(self.config, name)
                res = (
                    "The option {0} is now ".format(option)
                    + ["disabled", "enabled"][attr]
                    + "."
                )
                log.warning("Option overriden for this session: {0}".format(res))
                return Response(res)
            else:
                raise exceptions.CommandError(
                    self.str.get(
                        "cmd-option-invalid-param",
                        "The parameters provided were invalid.",
                    )
                )

    @owner_only
    async def cmd_cache(self, leftover_args, opt="info"):
        """
        Usage:
            {command_prefix}cache

        Display cache storage info or clear cache files.
        Valid options are:  info, update, clear
        """
        opt = opt.lower()
        if opt not in ["info", "update", "clear"]:
            raise exceptions.CommandError(
                self.str.get(
                    "cmd-cache-invalid-arg",
                    'Invalid option "{0}" specified, use info or clear',
                ).format(opt),
                expire_in=30,
            )

        # actually query the filesystem.
        if opt == "update":
            self.filecache.scan_audio_cache()
            # force output of info after we have updated it.
            opt = "info"

        # report cache info as it is.
        if opt == "info":
            save_videos = ["Disabled", "Enabled"][self.config.save_videos]
            time_limit = f"{self.config.storage_limit_days} days"
            size_limit = format_size_from_bytes(self.config.storage_limit_bytes)
            size_now = ""

            if not self.config.storage_limit_bytes:
                size_limit = "Unlimited"

            if not self.config.storage_limit_days:
                time_limit = "Unlimited"

            cached_bytes, cached_files = self.filecache.get_cache_size()
            size_now = self.str.get(
                "cmd-cache-size-now", "\n\n**Cached Now:**  {0} in {1} file(s)"
            ).format(
                format_size_from_bytes(cached_bytes),
                cached_files,
            )

            return Response(
                self.str.get(
                    "cmd-cache-info",
                    "**Video Cache:** *{0}*\n**Storage Limit:** *{1}*\n**Time Limit:** *{2}*{3}",
                ).format(save_videos, size_limit, time_limit, size_now),
                delete_after=60,
            )

        # clear cache according to settings.
        if opt == "clear":
            if self.filecache.cache_dir_exists():
                if self.filecache.delete_old_audiocache():
                    return Response(
                        self.str.get(
                            "cmd-cache-clear-success",
                            "Cache has been cleared.",
                        ),
                        delete_after=30,
                    )
                else:
                    raise exceptions.CommandError(
                        self.str.get(
                            "cmd-cache-clear-failed",
                            "**Failed** to delete cache, check logs for more info...",
                        ),
                        expire_in=30,
                    )
            return Response(
                self.str.get(
                    "cmd-cache-clear-no-cache",
                    "No cache found to clear.",
                ),
                delete_after=30,
            )
        # TODO: maybe add a "purge" option that fully empties cache regardless of settings.

    async def cmd_queue(self, channel, player):
        """
        Usage:
            {command_prefix}queue

        Prints the current song queue.
        """

        lines = []
        unlisted = 0
        andmoretext = "* ... and %s more*" % ("x" * len(player.playlist.entries))

        if player.is_playing:
            # TODO: Fix timedelta garbage with util function
            song_progress = ftimedelta(timedelta(seconds=player.progress))
            song_total = (
                ftimedelta(timedelta(seconds=player.current_entry.duration))
                if player.current_entry.duration is not None
                else "(no duration data)"
            )
            prog_str = "`[%s/%s]`" % (song_progress, song_total)

            if player.current_entry.meta.get(
                "channel", False
            ) and player.current_entry.meta.get("author", False):
                lines.append(
                    self.str.get(
                        "cmd-queue-playing-author",
                        "Currently playing: `{0}` added by `{1}` {2}\n",
                    ).format(
                        player.current_entry.title,
                        player.current_entry.meta["author"].name,
                        prog_str,
                    )
                )
            else:
                lines.append(
                    self.str.get(
                        "cmd-queue-playing-noauthor", "Currently playing: `{0}` {1}\n"
                    ).format(player.current_entry.title, prog_str)
                )

        for i, item in enumerate(player.playlist, 1):
            if item.meta.get("channel", False) and item.meta.get("author", False):
                nextline = (
                    self.str.get("cmd-queue-entry-author", "{0} -- `{1}` by `{2}`")
                    .format(i, item.title, item.meta["author"].name)
                    .strip()
                )
            else:
                nextline = (
                    self.str.get("cmd-queue-entry-noauthor", "{0} -- `{1}`")
                    .format(i, item.title)
                    .strip()
                )

            currentlinesum = sum(len(x) + 1 for x in lines)  # +1 is for newline char

            if (
                currentlinesum + len(nextline) + len(andmoretext)
                > DISCORD_MSG_CHAR_LIMIT
            ) or (i > self.config.queue_length):
                if currentlinesum + len(andmoretext):
                    unlisted += 1
                    continue

            lines.append(nextline)

        if unlisted:
            lines.append(self.str.get("cmd-queue-more", "\n... and %s more") % unlisted)

        if not lines:
            lines.append(
                self.str.get(
                    "cmd-queue-none",
                    "There are no songs queued! Queue something with {}play.",
                ).format(self._get_guild_cmd_prefix(channel.guild))
            )

        message = "\n".join(lines)
        return Response(message, delete_after=30)

    async def cmd_clean(self, message, channel, guild, author, search_range=50):
        """
        Usage:
            {command_prefix}clean [range]

        Removes up to [range] messages the bot has posted in chat. Default: 50, Max: 1000
        """

        try:
            float(search_range)  # lazy check
            search_range = min(int(search_range), 1000)
        except ValueError:
            return Response(
                self.str.get(
                    "cmd-clean-invalid",
                    "Invalid parameter. Please provide a number of messages to search.",
                ),
                reply=True,
                delete_after=8,
            )

        await self.safe_delete_message(message, quiet=True)

        def is_possible_command_invoke(entry):
            prefix_list = [self._get_guild_cmd_prefix(channel.guild)] + list(
                self.server_specific_data[channel.guild]["session_prefix_history"]
            )
            # The semi-cursed use of [^ -~] should match all kinds of unicode, which could be an issue.
            # If it is a problem, the best solution is probably adding a dependency for emoji.
            emoji_regex = re.compile(r"^(<a?:.+:\d+>|:.+:|[^ -~]+) \w+")
            content = entry.content
            for prefix in prefix_list:
                if entry.content.startswith(prefix):
                    # emoji prefix may have exactly one space.
                    if emoji_regex.match(entry.content):
                        return True
                    content = content.replace(prefix, "")
                    if content and not content[0].isspace():
                        return True
            return False

        delete_invokes = True
        delete_all = (
            channel.permissions_for(author).manage_messages
            or self.config.owner_id == author.id
        )

        def check(message):
            if is_possible_command_invoke(message) and delete_invokes:
                return delete_all or message.author == author
            return message.author == self.user

        if self.user.bot:
            if channel.permissions_for(guild.me).manage_messages:
                deleted = await channel.purge(
                    check=check, limit=search_range, before=message
                )
                return Response(
                    self.str.get(
                        "cmd-clean-reply", "Cleaned up {0} message{1}."
                    ).format(len(deleted), "s" * bool(deleted)),
                    delete_after=15,
                )

    async def cmd_pldump(self, channel, author, song_url):
        """
        Usage:
            {command_prefix}pldump url

        Dumps the individual urls of a playlist
        """

        try:
            info = await self.downloader.extract_info(
                self.loop, song_url.strip("<>"), download=False, process=False
            )
        except Exception as e:
            raise exceptions.CommandError(
                "Could not extract info from input url\n%s\n" % e, expire_in=25
            )

        if not info:
            raise exceptions.CommandError(
                "Could not extract info from input url, no data.", expire_in=25
            )

        if not info.get("entries", None):
            # TODO: Retarded playlist checking
            # set(url, webpageurl).difference(set(url))

            if info.get("url", None) != info.get("webpage_url", info.get("url", None)):
                raise exceptions.CommandError(
                    "This does not seem to be a playlist.", expire_in=25
                )
            else:
                return await self.cmd_pldump(channel, info.get(""))

        linegens = defaultdict(
            lambda: None,
            **{
                "youtube": lambda d: "https://www.youtube.com/watch?v=%s" % d["id"],
                "soundcloud": lambda d: d["url"],
                "bandcamp": lambda d: d["url"],
            },
        )

        exfunc = linegens[info["extractor"].split(":")[0]]

        if not exfunc:
            raise exceptions.CommandError(
                "Could not extract info from input url, unsupported playlist type.",
                expire_in=25,
            )

        with BytesIO() as fcontent:
            for item in info["entries"]:
                fcontent.write(exfunc(item).encode("utf8") + b"\n")

            fcontent.seek(0)
            await author.send(
                "Here's the playlist dump for <%s>" % song_url,
                file=discord.File(fcontent, filename="playlist.txt"),
            )

        return Response("Sent a message with a playlist file.", delete_after=20)

    async def cmd_listids(self, guild, author, leftover_args, cat="all"):
        """
        Usage:
            {command_prefix}listids [categories]

        Lists the ids for various things.  Categories are:
           all, users, roles, channels
        """

        cats = ["channels", "roles", "users"]

        if cat not in cats and cat != "all":
            return Response(
                "Valid categories: " + " ".join(["`%s`" % c for c in cats]),
                reply=True,
                delete_after=25,
            )

        if cat == "all":
            requested_cats = cats
        else:
            requested_cats = [cat] + [c.strip(",") for c in leftover_args]

        data = ["Your ID: %s" % author.id]

        for cur_cat in requested_cats:
            rawudata = None

            if cur_cat == "users":
                data.append("\nUser IDs:")
                rawudata = [
                    "%s #%s: %s" % (m.name, m.discriminator, m.id)
                    for m in guild.members
                ]

            elif cur_cat == "roles":
                data.append("\nRole IDs:")
                rawudata = ["%s: %s" % (r.name, r.id) for r in guild.roles]

            elif cur_cat == "channels":
                data.append("\nText Channel IDs:")
                tchans = [
                    c for c in guild.channels if isinstance(c, discord.TextChannel)
                ]
                rawudata = ["%s: %s" % (c.name, c.id) for c in tchans]

                rawudata.append("\nVoice Channel IDs:")
                vchans = [
                    c for c in guild.channels if isinstance(c, discord.VoiceChannel)
                ]
                rawudata.extend("%s: %s" % (c.name, c.id) for c in vchans)

            if rawudata:
                data.extend(rawudata)

        with BytesIO() as sdata:
            sdata.writelines(d.encode("utf8") + b"\n" for d in data)
            sdata.seek(0)

            # TODO: Fix naming (Discord20API-ids.txt)
            await author.send(
                file=discord.File(
                    sdata,
                    filename="%s-ids-%s.txt" % (guild.name.replace(" ", "_"), cat),
                )
            )

        return Response("Sent a message with a list of IDs.", delete_after=20)

    async def cmd_perms(
        self, author, user_mentions, channel, guild, message, permissions, target=None
    ):
        """
        Usage:
            {command_prefix}perms [@user]
        Sends the user a list of their permissions, or the permissions of the user specified.
        """

        if user_mentions:
            user = user_mentions[0]

        if not user_mentions and not target:
            user = author

        if not user_mentions and target:
            user = guild.get_member_named(target)
            if user is None:
                try:
                    user = await self.fetch_user(target)
                except discord.NotFound:
                    return Response(
                        "Invalid user ID or server nickname, please double check all typing and try again.",
                        reply=False,
                        delete_after=30,
                    )

        permissions = self.permissions.for_user(user)

        if user == author:
            lines = ["Command permissions in %s\n" % guild.name, "```", "```"]
        else:
            lines = [
                "Command permissions for {} in {}\n".format(user.name, guild.name),
                "```",
                "```",
            ]

        for perm in permissions.__dict__:
            if perm in ["user_list"] or permissions.__dict__[perm] == set():
                continue
            lines.insert(len(lines) - 1, "%s: %s" % (perm, permissions.__dict__[perm]))

        await self.safe_send_message(author, "\n".join(lines))
        return Response("\N{OPEN MAILBOX WITH RAISED FLAG}", delete_after=20)

    @owner_only
    async def cmd_setname(self, leftover_args, name):
        """
        Usage:
            {command_prefix}setname name

        Changes the bot's username.
        Note: This operation is limited by discord to twice per hour.
        """

        name = " ".join([name, *leftover_args])

        try:
            await self.user.edit(username=name)

        except discord.HTTPException:
            raise exceptions.CommandError(
                "Failed to change name. Did you change names too many times?  "
                "Remember name changes are limited to twice per hour."
            )

        except Exception as e:
            raise exceptions.CommandError(e, expire_in=20)

        return Response(
            "Set the bot's username to **{0}**".format(name), delete_after=20
        )

    async def cmd_setnick(self, guild, channel, leftover_args, nick):
        """
        Usage:
            {command_prefix}setnick nick

        Changes the bot's nickname.
        """

        if not channel.permissions_for(guild.me).change_nickname:
            raise exceptions.CommandError("Unable to change nickname: no permission.")

        nick = " ".join([nick, *leftover_args])

        try:
            await guild.me.edit(nick=nick)
        except Exception as e:
            raise exceptions.CommandError(e, expire_in=20)

        return Response("Set the bot's nickname to `{0}`".format(nick), delete_after=20)

    async def cmd_setprefix(self, guild, leftover_args, prefix):
        """
        Usage:
            {command_prefix}setprefix prefix

        If enabled by owner, set an override for command prefix with a custom prefix.
        """
        if self.config.enable_options_per_guild:
            # TODO: maybe filter odd unicode or bad words...
            # Filter custom guild emoji, bot can only use in-guild emoji.
            emoji_match = re.match(r"^<a?:(.+):(\d+)>$", prefix)
            if emoji_match:
                e_name, e_id = emoji_match.groups()
                try:
                    emoji = self.get_emoji(int(e_id))
                except ValueError:
                    emoji = None
                if not emoji:
                    raise exceptions.CommandError(
                        self.str.get(
                            "cmd-setprefix-emoji-unavailable",
                            "Custom emoji must be from this server to use as a prefix.",
                        ),
                        expire_in=30,
                    )

            if "clear" == prefix:
                self.server_specific_data[guild]["command_prefix"] = None
                await self._save_guild_options(guild)
                return Response(
                    self.str.get(
                        "cmd-setprefix-cleared",
                        "Server command prefix is cleared.",
                    )
                )

            old_prefix = self._get_guild_cmd_prefix(guild)
            self.server_specific_data[guild]["command_prefix"] = prefix
            self.server_specific_data[guild]["session_prefix_history"].add(old_prefix)
            if len(self.server_specific_data[guild]["session_prefix_history"]) > 3:
                self.server_specific_data[guild]["session_prefix_history"].pop()
            await self._save_guild_options(guild)
            return Response(
                self.str.get(
                    "cmd-setprefix-changed",
                    "Server command prefix is now:  {0}",
                ).format(prefix),
                delete_after=60,
            )
        else:
            raise exceptions.CommandError(
                self.str.get(
                    "cmd-setprefix-disabled",
                    "Prefix per server is not enabled!",
                ),
                expire_in=30,
            )

    @owner_only
    async def cmd_setavatar(self, message, url=None):
        """
        Usage:
            {command_prefix}setavatar [url]

        Changes the bot's avatar.
        Attaching a file and leaving the url parameter blank also works.
        """

        if message.attachments:
            thing = message.attachments[0].url
        elif url:
            thing = url.strip("<>")
        else:
            raise exceptions.CommandError(
                "You must provide a URL or attach a file.", expire_in=20
            )

        try:
            timeout = aiohttp.ClientTimeout(total=10)
            async with self.session.get(thing, timeout=timeout) as res:
                await self.user.edit(avatar=await res.read())

        except Exception as e:
            raise exceptions.CommandError(
                "Unable to change avatar: {}".format(e), expire_in=20
            )

        return Response("Changed the bot's avatar.", delete_after=20)

    async def cmd_disconnect(self, guild):
        """
        Usage:
            {command_prefix}disconnect

        Forces the bot leave the current voice channel.
        """
        await self.disconnect_voice_client(guild)
        return Response("Disconnected from `{0.name}`".format(guild), delete_after=20)

    async def cmd_restart(self, channel):
        """
        Usage:
            {command_prefix}restart

        Restarts the bot.
        Will not properly load new dependencies or file updates unless fully shutdown
        and restarted.
        """
        await self.safe_send_message(
            channel,
            "\N{WAVING HAND SIGN} Restarting. If you have updated your bot "
            "or its dependencies, you need to restart the bot properly, rather than using this command.",
        )

        player = self.get_player_in(channel.guild)
        if player and player.is_paused:
            player.resume()

        await self.disconnect_all_voice_clients()
        raise exceptions.RestartSignal()

    async def cmd_shutdown(self, channel):
        """
        Usage:
            {command_prefix}shutdown

        Disconnects from voice channels and closes the bot process.
        """
        await self.safe_send_message(channel, "\N{WAVING HAND SIGN}")

        player = self.get_player_in(channel.guild)
        if player and player.is_paused:
            player.resume()

        await self.disconnect_all_voice_clients()
        raise exceptions.TerminateSignal()

    async def cmd_leaveserver(self, val, leftover_args):
        """
        Usage:
            {command_prefix}leaveserver <name/ID>

        Forces the bot to leave a server.
        When providing names, names are case-sensitive.
        """
        if leftover_args:
            val = " ".join([val, *leftover_args])

        t = self.get_guild(val)
        if t is None:
            # Get guild by name
            t = discord.utils.get(self.guilds, name=val)
            if t is None:
                # Get guild by snowflake
                try:
                    t = discord.utils.get(self.guilds, id=int(val))
                except ValueError:
                    pass

                if t is None:
                    raise exceptions.CommandError(
                        "No guild was found with the ID or name as `{0}`".format(val)
                    )
        await t.leave()
        return Response(
            "Left the guild: `{0.name}` (Owner: `{0.owner.name}`, ID: `{0.id}`)".format(
                t
            )
        )

    @dev_only
    async def cmd_breakpoint(self, message):
        log.critical("Activating debug breakpoint")
        return

    @dev_only
    async def cmd_objgraph(self, channel, func="most_common_types()"):
        import objgraph

        await channel.typing()

        if func == "growth":
            f = StringIO()
            objgraph.show_growth(limit=10, file=f)
            f.seek(0)
            data = f.read()
            f.close()

        elif func == "leaks":
            f = StringIO()
            objgraph.show_most_common_types(
                objects=objgraph.get_leaking_objects(), file=f
            )
            f.seek(0)
            data = f.read()
            f.close()

        elif func == "leakstats":
            data = objgraph.typestats(objects=objgraph.get_leaking_objects())

        else:
            data = eval("objgraph." + func)

        return Response(data, codeblock="py")

    @dev_only
    async def cmd_debug(self, message, _player, *, data):
        codeblock = "```py\n{}\n```"
        result = None

        if data.startswith("```") and data.endswith("```"):
            data = "\n".join(data.rstrip("`\n").split("\n")[1:])

        code = data.strip("` \n")

        scope = globals().copy()
        scope.update({"self": self})

        try:
            result = eval(code, scope)
        except Exception:
            try:
                exec(code, scope)
            except Exception as e:
                traceback.print_exc(chain=False)
                return Response("{}: {}".format(type(e).__name__, e))

        if asyncio.iscoroutine(result):
            result = await result

        return Response(codeblock.format(result))

    async def on_message(self, message):
        await self.wait_until_ready()

        command_prefix = self._get_guild_cmd_prefix(message.channel.guild)
        message_content = message.content.strip()
        # if the prefix is an emoji, silently remove the space often auto-inserted after it.
        # this regex will get us close enough to knowing if an unicode emoji is in the prefix...
        emoji_regex = re.compile(r"^(<a?:.+:\d+>|:.+:|[^ -~]+)$")
        if emoji_regex.match(command_prefix):
            message_content = message_content.replace(
                f"{command_prefix} ", command_prefix
            )

        if not message_content.startswith(command_prefix):
            return

        if message.author == self.user:
            log.warning("Ignoring command from myself ({})".format(message.content))
            return

        if (
            message.author.bot
            and message.author.id not in self.config.bot_exception_ids
        ):
            log.warning("Ignoring command from other bot ({})".format(message.content))
            return

        if (not isinstance(message.channel, discord.abc.GuildChannel)) and (
            not isinstance(message.channel, discord.abc.PrivateChannel)
        ):
            return

        command, *args = message_content.split(
            " "
        )  # Uh, doesn't this break prefixes with spaces in them (it doesn't, config parser already breaks them)
        command = command[len(command_prefix) :].lower().strip()

        # [] produce [''] which is not what we want (it break things)
        if args:
            args = " ".join(args).lstrip(" ").split(" ")
        else:
            args = []

        handler = getattr(self, "cmd_" + command, None)
        if not handler:
            # alias handler
            if self.config.usealias:
                command = self.aliases.get(command)
                handler = getattr(self, "cmd_" + command, None)
                if not handler:
                    return
            else:
                return

        if isinstance(message.channel, discord.abc.PrivateChannel):
            if not (
                message.author.id == self.config.owner_id and command == "joinserver"
            ):
                await self.safe_send_message(
                    message.channel, "You cannot use this bot in private messages."
                )
                return

        if (
            self.config.bound_channels
            and message.channel.id not in self.config.bound_channels
        ):
            if self.config.unbound_servers:
                for channel in message.guild.channels:
                    if channel.id in self.config.bound_channels:
                        return
            else:
                return  # if I want to log this I just move it under the prefix check

        if (
            message.author.id in self.blacklist
            and message.author.id != self.config.owner_id
        ):
            log.warning(
                "User blacklisted: {0.id}/{0!s} ({1})".format(message.author, command)
            )
            return

        else:
            log.info(
                "{0.id}/{0!s}: {1}".format(
                    message.author, message_content.replace("\n", "\n... ")
                )
            )

        user_permissions = self.permissions.for_user(message.author)

        argspec = inspect.signature(handler)
        params = argspec.parameters.copy()

        sentmsg = response = None

        # noinspection PyBroadException
        try:
            if (
                user_permissions.ignore_non_voice
                and command in user_permissions.ignore_non_voice
            ):
                await self._check_ignore_non_voice(message)

            handler_kwargs = {}
            if params.pop("message", None):
                handler_kwargs["message"] = message

            if params.pop("channel", None):
                handler_kwargs["channel"] = message.channel

            if params.pop("author", None):
                handler_kwargs["author"] = message.author

            if params.pop("guild", None):
                handler_kwargs["guild"] = message.guild

            if params.pop("player", None):
                handler_kwargs["player"] = await self.get_player(message.channel)

            if params.pop("_player", None):
                handler_kwargs["_player"] = self.get_player_in(message.guild)

            if params.pop("permissions", None):
                handler_kwargs["permissions"] = user_permissions

            if params.pop("user_mentions", None):
                handler_kwargs["user_mentions"] = list(
                    map(message.guild.get_member, message.raw_mentions)
                )

            if params.pop("channel_mentions", None):
                handler_kwargs["channel_mentions"] = list(
                    map(message.guild.get_channel, message.raw_channel_mentions)
                )

            if params.pop("voice_channel", None):
                handler_kwargs["voice_channel"] = (
                    message.guild.me.voice.channel if message.guild.me.voice else None
                )

            if params.pop("leftover_args", None):
                handler_kwargs["leftover_args"] = args

            args_expected = []
            for key, param in list(params.items()):
                # parse (*args) as a list of args
                if param.kind == param.VAR_POSITIONAL:
                    handler_kwargs[key] = args
                    params.pop(key)
                    continue

                # parse (*, args) as args rejoined as a string
                # multiple of these arguments will have the same value
                if param.kind == param.KEYWORD_ONLY and param.default == param.empty:
                    handler_kwargs[key] = " ".join(args)
                    params.pop(key)
                    continue

                doc_key = (
                    "[{}={}]".format(key, param.default)
                    if param.default is not param.empty
                    else key
                )
                args_expected.append(doc_key)

                # Ignore keyword args with default values when the command had no arguments
                if not args and param.default is not param.empty:
                    params.pop(key)
                    continue

                # Assign given values to positional arguments
                if args:
                    arg_value = args.pop(0)
                    handler_kwargs[key] = arg_value
                    params.pop(key)

            if message.author.id != self.config.owner_id:
                if (
                    user_permissions.command_whitelist
                    and command not in user_permissions.command_whitelist
                ):
                    raise exceptions.PermissionsError(
                        "This command is not enabled for your group ({}).".format(
                            user_permissions.name
                        ),
                        expire_in=20,
                    )

                elif (
                    user_permissions.command_blacklist
                    and command in user_permissions.command_blacklist
                ):
                    raise exceptions.PermissionsError(
                        "This command is disabled for your group ({}).".format(
                            user_permissions.name
                        ),
                        expire_in=20,
                    )

            # Invalid usage, return docstring
            if params:
                docs = getattr(handler, "__doc__", None)
                if not docs:
                    docs = "Usage: {}{} {}".format(
                        command_prefix, command, " ".join(args_expected)
                    )

                docs = dedent(docs)
                await self.safe_send_message(
                    message.channel,
                    "```\n{}\n```".format(docs.format(command_prefix=command_prefix)),
                    expire_in=60,
                )
                return

            response = await handler(**handler_kwargs)
            if response and isinstance(response, Response):
                if (
                    not isinstance(response.content, discord.Embed)
                    and self.config.embeds
                ):
                    content = self._gen_embed()
                    content.title = command
                    content.description = response.content
                else:
                    content = response.content

                if response.reply:
                    if isinstance(content, discord.Embed):
                        content.description = "{} {}".format(
                            message.author.mention,
                            content.description,
                        )
                    else:
                        content = "{}: {}".format(message.author.mention, content)

                sentmsg = await self.safe_send_message(
                    message.channel,
                    content,
                    expire_in=response.delete_after
                    if self.config.delete_messages
                    else 0,
                    also_delete=message if self.config.delete_invoking else None,
                )

        except (
            exceptions.CommandError,
            exceptions.HelpfulError,
            exceptions.ExtractionError,
        ) as e:
            log.error(
                "Error in {0}: {1.__class__.__name__}: {1.message}".format(command, e),
                exc_info=True,
            )

            expirein = e.expire_in if self.config.delete_messages else None
            alsodelete = message if self.config.delete_invoking else None

            if self.config.embeds:
                content = self._gen_embed()
                content.add_field(name="Error", value=e.message, inline=False)
                content.colour = 13369344
            else:
                content = "```\n{}\n```".format(e.message)

            await self.safe_send_message(
                message.channel, content, expire_in=expirein, also_delete=alsodelete
            )

        except exceptions.Signal:
            raise

        except Exception:
            log.error("Exception in on_message", exc_info=True)
            if self.config.debug_mode:
                await self.safe_send_message(
                    message.channel, "```\n{}\n```".format(traceback.format_exc())
                )

        finally:
            if not sentmsg and not response and self.config.delete_invoking:
                await asyncio.sleep(5)
                await self.safe_delete_message(message, quiet=True)

    async def gen_cmd_list(self, message, list_all_cmds=False):
        """
        Return a list of valid command names, without prefix, for the given message author.
        Commands marked with @dev_cmd are never included.

        Param `list_all_cmds` set True will list commands regardless of permission restrictions.
        """
        commands = []
        for att in dir(self):
            # This will always return at least cmd_help, since they needed perms to run this command
            if att.startswith("cmd_") and not hasattr(getattr(self, att), "dev_cmd"):
                user_permissions = self.permissions.for_user(message.author)
                command_name = att.replace("cmd_", "").lower()
                whitelist = user_permissions.command_whitelist
                blacklist = user_permissions.command_blacklist
                if list_all_cmds:
                    commands.append(command_name)

                elif blacklist and command_name in blacklist:
                    pass

                elif whitelist and command_name not in whitelist:
                    pass

                else:
                    commands.append(command_name)
        return commands

    async def on_inactivity_timeout_expired(self, voice_channel):
        guild = voice_channel.guild

        if voice_channel:
            try:
                last_np_msg = self.server_specific_data[guild]["last_np_msg"]
                channel = last_np_msg.channel
                if self.config.embeds:
                    embed = self._gen_embed()
                    embed.title = "Leaving voice channel"
                    embed.description = (
                        f"Leaving voice channel {voice_channel.name} due to inactivity."
                    )
                    await self.safe_send_message(channel, embed, expire_in=30)
                else:
                    await self.safe_send_message(
                        channel,
                        f"Leaving voice channel {voice_channel.name} in due to inactivity.",
                        expire_in=30,
                    )
            except Exception:
                log.info(
                    f"Leaving voice channel {voice_channel.name} in {voice_channel.guild} due to inactivity."
                )
            await self.disconnect_voice_client(guild)

    async def on_voice_state_update(self, member, before, after):
        if not self.init_ok:
            return  # Ignore stuff before ready

        if self.config.leave_inactive_channel:
            guild = member.guild
            event, active = self.server_specific_data[guild]["inactive_vc_timer"]

            if before.channel and self.user in before.channel.members:
                if str(before.channel.id) in str(self.config.autojoin_channels):
                    log.info(
                        f"Ignoring {before.channel.name} in {before.channel.guild} as it is a binded voice channel."
                    )

                elif not any(not user.bot for user in before.channel.members):
                    log.info(
                        f"{before.channel.name} has been detected as empty. Handling timeouts."
                    )
                    self.loop.create_task(self.handle_vc_inactivity(guild))
            elif after.channel and member != self.user:
                if self.user in after.channel.members:
                    if (
                        active
                    ):  # Added to not spam the console with the message for every person that joins
                        log.info(
                            f"A user joined {after.channel.name}, cancelling timer."
                        )
                    event.set()

            if (
                member == self.user and before.channel and after.channel
            ):  # bot got moved from channel to channel
                if not any(not user.bot for user in after.channel.members):
                    log.info(
                        f"The bot got moved and the voice channel {after.channel.name} is empty. Handling timeouts."
                    )
                    self.loop.create_task(self.handle_vc_inactivity(guild))
                else:
                    if active:
                        log.info(
                            f"The bot got moved and the voice channel {after.channel.name} is not empty."
                        )
                        event.set()

        if before.channel:
            channel = before.channel
        elif after.channel:
            channel = after.channel
        else:
            return

        if (
            member == self.user and not after.channel
        ):  # if bot was disconnected from channel
            await self.disconnect_voice_client(before.channel.guild)
            return

        if not self.config.auto_pause:
            return

        autopause_msg = "{state} in {channel.guild.name}/{channel.name} {reason}"

        auto_paused = self.server_specific_data[channel.guild]["auto_paused"]

        try:
            player = await self.get_player(channel)
        except exceptions.CommandError:
            return

        def is_active(member):
            if not member.voice:
                return False

            if any([member.voice.deaf, member.voice.self_deaf, member.bot]):
                return False

            return True

        if not member == self.user and is_active(member):  # if the user is not inactive
            if (
                player.voice_client.channel != before.channel
                and player.voice_client.channel == after.channel
            ):  # if the person joined
                if auto_paused and player.is_paused:
                    log.info(
                        autopause_msg.format(
                            state="Unpausing",
                            channel=player.voice_client.channel,
                            reason="",
                        ).strip()
                    )

                    self.server_specific_data[player.voice_client.guild][
                        "auto_paused"
                    ] = False
                    player.resume()
            elif (
                player.voice_client.channel == before.channel
                and player.voice_client.channel != after.channel
            ):
                if not any(
                    is_active(m) for m in player.voice_client.channel.members
                ):  # channel is empty
                    if not auto_paused and player.is_playing:
                        log.info(
                            autopause_msg.format(
                                state="Pausing",
                                channel=player.voice_client.channel,
                                reason="(empty channel)",
                            ).strip()
                        )

                        self.server_specific_data[player.voice_client.guild][
                            "auto_paused"
                        ] = True
                        player.pause()
            elif (
                player.voice_client.channel == before.channel
                and player.voice_client.channel == after.channel
            ):  # if the person undeafen
                if auto_paused and player.is_paused:
                    log.info(
                        autopause_msg.format(
                            state="Unpausing",
                            channel=player.voice_client.channel,
                            reason="(member undeafen)",
                        ).strip()
                    )

                    self.server_specific_data[player.voice_client.guild][
                        "auto_paused"
                    ] = False
                    player.resume()
        else:
            if any(
                is_active(m) for m in player.voice_client.channel.members
            ):  # channel is not empty
                if auto_paused and player.is_paused:
                    log.info(
                        autopause_msg.format(
                            state="Unpausing",
                            channel=player.voice_client.channel,
                            reason="",
                        ).strip()
                    )

                    self.server_specific_data[player.voice_client.guild][
                        "auto_paused"
                    ] = False
                    player.resume()

            else:
                if not auto_paused and player.is_playing:
                    log.info(
                        autopause_msg.format(
                            state="Pausing",
                            channel=player.voice_client.channel,
                            reason="(empty channel or member deafened)",
                        ).strip()
                    )

                    self.server_specific_data[player.voice_client.guild][
                        "auto_paused"
                    ] = True
                    player.pause()

    async def on_guild_join(self, guild: discord.Guild):
        log.info("Bot has been added to guild: {}".format(guild.name))
        owner = self._get_owner(voice=True) or self._get_owner()
        if self.config.leavenonowners:
            check = guild.get_member(owner.id)
            if check is None:
                await guild.leave()
                log.info("Left {} due to bot owner not found.".format(guild.name))
                await owner.send(
                    self.str.get(
                        "left-no-owner-guilds",
                        "Left `{}` due to bot owner not being found in it.".format(
                            guild.name
                        ),
                    )
                )

        log.debug("Creating data folder for guild %s", guild.id)
        pathlib.Path("data/%s/" % guild.id).mkdir(exist_ok=True)

    async def on_guild_remove(self, guild: discord.Guild):
        log.info("Bot has been removed from guild: {}".format(guild.name))
        log.debug("Updated guild list:")
        [log.debug(" - " + s.name) for s in self.guilds]

        if guild.id in self.players:
            self.players.pop(guild.id).kill()

    async def on_guild_available(self, guild: discord.Guild):
        if not self.init_ok:
            return  # Ignore pre-ready events

        log.debug('Guild "{}" has become available.'.format(guild.name))

        player = self.get_player_in(guild)

        if player and player.is_paused:
            av_paused = self.server_specific_data[guild]["availability_paused"]

            if av_paused:
                log.debug(
                    'Resuming player in "{}" due to availability.'.format(guild.name)
                )
                self.server_specific_data[guild]["availability_paused"] = False
                player.resume()

    async def on_guild_unavailable(self, guild: discord.Guild):
        log.debug('Guild "{}" has become unavailable.'.format(guild.name))

        player = self.get_player_in(guild)

        if player and player.is_playing:
            log.debug(
                'Pausing player in "{}" due to unavailability.'.format(guild.name)
            )
            self.server_specific_data[guild]["availability_paused"] = True
            player.pause()

    def voice_client_in(self, guild):
        for vc in self.voice_clients:
            if vc.guild == guild:
                return vc
        return None<|MERGE_RESOLUTION|>--- conflicted
+++ resolved
@@ -9,11 +9,8 @@
 import random
 import re
 import shlex
-<<<<<<< HEAD
-=======
 import shutil
 import ssl
->>>>>>> 065ee61d
 import sys
 import time
 import traceback
@@ -543,21 +540,12 @@
             player = self.players.pop(guild.id)
 
             await self.reset_player_inactivity(player)
-<<<<<<< HEAD
 
             if self.config.leave_inactive_channel:
                 event, active = self.server_specific_data[guild]["inactive_vc_timer"]
                 if active and not event.is_set():
                     event.set()
 
-=======
-
-            if self.config.leave_inactive_channel:
-                event, active = self.server_specific_data[guild]["inactive_vc_timer"]
-                if active and not event.is_set():
-                    event.set()
-
->>>>>>> 065ee61d
             player.kill()
 
         await self.update_now_playing_status()
@@ -1537,11 +1525,6 @@
 
             return url
 
-<<<<<<< HEAD
-    async def handle_vc_inactivity(self, guild: discord.Guild):
-        event, active = self.server_specific_data[guild]["inactive_vc_timer"]
-
-=======
     def _add_url_to_autoplaylist(self, url):
         self.autoplaylist.append(url)
         write_file(self.config.auto_playlist_file, self.autoplaylist)
@@ -1555,7 +1538,6 @@
     async def handle_vc_inactivity(self, guild: discord.Guild):
         event, active = self.server_specific_data[guild]["inactive_vc_timer"]
 
->>>>>>> 065ee61d
         if active:
             log.debug(f"Channel activity already waiting in guild: {guild}")
             return
@@ -1580,7 +1562,6 @@
         finally:
             self.server_specific_data[guild]["inactive_vc_timer"] = (event, False)
             event.clear()
-<<<<<<< HEAD
 
     async def handle_player_inactivity(self, player):
         if not self.config.leave_player_inactive_for:
@@ -1595,22 +1576,6 @@
             )
             return
 
-=======
-
-    async def handle_player_inactivity(self, player):
-        if not self.config.leave_player_inactive_for:
-            return
-        channel = player.voice_client.channel
-        guild = channel.guild
-        event, event_active = self.server_specific_data[guild]["inactive_player_timer"]
-
-        if str(channel.id) in str(self.config.autojoin_channels):
-            log.debug(
-                f"Ignoring player inactivity in auto-joined channel:  {channel.name}"
-            )
-            return
-
->>>>>>> 065ee61d
         if event_active:
             log.debug(f"Player activity timer already waiting in guild: {guild}")
             return
@@ -2091,11 +2056,7 @@
             return Response(
                 self.str.get(
                     "cmd-repeat-no-songs",
-<<<<<<< HEAD
                     "No songs are currently playing. Play something with {}play.",
-=======
-                    "No songs are queued. Play something with {}play.",
->>>>>>> 065ee61d
                 ).format(self._get_guild_cmd_prefix(channel.guild)),
                 delete_after=30,
             )
