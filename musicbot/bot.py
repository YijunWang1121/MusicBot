--- conflicted
+++ resolved
@@ -1177,10 +1177,7 @@
         try:
             await self.session.close()
         except Exception:
-<<<<<<< HEAD
-=======
             log.exception("Issue while cleaning up aiohttp session.")
->>>>>>> c3d7e0c3
             pass
 
         pending = asyncio.all_tasks(loop=self.loop)
