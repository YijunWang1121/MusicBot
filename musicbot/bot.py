--- conflicted
+++ resolved
@@ -1959,28 +1959,17 @@
                     "The bot is not in a voice channel.  "
                     "Use %ssummon to summon it to your voice channel.",
                 )
-<<<<<<< HEAD
                 % self._get_guild_cmd_prefix(channel.guild),
-=======
-                % self.config.command_prefix,
-                expire_in=30
->>>>>>> 10371b57
+                expire_in=30,
             )
 
         if not player.current_entry:
             return Response(
                 self.str.get(
                     "cmd-repeat-no-songs",
-<<<<<<< HEAD
-                    "No songs are queued. Play something with{}play.".format(
-                        self._get_guild_cmd_prefix(channel.guild)
-                    ),
-                ),
-=======
-                    "No songs are queued. Play something with{}play."
-                ).format(self.config.command_prefix),
+                    "No songs are queued. Play something with {}play."
+                ).format(self._get_guild_cmd_prefix(channel.guild)),
                 delete_after=30,
->>>>>>> 10371b57
             )
 
         if option == "all":
