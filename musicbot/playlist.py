import datetime
import logging
from collections import deque
from itertools import islice
from random import shuffle
from typing import (
    TYPE_CHECKING,
<<<<<<< HEAD
    Union,
    Optional,
    Any,
    Iterator,
    Deque,
    Tuple,
    Dict,
    List,
)

from .constructs import Serializable
from .exceptions import ExtractionError, WrongEntryTypeError, InvalidDataError
from .lib.event_emitter import EventEmitter

from .entry import URLPlaylistEntry, StreamPlaylistEntry

if TYPE_CHECKING:
    from .bot import MusicBot
    from .player import MusicPlayer
    from .downloader import YtdlpResponseDict
    import discord
    import asyncio
    import aiohttp
=======
    Any,
    Deque,
    Dict,
    Iterator,
    List,
    Optional,
    Tuple,
    Union,
)

from .constructs import Serializable
from .entry import StreamPlaylistEntry, URLPlaylistEntry
from .exceptions import ExtractionError, InvalidDataError, WrongEntryTypeError
from .lib.event_emitter import EventEmitter

if TYPE_CHECKING:
    import asyncio

    import discord

    from .bot import MusicBot
    from .downloader import YtdlpResponseDict
    from .player import MusicPlayer
>>>>>>> af1ddc9e

# type aliases
EntryTypes = Union[URLPlaylistEntry, StreamPlaylistEntry]

log = logging.getLogger(__name__)


class Playlist(EventEmitter, Serializable):
    """
    A playlist that manages the list of songs that will be played.
    """

    def __init__(self, bot: "MusicBot") -> None:
<<<<<<< HEAD
        super().__init__()
        self.bot: "MusicBot" = bot
        self.loop: "asyncio.AbstractEventLoop" = bot.loop
        self.aiosession: "aiohttp.ClientSession" = bot.session
        self.entries: Deque = deque()
=======
        """
        Manage a serializable, event-capable playlist of entries made up
        of validated extraction information.
        """
        super().__init__()
        self.bot: "MusicBot" = bot
        self.loop: "asyncio.AbstractEventLoop" = bot.loop
        self.entries: Deque[EntryTypes] = deque()
>>>>>>> af1ddc9e

    def __iter__(self) -> Iterator[EntryTypes]:
        return iter(self.entries)

    def __len__(self) -> int:
        return len(self.entries)

    def shuffle(self) -> None:
<<<<<<< HEAD
        shuffle(self.entries)

    def clear(self) -> None:
        self.entries.clear()

    def get_entry_at_index(self, index: int) -> EntryTypes:
=======
        """Shuffle the deque of entries, in place."""
        shuffle(self.entries)

    def clear(self) -> None:
        """Clears the deque of entries."""
        self.entries.clear()

    def get_entry_at_index(self, index: int) -> EntryTypes:
        """
        Uses deque rotate to seek to the given `index` and reference the
        entry at that position.
        """
>>>>>>> af1ddc9e
        self.entries.rotate(-index)
        entry = self.entries[0]
        self.entries.rotate(index)
        return entry

    def delete_entry_at_index(self, index: int) -> EntryTypes:
        """Remove and return the entry at the given index."""
        # TODO: maybe lock all queue management?
        self.entries.rotate(-index)
        entry = self.entries.popleft()
        self.entries.rotate(index)
        return entry

    def insert_entry_at_index(self, index: int, entry: EntryTypes) -> None:
        """Add entry to the queue at the given index."""
        self.entries.rotate(-index)
        self.entries.appendleft(entry)
        self.entries.rotate(index)

    async def add_stream_from_info(
        self,
        info: "YtdlpResponseDict",
        *,
        head: bool = False,
        defer_serialize: bool = False,
<<<<<<< HEAD
        **meta,
    ) -> Tuple[StreamPlaylistEntry, int]:
=======
        **meta: Any,
    ) -> Tuple[StreamPlaylistEntry, int]:
        """
        Use the given `info` to create a StreamPlaylistEntry and add it
        to the queue.
        If the entry is the first in the queue, it will be called to ready
        for playback.

        :param: info:  Extracted info for this entry, even fudged.
        :param: head:  Toggle adding to the front of the queue.
        :param: defer_serialize:  Signal to defer serialization steps.
            Useful if many entries are added at once
        :param: meta:  Any additional info to add to the entry.

        :returns:  A tuple with the entry object, and its position in the queue.
        """
>>>>>>> af1ddc9e
        # TODO: A bit more validation, "~stream some_url" should not just say :ok_hand:
        # @Fae: about as much validation we can do is making sure the URL is playable.
        # Users are using stream to play without downloading, and enforcing a check
        # for "streaming" media here would break that use case.

<<<<<<< HEAD
        log.noise(f"Adding stream entry for URL:  {info.url}")
=======
        log.noise(  # type: ignore[attr-defined]
            f"Adding stream entry for URL:  {info.url}"
        )
>>>>>>> af1ddc9e
        entry = StreamPlaylistEntry(
            self,
            info,
            **meta,
        )
        self._add_entry(entry, head=head, defer_serialize=defer_serialize)
        return entry, len(self.entries)

    async def add_entry_from_info(
        self,
        info: "YtdlpResponseDict",
        *,
        head: bool = False,
        defer_serialize: bool = False,
<<<<<<< HEAD
        **meta,
    ) -> Tuple[EntryTypes, int]:
        """
        Validates extracted info and adds media to be played.
        This does not start the download of the song.

        :param info: The extraction data of the song to add to the playlist.
        :param head: Add to front of queue instead.
        :param meta: Any additional metadata to add to the playlist entry.
        :returns: the entry & the position it is in the queue.
        :raises: ExtractionError, WrongEntryTypeError
=======
        **meta: Any,
    ) -> Tuple[EntryTypes, int]:
        """
        Checks given `info` to determine if media is streaming or has a
        stream-able content type, then adds the resulting entry to the queue.
        If the entry is the first entry in the queue, it will be called
        to ready for playback.

        :param info: The extraction data of the song to add to the playlist.
        :param head: Add to front of queue instead of the end.
        :param defer_serialize:  Signal that serialization steps should be deferred.
        :param meta: Any additional metadata to add to the playlist entry.

        :returns: the entry & it's position in the queue.

        :raises: ExtractionError  If data is missing or the content type is invalid.
        :raises: WrongEntryTypeError  If the info is identified as a playlist.
>>>>>>> af1ddc9e
        """

        if not info:
            raise ExtractionError("Could not extract information")

        # TODO: Sort out what happens next when this happens
        if info.ytdl_type == "playlist":
            raise WrongEntryTypeError(
                "This is a playlist.",
                True,
                info.webpage_url or info.url,
            )

        # check if this is a stream, just in case.
        if info.is_stream:
            log.debug("Entry info appears to be a stream, adding stream entry...")
            return await self.add_stream_from_info(info, head=head, **meta)

        # TODO: Extract this to its own function
        if info.extractor in ["generic", "Dropbox"]:
            content_type = info.http_header("content-type", None)

            if content_type:
                if content_type.startswith(("application/", "image/")):
                    if not any(x in content_type for x in ("/ogg", "/octet-stream")):
                        # How does a server say `application/ogg` what the actual fuck
                        raise ExtractionError(
<<<<<<< HEAD
                            'Invalid content type "%s" for url %s'
                            % (content_type, info.url)
=======
                            f'Invalid content type "{content_type}" for url: {info.url}'
>>>>>>> af1ddc9e
                        )

                elif (
                    content_type.startswith("text/html") and info.extractor == "generic"
                ):
                    log.warning(
                        "Got text/html for content-type, this might be a stream."
                    )
                    return await self.add_stream_from_info(info, head=head, **meta)
                    # TODO: Check for shoutcast/icecast

                elif not content_type.startswith(("audio/", "video/")):
                    log.warning(
<<<<<<< HEAD
                        'Questionable content-type "{}" for url {}'.format(
                            content_type, info.url
                        )
                    )

        log.noise(f"Adding URLPlaylistEntry for: {info.get('__input_subject')}")
=======
                        'Questionable content-type "%s" for url:  %s',
                        content_type,
                        info.url,
                    )

        log.noise(  # type: ignore[attr-defined]
            f"Adding URLPlaylistEntry for: {info.get('__input_subject')}"
        )
>>>>>>> af1ddc9e
        entry = URLPlaylistEntry(self, info, **meta)
        self._add_entry(entry, head=head, defer_serialize=defer_serialize)
        return entry, (1 if head else len(self.entries))

    async def import_from_info(
<<<<<<< HEAD
        self, info: "YtdlpResponseDict", head: bool, ignore_video_id: str = "", **meta
    ) -> Tuple[List, int]:
        """
        Imports the songs from `info` and queues them to be played.
=======
        self,
        info: "YtdlpResponseDict",
        head: bool,
        ignore_video_id: str = "",
        **meta: Any,
    ) -> Tuple[List[EntryTypes], int]:
        """
        Validates the songs from `info` and queues them to be played.
>>>>>>> af1ddc9e

        Returns a list of entries that have been queued, and the queue
        position where the first entry was added.

        :param: info:  YoutubeDL extraction data containing multiple entries.
        :param: head:  Toggle adding the entries to the front of the queue.
        :param: meta:  Any additional metadata to add to the playlist entries.
        """
        position = 1 if head else len(self.entries) + 1
        entry_list = []
        baditems = 0
        entries = info.get_entries_objects()
        author_perms = None
        author = meta.get("author", None)
        defer_serialize = True

        if author:
            author_perms = self.bot.permissions.for_user(author)

        if head:
            entries.reverse()

        track_number = 0
        for item in entries:
            # count tracks regardless of conditions, used for missing track names
            # and also defers serialization of the queue for playlists.
            track_number += 1
<<<<<<< HEAD

=======
>>>>>>> af1ddc9e
            # Ignore playlist entry when it comes from compound links.
            if ignore_video_id and ignore_video_id == item.video_id:
                log.debug(
                    "Ignored video from compound playlist link with ID:  %s",
                    item.video_id,
                )
                baditems += 1
                continue

            # Exclude entries over max permitted duration.
            if (
                author_perms
                and author_perms.max_song_length
                and item.duration > author_perms.max_song_length
            ):
                log.debug(
<<<<<<< HEAD
                    f"Ignoring song in entries by '{author}', duration longer than permitted maximum."
                )
                baditems += 1
                continue

            # Check youtube data to pre-emptively avoid adding Private or Deleted videos to the queue.
            if info.extractor.startswith("youtube") and (
                "[private video]" == item.get("title", "").lower()
                or "[deleted video]" == item.get("title", "").lower()
            ):
                log.warning(
                    f"Not adding youtube video because it is marked private or deleted:  {item.get_playable_url()}"
                )
                baditems += 1
                continue

            # Soundcloud playlists don't get titles in flat extraction. A bug maybe?
            # Anyway we make a temp title here, the real one is fetched at play.
            if "title" in info and "title" not in item:
                item["title"] = f"{info.title} - #{track_number}"

            if track_number >= info.entry_count:
                defer_serialize = False

            try:
                entry, pos = await self.add_entry_from_info(
                    item, head=head, defer_serialize=defer_serialize, **meta
                )
                entry_list.append(entry)
            except Exception as e:
                baditems += 1
                log.warning("Could not add item", exc_info=e)
                log.debug("Item: {}".format(item), exc_info=True)

        if baditems:
            log.info("Skipped {} bad entries".format(baditems))
=======
                    "Ignoring song in entries by '%s', duration longer than permitted maximum.",
                    author,
                )
                baditems += 1
                continue

            # Check youtube data to preemptively avoid adding Private or Deleted videos to the queue.
            if info.extractor.startswith("youtube") and (
                "[private video]" == item.get("title", "").lower()
                or "[deleted video]" == item.get("title", "").lower()
            ):
                log.warning(
                    "Not adding youtube video because it is marked private or deleted:  %s",
                    item.get_playable_url(),
                )
                baditems += 1
                continue

            # Soundcloud playlists don't get titles in flat extraction. A bug maybe?
            # Anyway we make a temp title here, the real one is fetched at play.
            if "title" in info and "title" not in item:
                item["title"] = f"{info.title} - #{track_number}"

            if track_number >= info.entry_count:
                defer_serialize = False

            try:
                entry, _pos = await self.add_entry_from_info(
                    item, head=head, defer_serialize=defer_serialize, **meta
                )
                entry_list.append(entry)
            except (WrongEntryTypeError, ExtractionError):
                baditems += 1
                log.warning("Could not add item")
                log.debug("Item: %s", item, exc_info=True)

        if baditems:
            log.info("Skipped %s bad entries", baditems)
>>>>>>> af1ddc9e

        if head:
            entry_list.reverse()
        return entry_list, position

    def get_next_song_from_author(
        self, author: "discord.abc.User"
    ) -> Optional[EntryTypes]:
<<<<<<< HEAD
=======
        """
        Get the next song in the queue that was added by the given `author`
        """
>>>>>>> af1ddc9e
        for entry in self.entries:
            if entry.meta.get("author", None) == author:
                return entry

        return None

    def reorder_for_round_robin(self) -> None:
        """
        Reorders the queue for round-robin
        """
<<<<<<< HEAD
        new_queue: Deque = deque()
=======
        new_queue: Deque[EntryTypes] = deque()
        all_authors: List["discord.User"] = []
>>>>>>> af1ddc9e

        for entry in self.entries:
            author = entry.meta.get("author", None)
            if author and author not in all_authors:
                all_authors.append(author)

        request_counter = 0
        song: Optional[EntryTypes] = None
        while self.entries:
            if request_counter == len(all_authors):
                request_counter = 0

            song = self.get_next_song_from_author(all_authors[request_counter])

            if song is None:
                all_authors.pop(request_counter)
                continue

            new_queue.append(song)
            self.entries.remove(song)
            request_counter += 1

        self.entries = new_queue

    def _add_entry(
        self, entry: EntryTypes, *, head: bool = False, defer_serialize: bool = False
    ) -> None:
<<<<<<< HEAD
=======
        """
        Handle appending the `entry` to the queue. If the entry is he first,
        the entry will create a future to download itself.

        :param: head:  Toggle adding to the front of the queue.
        :param: defer_serialize:  Signal to events that serialization should be deferred.
        """
>>>>>>> af1ddc9e
        if head:
            self.entries.appendleft(entry)
        else:
            self.entries.append(entry)

        if self.bot.config.round_robin_queue:
            self.reorder_for_round_robin()

        self.emit(
            "entry-added", playlist=self, entry=entry, defer_serialize=defer_serialize
        )

        if self.peek() is entry:
            entry.get_ready_future()

    async def _try_get_entry_future(
        self, entry: EntryTypes, predownload: bool = False
<<<<<<< HEAD
    ) -> Optional["asyncio.Future"]:
=======
    ) -> Any:
>>>>>>> af1ddc9e
        """gracefully try to get the entry ready future, or start pre-downloading one."""
        moving_on = " Moving to the next entry..."
        if predownload:
            moving_on = ""
<<<<<<< HEAD

        try:
            if predownload:
                entry.get_ready_future()
            else:
                return await entry.get_ready_future()

        except ExtractionError as e:
            log.warning("Extraction failed for a playlist entry.{}".format(moving_on))
            self.emit("entry-failed", entry=entry, error=e)
            if not predownload:
                return await self.get_next_entry()

        except AttributeError as e:
            log.warning(
                "Deserialize probably failed for a playlist entry.{}".format(moving_on)
            )
            self.emit("entry-failed", entry=entry, error=e)
            if not predownload:
                return await self.get_next_entry()

        return None

    async def get_next_entry(
        self, predownload_next: bool = True
    ) -> Optional["asyncio.Future"]:
=======

        try:
            if predownload:
                entry.get_ready_future()
            else:
                return await entry.get_ready_future()

        except ExtractionError as e:
            log.warning("Extraction failed for a playlist entry.%s", moving_on)
            self.emit("entry-failed", entry=entry, error=e)
            if not predownload:
                return await self.get_next_entry()

        except AttributeError as e:
            log.warning(
                "Deserialize probably failed for a playlist entry.%s",
                moving_on,
            )
            self.emit("entry-failed", entry=entry, error=e)
            if not predownload:
                return await self.get_next_entry()

        return None

    async def get_next_entry(self, predownload_next: bool = True) -> Any:
>>>>>>> af1ddc9e
        """
        A coroutine which will return the next song or None if no songs left to play.

        Additionally, if predownload_next is set to True, it will attempt to download the next
        song to be played - so that it's ready by the time we get to it.
        """
        if not self.entries:
            return None

        entry = self.entries.popleft()

        if predownload_next:
            next_entry = self.peek()
            if next_entry:
                await self._try_get_entry_future(next_entry, predownload_next)

        return await self._try_get_entry_future(entry)

    def peek(self) -> Optional[EntryTypes]:
        """
        Returns the next entry that should be scheduled to be played.
        """
        if self.entries:
            return self.entries[0]
        return None

<<<<<<< HEAD
    async def estimate_time_until(self, position: int, player: "MusicPlayer") -> str:
=======
    async def estimate_time_until(
        self, position: int, player: "MusicPlayer"
    ) -> datetime.timedelta:
>>>>>>> af1ddc9e
        """
        (very) Roughly estimates the time till the queue will reach given `position`.

        :param: position:  The index in the queue to reach.
        :param: player:  MusicPlayer instance this playlist should belong to.

<<<<<<< HEAD
        :returns: A string with the estimated time rounded to the second decimal place.
=======
        :returns: A datetime.timedelta object with the estimated time.
>>>>>>> af1ddc9e

        :raises: musicbot.exceptions.InvalidDataError  if duration data cannot be calculated.
        """
        if any(e.duration is None for e in islice(self.entries, position - 1)):
            raise InvalidDataError("no duration data")

        estimated_time = sum(
            e.duration_td.total_seconds() for e in islice(self.entries, position - 1)
        )

        # When the player plays a song, it eats the first playlist item, so we just have to add the time back
        if not player.is_stopped and player.current_entry:
            if player.current_entry.duration is None:  # duration can be 0
                raise InvalidDataError("no duration data in current entry")
<<<<<<< HEAD
=======

            estimated_time += player.current_entry.duration - player.progress
>>>>>>> af1ddc9e

            estimated_time += player.current_entry.duration - player.progress

        # Create timedelta object with rounded seconds
        rounded_timedelta = datetime.timedelta(seconds=round(estimated_time, 2))

        # Convert timedelta object to string with the desired format
        time_string = str(rounded_timedelta)

        # Splitting the string to separate hours, minutes, and seconds
        hours, remainder = time_string.split(":", maxsplit=1)[0], ":".join(
            time_string.split(":", maxsplit=1)[1:]
        )
        minutes, seconds = remainder.split(":", maxsplit=1)[0], ":".join(
            remainder.split(":", maxsplit=1)[1:]
        )

        # Construct the string representation with rounded seconds
        rounded_time_string = f"{hours}:{minutes}:{seconds[:5]}"  # Retaining only two decimal places for seconds

        return rounded_time_string

    def count_for_user(self, user: "discord.abc.User") -> int:
<<<<<<< HEAD
=======
        """Get a sum of entries added to the playlist by the given `user`"""
>>>>>>> af1ddc9e
        return sum(1 for e in self.entries if e.meta.get("author", None) == user)

    def __json__(self) -> Dict[str, Any]:
        return self._enclose_json({"entries": list(self.entries)})

    @classmethod
    def _deserialize(
<<<<<<< HEAD
        cls, raw_json: Dict[str, Any], bot: Optional["MusicBot"] = None, **kwargs
=======
        cls, raw_json: Dict[str, Any], bot: Optional["MusicBot"] = None, **kwargs: Any
>>>>>>> af1ddc9e
    ) -> "Playlist":
        assert bot is not None, cls._bad("bot")
        # log.debug("Deserializing playlist")
        pl = cls(bot)

        for entry in raw_json["entries"]:
            pl.entries.append(entry)

        # TODO: create a function to init downloading (since we don't do it here)?
        return pl<|MERGE_RESOLUTION|>--- conflicted
+++ resolved
@@ -5,31 +5,6 @@
 from random import shuffle
 from typing import (
     TYPE_CHECKING,
-<<<<<<< HEAD
-    Union,
-    Optional,
-    Any,
-    Iterator,
-    Deque,
-    Tuple,
-    Dict,
-    List,
-)
-
-from .constructs import Serializable
-from .exceptions import ExtractionError, WrongEntryTypeError, InvalidDataError
-from .lib.event_emitter import EventEmitter
-
-from .entry import URLPlaylistEntry, StreamPlaylistEntry
-
-if TYPE_CHECKING:
-    from .bot import MusicBot
-    from .player import MusicPlayer
-    from .downloader import YtdlpResponseDict
-    import discord
-    import asyncio
-    import aiohttp
-=======
     Any,
     Deque,
     Dict,
@@ -53,7 +28,6 @@
     from .bot import MusicBot
     from .downloader import YtdlpResponseDict
     from .player import MusicPlayer
->>>>>>> af1ddc9e
 
 # type aliases
 EntryTypes = Union[URLPlaylistEntry, StreamPlaylistEntry]
@@ -67,13 +41,6 @@
     """
 
     def __init__(self, bot: "MusicBot") -> None:
-<<<<<<< HEAD
-        super().__init__()
-        self.bot: "MusicBot" = bot
-        self.loop: "asyncio.AbstractEventLoop" = bot.loop
-        self.aiosession: "aiohttp.ClientSession" = bot.session
-        self.entries: Deque = deque()
-=======
         """
         Manage a serializable, event-capable playlist of entries made up
         of validated extraction information.
@@ -82,7 +49,6 @@
         self.bot: "MusicBot" = bot
         self.loop: "asyncio.AbstractEventLoop" = bot.loop
         self.entries: Deque[EntryTypes] = deque()
->>>>>>> af1ddc9e
 
     def __iter__(self) -> Iterator[EntryTypes]:
         return iter(self.entries)
@@ -91,14 +57,6 @@
         return len(self.entries)
 
     def shuffle(self) -> None:
-<<<<<<< HEAD
-        shuffle(self.entries)
-
-    def clear(self) -> None:
-        self.entries.clear()
-
-    def get_entry_at_index(self, index: int) -> EntryTypes:
-=======
         """Shuffle the deque of entries, in place."""
         shuffle(self.entries)
 
@@ -111,7 +69,6 @@
         Uses deque rotate to seek to the given `index` and reference the
         entry at that position.
         """
->>>>>>> af1ddc9e
         self.entries.rotate(-index)
         entry = self.entries[0]
         self.entries.rotate(index)
@@ -137,10 +94,6 @@
         *,
         head: bool = False,
         defer_serialize: bool = False,
-<<<<<<< HEAD
-        **meta,
-    ) -> Tuple[StreamPlaylistEntry, int]:
-=======
         **meta: Any,
     ) -> Tuple[StreamPlaylistEntry, int]:
         """
@@ -157,19 +110,14 @@
 
         :returns:  A tuple with the entry object, and its position in the queue.
         """
->>>>>>> af1ddc9e
         # TODO: A bit more validation, "~stream some_url" should not just say :ok_hand:
         # @Fae: about as much validation we can do is making sure the URL is playable.
         # Users are using stream to play without downloading, and enforcing a check
         # for "streaming" media here would break that use case.
 
-<<<<<<< HEAD
-        log.noise(f"Adding stream entry for URL:  {info.url}")
-=======
         log.noise(  # type: ignore[attr-defined]
             f"Adding stream entry for URL:  {info.url}"
         )
->>>>>>> af1ddc9e
         entry = StreamPlaylistEntry(
             self,
             info,
@@ -184,19 +132,6 @@
         *,
         head: bool = False,
         defer_serialize: bool = False,
-<<<<<<< HEAD
-        **meta,
-    ) -> Tuple[EntryTypes, int]:
-        """
-        Validates extracted info and adds media to be played.
-        This does not start the download of the song.
-
-        :param info: The extraction data of the song to add to the playlist.
-        :param head: Add to front of queue instead.
-        :param meta: Any additional metadata to add to the playlist entry.
-        :returns: the entry & the position it is in the queue.
-        :raises: ExtractionError, WrongEntryTypeError
-=======
         **meta: Any,
     ) -> Tuple[EntryTypes, int]:
         """
@@ -214,7 +149,6 @@
 
         :raises: ExtractionError  If data is missing or the content type is invalid.
         :raises: WrongEntryTypeError  If the info is identified as a playlist.
->>>>>>> af1ddc9e
         """
 
         if not info:
@@ -242,12 +176,7 @@
                     if not any(x in content_type for x in ("/ogg", "/octet-stream")):
                         # How does a server say `application/ogg` what the actual fuck
                         raise ExtractionError(
-<<<<<<< HEAD
-                            'Invalid content type "%s" for url %s'
-                            % (content_type, info.url)
-=======
                             f'Invalid content type "{content_type}" for url: {info.url}'
->>>>>>> af1ddc9e
                         )
 
                 elif (
@@ -261,14 +190,6 @@
 
                 elif not content_type.startswith(("audio/", "video/")):
                     log.warning(
-<<<<<<< HEAD
-                        'Questionable content-type "{}" for url {}'.format(
-                            content_type, info.url
-                        )
-                    )
-
-        log.noise(f"Adding URLPlaylistEntry for: {info.get('__input_subject')}")
-=======
                         'Questionable content-type "%s" for url:  %s',
                         content_type,
                         info.url,
@@ -277,18 +198,11 @@
         log.noise(  # type: ignore[attr-defined]
             f"Adding URLPlaylistEntry for: {info.get('__input_subject')}"
         )
->>>>>>> af1ddc9e
         entry = URLPlaylistEntry(self, info, **meta)
         self._add_entry(entry, head=head, defer_serialize=defer_serialize)
         return entry, (1 if head else len(self.entries))
 
     async def import_from_info(
-<<<<<<< HEAD
-        self, info: "YtdlpResponseDict", head: bool, ignore_video_id: str = "", **meta
-    ) -> Tuple[List, int]:
-        """
-        Imports the songs from `info` and queues them to be played.
-=======
         self,
         info: "YtdlpResponseDict",
         head: bool,
@@ -297,7 +211,6 @@
     ) -> Tuple[List[EntryTypes], int]:
         """
         Validates the songs from `info` and queues them to be played.
->>>>>>> af1ddc9e
 
         Returns a list of entries that have been queued, and the queue
         position where the first entry was added.
@@ -325,10 +238,6 @@
             # count tracks regardless of conditions, used for missing track names
             # and also defers serialization of the queue for playlists.
             track_number += 1
-<<<<<<< HEAD
-
-=======
->>>>>>> af1ddc9e
             # Ignore playlist entry when it comes from compound links.
             if ignore_video_id and ignore_video_id == item.video_id:
                 log.debug(
@@ -345,44 +254,6 @@
                 and item.duration > author_perms.max_song_length
             ):
                 log.debug(
-<<<<<<< HEAD
-                    f"Ignoring song in entries by '{author}', duration longer than permitted maximum."
-                )
-                baditems += 1
-                continue
-
-            # Check youtube data to pre-emptively avoid adding Private or Deleted videos to the queue.
-            if info.extractor.startswith("youtube") and (
-                "[private video]" == item.get("title", "").lower()
-                or "[deleted video]" == item.get("title", "").lower()
-            ):
-                log.warning(
-                    f"Not adding youtube video because it is marked private or deleted:  {item.get_playable_url()}"
-                )
-                baditems += 1
-                continue
-
-            # Soundcloud playlists don't get titles in flat extraction. A bug maybe?
-            # Anyway we make a temp title here, the real one is fetched at play.
-            if "title" in info and "title" not in item:
-                item["title"] = f"{info.title} - #{track_number}"
-
-            if track_number >= info.entry_count:
-                defer_serialize = False
-
-            try:
-                entry, pos = await self.add_entry_from_info(
-                    item, head=head, defer_serialize=defer_serialize, **meta
-                )
-                entry_list.append(entry)
-            except Exception as e:
-                baditems += 1
-                log.warning("Could not add item", exc_info=e)
-                log.debug("Item: {}".format(item), exc_info=True)
-
-        if baditems:
-            log.info("Skipped {} bad entries".format(baditems))
-=======
                     "Ignoring song in entries by '%s', duration longer than permitted maximum.",
                     author,
                 )
@@ -421,7 +292,6 @@
 
         if baditems:
             log.info("Skipped %s bad entries", baditems)
->>>>>>> af1ddc9e
 
         if head:
             entry_list.reverse()
@@ -430,12 +300,9 @@
     def get_next_song_from_author(
         self, author: "discord.abc.User"
     ) -> Optional[EntryTypes]:
-<<<<<<< HEAD
-=======
         """
         Get the next song in the queue that was added by the given `author`
         """
->>>>>>> af1ddc9e
         for entry in self.entries:
             if entry.meta.get("author", None) == author:
                 return entry
@@ -446,12 +313,8 @@
         """
         Reorders the queue for round-robin
         """
-<<<<<<< HEAD
-        new_queue: Deque = deque()
-=======
         new_queue: Deque[EntryTypes] = deque()
         all_authors: List["discord.User"] = []
->>>>>>> af1ddc9e
 
         for entry in self.entries:
             author = entry.meta.get("author", None)
@@ -479,8 +342,6 @@
     def _add_entry(
         self, entry: EntryTypes, *, head: bool = False, defer_serialize: bool = False
     ) -> None:
-<<<<<<< HEAD
-=======
         """
         Handle appending the `entry` to the queue. If the entry is he first,
         the entry will create a future to download itself.
@@ -488,7 +349,6 @@
         :param: head:  Toggle adding to the front of the queue.
         :param: defer_serialize:  Signal to events that serialization should be deferred.
         """
->>>>>>> af1ddc9e
         if head:
             self.entries.appendleft(entry)
         else:
@@ -506,43 +366,11 @@
 
     async def _try_get_entry_future(
         self, entry: EntryTypes, predownload: bool = False
-<<<<<<< HEAD
-    ) -> Optional["asyncio.Future"]:
-=======
     ) -> Any:
->>>>>>> af1ddc9e
         """gracefully try to get the entry ready future, or start pre-downloading one."""
         moving_on = " Moving to the next entry..."
         if predownload:
             moving_on = ""
-<<<<<<< HEAD
-
-        try:
-            if predownload:
-                entry.get_ready_future()
-            else:
-                return await entry.get_ready_future()
-
-        except ExtractionError as e:
-            log.warning("Extraction failed for a playlist entry.{}".format(moving_on))
-            self.emit("entry-failed", entry=entry, error=e)
-            if not predownload:
-                return await self.get_next_entry()
-
-        except AttributeError as e:
-            log.warning(
-                "Deserialize probably failed for a playlist entry.{}".format(moving_on)
-            )
-            self.emit("entry-failed", entry=entry, error=e)
-            if not predownload:
-                return await self.get_next_entry()
-
-        return None
-
-    async def get_next_entry(
-        self, predownload_next: bool = True
-    ) -> Optional["asyncio.Future"]:
-=======
 
         try:
             if predownload:
@@ -568,7 +396,6 @@
         return None
 
     async def get_next_entry(self, predownload_next: bool = True) -> Any:
->>>>>>> af1ddc9e
         """
         A coroutine which will return the next song or None if no songs left to play.
 
@@ -595,24 +422,16 @@
             return self.entries[0]
         return None
 
-<<<<<<< HEAD
-    async def estimate_time_until(self, position: int, player: "MusicPlayer") -> str:
-=======
     async def estimate_time_until(
         self, position: int, player: "MusicPlayer"
     ) -> datetime.timedelta:
->>>>>>> af1ddc9e
         """
         (very) Roughly estimates the time till the queue will reach given `position`.
 
         :param: position:  The index in the queue to reach.
         :param: player:  MusicPlayer instance this playlist should belong to.
 
-<<<<<<< HEAD
-        :returns: A string with the estimated time rounded to the second decimal place.
-=======
         :returns: A datetime.timedelta object with the estimated time.
->>>>>>> af1ddc9e
 
         :raises: musicbot.exceptions.InvalidDataError  if duration data cannot be calculated.
         """
@@ -627,38 +446,13 @@
         if not player.is_stopped and player.current_entry:
             if player.current_entry.duration is None:  # duration can be 0
                 raise InvalidDataError("no duration data in current entry")
-<<<<<<< HEAD
-=======
 
             estimated_time += player.current_entry.duration - player.progress
->>>>>>> af1ddc9e
-
-            estimated_time += player.current_entry.duration - player.progress
-
-        # Create timedelta object with rounded seconds
-        rounded_timedelta = datetime.timedelta(seconds=round(estimated_time, 2))
-
-        # Convert timedelta object to string with the desired format
-        time_string = str(rounded_timedelta)
-
-        # Splitting the string to separate hours, minutes, and seconds
-        hours, remainder = time_string.split(":", maxsplit=1)[0], ":".join(
-            time_string.split(":", maxsplit=1)[1:]
-        )
-        minutes, seconds = remainder.split(":", maxsplit=1)[0], ":".join(
-            remainder.split(":", maxsplit=1)[1:]
-        )
-
-        # Construct the string representation with rounded seconds
-        rounded_time_string = f"{hours}:{minutes}:{seconds[:5]}"  # Retaining only two decimal places for seconds
-
-        return rounded_time_string
+
+        return datetime.timedelta(seconds=estimated_time)
 
     def count_for_user(self, user: "discord.abc.User") -> int:
-<<<<<<< HEAD
-=======
         """Get a sum of entries added to the playlist by the given `user`"""
->>>>>>> af1ddc9e
         return sum(1 for e in self.entries if e.meta.get("author", None) == user)
 
     def __json__(self) -> Dict[str, Any]:
@@ -666,11 +460,7 @@
 
     @classmethod
     def _deserialize(
-<<<<<<< HEAD
-        cls, raw_json: Dict[str, Any], bot: Optional["MusicBot"] = None, **kwargs
-=======
         cls, raw_json: Dict[str, Any], bot: Optional["MusicBot"] = None, **kwargs: Any
->>>>>>> af1ddc9e
     ) -> "Playlist":
         assert bot is not None, cls._bad("bot")
         # log.debug("Deserializing playlist")
