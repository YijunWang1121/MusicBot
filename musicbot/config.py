import os
import pathlib
import sys
import codecs
import shutil
import logging
import configparser

from .exceptions import HelpfulError
from .constants import VERSION as BOTVERSION
from .utils import format_size_to_bytes, format_time_to_seconds

log = logging.getLogger(__name__)


def get_all_keys(conf):
    """Returns all config keys as a list"""
    sects = dict(conf.items())
    keys = []
    for k in sects:
        s = sects[k]
        keys += [key for key in s.keys()]
    return keys


def create_empty_file_ifnoexist(path):
    if not os.path.isfile(path):
        open(path, "a").close()
        log.warning("Creating %s" % path)


class Config:
    # noinspection PyUnresolvedReferences
    def __init__(self, config_file):
        self.config_file = config_file
        self.find_config()

        config = configparser.ConfigParser(interpolation=None)
        config.read(config_file, encoding="utf-8")

        confsections = {"Credentials", "Permissions", "Chat", "MusicBot"}.difference(
            config.sections()
        )
        if confsections:
            raise HelpfulError(
                "One or more required config sections are missing.",
                "Fix your config.  Each [Section] should be on its own line with "
                "nothing else on it.  The following sections are missing: {}".format(
                    ", ".join(["[%s]" % s for s in confsections])
                ),
                preface="An error has occured parsing the config:\n",
            )

        self._confpreface = "An error has occured reading the config:\n"
        self._confpreface2 = "An error has occured validating the config:\n"

        self._login_token = config.get(
            "Credentials", "Token", fallback=ConfigDefaults.token
        )

        self.auth = ()

        self.spotify_clientid = config.get(
            "Credentials", "Spotify_ClientID", fallback=ConfigDefaults.spotify_clientid
        )
        self.spotify_clientsecret = config.get(
            "Credentials",
            "Spotify_ClientSecret",
            fallback=ConfigDefaults.spotify_clientsecret,
        )

        self.owner_id = config.get(
            "Permissions", "OwnerID", fallback=ConfigDefaults.owner_id
        )
        self.dev_ids = config.get(
            "Permissions", "DevIDs", fallback=ConfigDefaults.dev_ids
        )
        self.bot_exception_ids = config.get(
            "Permissions", "BotExceptionIDs", fallback=ConfigDefaults.bot_exception_ids
        )

        self.command_prefix = config.get(
            "Chat", "CommandPrefix", fallback=ConfigDefaults.command_prefix
        )
        self.bound_channels = config.get(
            "Chat", "BindToChannels", fallback=ConfigDefaults.bound_channels
        )
        self.unbound_servers = config.getboolean(
            "Chat", "AllowUnboundServers", fallback=ConfigDefaults.unbound_servers
        )
        self.autojoin_channels = config.get(
            "Chat", "AutojoinChannels", fallback=ConfigDefaults.autojoin_channels
        )
        self.dm_nowplaying = config.getboolean(
            "Chat", "DMNowPlaying", fallback=ConfigDefaults.dm_nowplaying
        )
        self.no_nowplaying_auto = config.getboolean(
            "Chat",
            "DisableNowPlayingAutomatic",
            fallback=ConfigDefaults.no_nowplaying_auto,
        )
        self.nowplaying_channels = config.get(
            "Chat", "NowPlayingChannels", fallback=ConfigDefaults.nowplaying_channels
        )
        self.delete_nowplaying = config.getboolean(
            "Chat", "DeleteNowPlaying", fallback=ConfigDefaults.delete_nowplaying
        )

        self.default_volume = config.getfloat(
            "MusicBot", "DefaultVolume", fallback=ConfigDefaults.default_volume
        )
        self.skips_required = config.getint(
            "MusicBot", "SkipsRequired", fallback=ConfigDefaults.skips_required
        )
        self.skip_ratio_required = config.getfloat(
            "MusicBot", "SkipRatio", fallback=ConfigDefaults.skip_ratio_required
        )
        self.save_videos = config.getboolean(
            "MusicBot", "SaveVideos", fallback=ConfigDefaults.save_videos
        )
        self.storage_limit_bytes = config.get(
            "MusicBot", "StorageLimitBytes", fallback=ConfigDefaults.storage_limit_bytes
        )
        self.storage_limit_days = config.getint(
            "MusicBot", "StorageLimitDays", fallback=ConfigDefaults.storage_limit_days
        )
        self.storage_retain_autoplay = config.getboolean(
            "MusicBot",
            "StorageRetainAutoPlay",
            fallback=ConfigDefaults.storage_retain_autoplay,
        )
        self.now_playing_mentions = config.getboolean(
            "MusicBot",
            "NowPlayingMentions",
            fallback=ConfigDefaults.now_playing_mentions,
        )
        self.auto_summon = config.getboolean(
            "MusicBot", "AutoSummon", fallback=ConfigDefaults.auto_summon
        )
        self.auto_playlist = config.getboolean(
            "MusicBot", "UseAutoPlaylist", fallback=ConfigDefaults.auto_playlist
        )
        self.auto_playlist_random = config.getboolean(
            "MusicBot",
            "AutoPlaylistRandom",
            fallback=ConfigDefaults.auto_playlist_random,
        )
        self.auto_pause = config.getboolean(
            "MusicBot", "AutoPause", fallback=ConfigDefaults.auto_pause
        )
        self.delete_messages = config.getboolean(
            "MusicBot", "DeleteMessages", fallback=ConfigDefaults.delete_messages
        )
        self.delete_invoking = config.getboolean(
            "MusicBot", "DeleteInvoking", fallback=ConfigDefaults.delete_invoking
        )
        self.persistent_queue = config.getboolean(
            "MusicBot", "PersistentQueue", fallback=ConfigDefaults.persistent_queue
        )
        self.status_message = config.get(
            "MusicBot", "StatusMessage", fallback=ConfigDefaults.status_message
        )
        self.write_current_song = config.getboolean(
            "MusicBot", "WriteCurrentSong", fallback=ConfigDefaults.write_current_song
        )
        self.allow_author_skip = config.getboolean(
            "MusicBot", "AllowAuthorSkip", fallback=ConfigDefaults.allow_author_skip
        )
        self.use_experimental_equalization = config.getboolean(
            "MusicBot",
            "UseExperimentalEqualization",
            fallback=ConfigDefaults.use_experimental_equalization,
        )
        self.embeds = config.getboolean(
            "MusicBot", "UseEmbeds", fallback=ConfigDefaults.embeds
        )
        self.queue_length = config.getint(
            "MusicBot", "QueueLength", fallback=ConfigDefaults.queue_length
        )
        self.remove_ap = config.getboolean(
            "MusicBot", "RemoveFromAPOnError", fallback=ConfigDefaults.remove_ap
        )
        self.show_config_at_start = config.getboolean(
            "MusicBot",
            "ShowConfigOnLaunch",
            fallback=ConfigDefaults.show_config_at_start,
        )
        self.legacy_skip = config.getboolean(
            "MusicBot", "LegacySkip", fallback=ConfigDefaults.legacy_skip
        )
        self.leavenonowners = config.getboolean(
            "MusicBot",
            "LeaveServersWithoutOwner",
            fallback=ConfigDefaults.leavenonowners,
        )
        self.usealias = config.getboolean(
            "MusicBot", "UseAlias", fallback=ConfigDefaults.usealias
        )
        self.footer_text = config.get(
            "MusicBot", "CustomEmbedFooter", fallback=ConfigDefaults.footer_text
        )
        self.self_deafen = config.getboolean(
            "MusicBot", "SelfDeafen", fallback=ConfigDefaults.self_deafen
        )
        self.leave_inactive_channel = config.getboolean(
            "MusicBot",
            "LeaveInactiveVC",
            fallback=ConfigDefaults.leave_inactive_channel,
        )
        self.leave_inactive_channel_timeout = config.get(
            "MusicBot",
            "LeaveInactiveVCTimeOut",
            fallback=ConfigDefaults.leave_inactive_channel_timeout,
        )
        self.leave_after_queue_empty = config.getboolean(
            "MusicBot",
            "LeaveAfterSong",
            fallback=ConfigDefaults.leave_after_queue_empty,
        )
        self.leave_player_inactive_for = config.get(
            "MusicBot",
            "LeavePlayerInactiveFor",
            fallback=ConfigDefaults.leave_player_inactive_for,
        )
        self.searchlist = config.getboolean(
            "MusicBot", "SearchList", fallback=ConfigDefaults.searchlist
        )
        self.defaultsearchresults = config.getint(
            "MusicBot",
            "DefaultSearchResults",
            fallback=ConfigDefaults.defaultsearchresults,
        )

        self.enable_options_per_guild = config.getboolean(
            "MusicBot",
            "EnablePrefixPerGuild",
            fallback=ConfigDefaults.enable_options_per_guild,
        )

        self.round_robin_queue = config.getboolean(
            "MusicBot",
            "RoundRobinQueue",
            fallback=ConfigDefaults.defaultround_robin_queue,
        )

        self.debug_level = config.get(
            "MusicBot", "DebugLevel", fallback=ConfigDefaults.debug_level
        )
        self.debug_level_str = self.debug_level
        self.debug_mode = False

        self.blacklist_file = config.get(
            "Files", "BlacklistFile", fallback=ConfigDefaults.blacklist_file
        )
        self.auto_playlist_file = config.get(
            "Files", "AutoPlaylistFile", fallback=ConfigDefaults.auto_playlist_file
        )
        self.i18n_file = config.get(
            "Files", "i18nFile", fallback=ConfigDefaults.i18n_file
        )
        self.audio_cache_path = config.get(
            "Files", "AudioCachePath", fallback=ConfigDefaults.audio_cache_path
        )
        self.auto_playlist_removed_file = None
        self.auto_playlist_cachemap_file = None

        self._spotify = False

        self.run_checks()

        self.missing_keys = set()
        self.check_changes(config)

        self.find_autoplaylist()

    def check_changes(self, conf):
        exfile = "config/example_options.ini"
        if os.path.isfile(exfile):
            usr_keys = get_all_keys(conf)
            exconf = configparser.ConfigParser(interpolation=None)
            if not exconf.read(exfile, encoding="utf-8"):
                return
            ex_keys = get_all_keys(exconf)
            if set(usr_keys) != set(ex_keys):
                self.missing_keys = set(ex_keys) - set(
                    usr_keys
                )  # to raise this as an issue in bot.py later

    def run_checks(self):
        """
        Validation logic for bot settings.
        """
        if self.i18n_file != ConfigDefaults.i18n_file and not os.path.isfile(
            self.i18n_file
        ):
            log.warning(
                "i18n file does not exist. Trying to fallback to {0}.".format(
                    ConfigDefaults.i18n_file
                )
            )
            self.i18n_file = ConfigDefaults.i18n_file

        if not os.path.isfile(self.i18n_file):
            raise HelpfulError(
                "Your i18n file was not found, and we could not fallback.",
                "As a result, the bot cannot launch. Have you moved some files? "
                "Try pulling the recent changes from Git, or resetting your local repo.",
                preface=self._confpreface,
            )

        log.info("Using i18n: {0}".format(self.i18n_file))

        self.audio_cache_path = self.audio_cache_path.strip()
        if self.audio_cache_path:
            try:
                acpath = pathlib.Path(self.audio_cache_path)
                if acpath.is_file():
                    raise HelpfulError(
                        "AudioCachePath config option is a file path.",
                        "Change it to a directory / folder path instead.",
                        preface=self._confpreface2,
                    )
                # Might as well test for multiple issues here since we can give feedback.
                if not acpath.is_dir():
                    acpath.mkdir(parents=True, exist_ok=True)
                actest = acpath.joinpath(".bot-test-write")
                actest.touch(exist_ok=True)
                actest.unlink(missing_ok=True)
            except PermissionError:
                raise HelpfulError(
                    "AudioCachePath config option cannot be used due to invalid permissions.",
                    "Check that directory permissions and ownership are correct.",
                    preface=self._confpreface2,
                )
            except Exception:
                raise HelpfulError(
                    "AudioCachePath config option could not be set due to some exception we did not expect.",
                    "Double check the setting and maybe report an issue.",
                    preface=self._confpreface2,
                )
                log.exception(
                    "Some other exception was thrown while validating AudioCachePath."
                )
        else:
            self.audio_cache_path = ConfigDefaults.audio_cache_path
        log.info(f"Audio Cache will be stored in:  {self.audio_cache_path}")

        if not self._login_token:
            # Attempt to fallback to an environment variable.
            token_env = os.environ.get("MUSICBOT_TOKEN")
            if token_env:
                self._login_token = token_env
                self.auth = (self._login_token,)
            else:
                raise HelpfulError(
                    "No bot token was specified in the config, or as an environment variable.",
                    "As of v1.9.6_1, you are required to use a Discord bot account. "
                    "See https://github.com/Just-Some-Bots/MusicBot/wiki/FAQ for info.",
                    preface=self._confpreface,
                )

        else:
            self.auth = (self._login_token,)

        if self.owner_id:
            self.owner_id = self.owner_id.lower()

            if self.owner_id.isdigit():
                if int(self.owner_id) < 10000:
                    raise HelpfulError(
                        "An invalid OwnerID was set: {}".format(self.owner_id),
                        "Correct your OwnerID. The ID should be just a number, approximately "
                        "18 characters long, or 'auto'. If you don't know what your ID is, read the "
                        "instructions in the options or ask in the help server.",
                        preface=self._confpreface,
                    )
                self.owner_id = int(self.owner_id)

            elif self.owner_id == "auto":
                pass  # defer to async check

            else:
                self.owner_id = None

        if not self.owner_id:
            raise HelpfulError(
                "No OwnerID was set.",
                "Please set the OwnerID option in {}".format(self.config_file),
                preface=self._confpreface,
            )

        if self.bot_exception_ids:
            try:
                self.bot_exception_ids = set(
                    int(x) for x in self.bot_exception_ids.replace(",", " ").split()
                )
<<<<<<< HEAD
            except Exception:
=======
            except ValueError:
>>>>>>> d86e6053
                log.warning("BotExceptionIDs data is invalid, will ignore all bots")
                self.bot_exception_ids = set()
        else:
            self.bot_exception_ids = set()

        if self.bound_channels:
            try:
                self.bound_channels = set(
                    int(x) for x in self.bound_channels.replace(",", " ").split() if x
                )
<<<<<<< HEAD
            except Exception:
=======
            except ValueError:
>>>>>>> d86e6053
                log.warning(
                    "BindToChannels data is invalid, will not bind to any channels"
                )
                self.bound_channels = set()

        if self.autojoin_channels:
            try:
                self.autojoin_channels = set(
                    int(x)
                    for x in self.autojoin_channels.replace(",", " ").split()
                    if x
                )
<<<<<<< HEAD
            except Exception:
=======
            except ValueError:
>>>>>>> d86e6053
                log.warning(
                    "AutojoinChannels data is invalid, will not autojoin any channels"
                )
                self.autojoin_channels = set()

        if self.nowplaying_channels:
            try:
                self.nowplaying_channels = set(
                    int(x)
                    for x in self.nowplaying_channels.replace(",", " ").split()
                    if x
                )
<<<<<<< HEAD
            except Exception:
=======
            except ValueError:
>>>>>>> d86e6053
                log.warning(
                    "NowPlayingChannels data is invalid, will use the default behavior for all servers"
                )
                self.nowplaying_channels = set()

        if self.spotify_clientid and self.spotify_clientsecret:
            self._spotify = True

        self.delete_invoking = self.delete_invoking and self.delete_messages

        ap_path, ap_name = os.path.split(self.auto_playlist_file)
        apn_name, apn_ext = os.path.splitext(ap_name)
        self.auto_playlist_removed_file = os.path.join(
            ap_path, apn_name + "_removed" + apn_ext
        )
        self.auto_playlist_cachemap_file = os.path.join(
            ap_path, f"{apn_name}.cachemap.json"
        )

        if hasattr(logging, self.debug_level.upper()):
            self.debug_level = getattr(logging, self.debug_level.upper())
        else:
            log.warning(
                'Invalid DebugLevel option "{}" given, falling back to INFO'.format(
                    self.debug_level_str
                )
            )
            self.debug_level = logging.INFO
            self.debug_level_str = "INFO"

        self.debug_mode = self.debug_level <= logging.DEBUG

        create_empty_file_ifnoexist("config/blacklist.txt")
        create_empty_file_ifnoexist("config/whitelist.txt")

        if not self.footer_text:
            self.footer_text = ConfigDefaults.footer_text

        if self.storage_limit_bytes:
            try:
                self.storage_limit_bytes = format_size_to_bytes(
                    self.storage_limit_bytes
                )
            except ValueError:
                log.exception(
                    "StorageLimitBytes has invalid config value '{}' using default instead.".format(
                        self.storage_limit_bytes,
                    ),
                )
                self.storage_limit_bytes = ConfigDefaults.storage_limit_bytes

        if self.leave_inactive_channel_timeout:
            self.leave_inactive_channel_timeout = format_time_to_seconds(
                self.leave_inactive_channel_timeout
            )

        if self.leave_player_inactive_for:
            self.leave_player_inactive_for = format_time_to_seconds(
                self.leave_player_inactive_for
            )

    # TODO: Add save function for future editing of options with commands
    #       Maybe add warnings about fields missing from the config file

    async def async_validate(self, bot):
        log.debug("Validating options...")

        if self.owner_id == "auto":
            if not bot.user.bot:
                raise HelpfulError(
                    'Invalid parameter "auto" for OwnerID option.',
                    'Only bot accounts can use the "auto" option.  Please '
                    "set the OwnerID in the config.",
                    preface=self._confpreface2,
                )

            self.owner_id = bot.cached_app_info.owner.id
            log.debug("Acquired owner id via API")

        if self.owner_id == bot.user.id:
            raise HelpfulError(
                "Your OwnerID is incorrect or you've used the wrong credentials.",
                "The bot's user ID and the id for OwnerID is identical. "
                "This is wrong. The bot needs a bot account to function, "
                "meaning you cannot use your own account to run the bot on. "
                "The OwnerID is the id of the owner, not the bot. "
                "Figure out which one is which and use the correct information.",
                preface=self._confpreface2,
            )

    def find_config(self):
        config = configparser.ConfigParser(interpolation=None)

        if not os.path.isfile(self.config_file):
            if os.path.isfile(self.config_file + ".ini"):
                shutil.move(self.config_file + ".ini", self.config_file)
                log.info(
                    "Moving {0} to {1}, you should probably turn file extensions on.".format(
                        self.config_file + ".ini", self.config_file
                    )
                )

            elif os.path.isfile("config/example_options.ini"):
                shutil.copy("config/example_options.ini", self.config_file)
                log.warning("Options file not found, copying example_options.ini")

            else:
                raise HelpfulError(
                    "Your config files are missing. Neither options.ini nor example_options.ini were found.",
                    "Grab the files back from the archive or remake them yourself and copy paste the content "
                    "from the repo. Stop removing important files!",
                )

        if not config.read(self.config_file, encoding="utf-8"):
            c = configparser.ConfigParser()
            try:
                # load the config again and check to see if the user edited that one
                c.read(self.config_file, encoding="utf-8")

                if not int(
                    c.get("Permissions", "OwnerID", fallback=0)
                ):  # jake pls no flame
                    print(flush=True)
                    log.critical(
                        "Please configure config/options.ini and re-run the bot."
                    )
                    sys.exit(1)

            except ValueError:  # Config id value was changed but its not valid
                raise HelpfulError(
                    'Invalid value "{}" for OwnerID, config cannot be loaded. '.format(
                        c.get("Permissions", "OwnerID", fallback=None)
                    ),
                    "The OwnerID option requires a user ID or 'auto'.",
                )

            except Exception as e:
                print(flush=True)
                log.critical(
                    "Unable to copy config/example_options.ini to {}".format(
                        self.config_file
                    ),
                    exc_info=e,
                )
                sys.exit(2)

    def find_autoplaylist(self):
        if not os.path.exists(self.auto_playlist_file):
            if os.path.exists("config/_autoplaylist.txt"):
                shutil.copy("config/_autoplaylist.txt", self.auto_playlist_file)
                log.debug("Copying _autoplaylist.txt to autoplaylist.txt")
            else:
                log.warning("No autoplaylist file found.")


class ConfigDefaults:
    owner_id = None

    token = None
    dev_ids = set()
    bot_exception_ids = set()

    spotify_clientid = None
    spotify_clientsecret = None

    command_prefix = "!"
    bound_channels = set()
    unbound_servers = False
    autojoin_channels = set()
    dm_nowplaying = False
    no_nowplaying_auto = False
    nowplaying_channels = set()
    delete_nowplaying = True

    default_volume = 0.15
    skips_required = 4
    skip_ratio_required = 0.5
    save_videos = True
    storage_retain_autoplay = True
    storage_limit_bytes = 0
    storage_limit_days = 0
    now_playing_mentions = False
    auto_summon = True
    auto_playlist = True
    auto_playlist_random = True
    auto_pause = True
    delete_messages = True
    delete_invoking = False
    persistent_queue = True
    debug_level = "INFO"
    status_message = None
    write_current_song = False
    allow_author_skip = True
    use_experimental_equalization = False
    embeds = True
    queue_length = 10
    remove_ap = True
    show_config_at_start = False
    legacy_skip = False
    leavenonowners = False
    usealias = True
    searchlist = False
    self_deafen = True
    leave_inactive_channel = False
    leave_inactive_channel_timeout = 300
    leave_after_queue_empty = False
    leave_player_inactive_for = 0
    defaultsearchresults = 3
    enable_options_per_guild = False
    footer_text = "Just-Some-Bots/MusicBot ({})".format(BOTVERSION)
    defaultround_robin_queue = False

    options_file = "config/options.ini"
    blacklist_file = "config/blacklist.txt"
    auto_playlist_file = (
        "config/autoplaylist.txt"  # this will change when I add playlists
    )
    i18n_file = "config/i18n/en.json"
    audio_cache_path = os.path.join(os.getcwd(), "audio_cache")


setattr(
    ConfigDefaults,
    codecs.decode(b"ZW1haWw=", "\x62\x61\x73\x65\x36\x34").decode("ascii"),
    None,
)
setattr(
    ConfigDefaults,
    codecs.decode(b"cGFzc3dvcmQ=", "\x62\x61\x73\x65\x36\x34").decode("ascii"),
    None,
)
setattr(
    ConfigDefaults,
    codecs.decode(b"dG9rZW4=", "\x62\x61\x73\x65\x36\x34").decode("ascii"),
    None,
)


# These two are going to be wrappers for the id lists, with add/remove/load/save functions
# and id/object conversion so types aren't an issue
class Blacklist:
    pass


class Whitelist:
    pass<|MERGE_RESOLUTION|>--- conflicted
+++ resolved
@@ -394,11 +394,7 @@
                 self.bot_exception_ids = set(
                     int(x) for x in self.bot_exception_ids.replace(",", " ").split()
                 )
-<<<<<<< HEAD
-            except Exception:
-=======
             except ValueError:
->>>>>>> d86e6053
                 log.warning("BotExceptionIDs data is invalid, will ignore all bots")
                 self.bot_exception_ids = set()
         else:
@@ -409,11 +405,7 @@
                 self.bound_channels = set(
                     int(x) for x in self.bound_channels.replace(",", " ").split() if x
                 )
-<<<<<<< HEAD
-            except Exception:
-=======
             except ValueError:
->>>>>>> d86e6053
                 log.warning(
                     "BindToChannels data is invalid, will not bind to any channels"
                 )
@@ -426,11 +418,7 @@
                     for x in self.autojoin_channels.replace(",", " ").split()
                     if x
                 )
-<<<<<<< HEAD
-            except Exception:
-=======
             except ValueError:
->>>>>>> d86e6053
                 log.warning(
                     "AutojoinChannels data is invalid, will not autojoin any channels"
                 )
@@ -443,11 +431,7 @@
                     for x in self.nowplaying_channels.replace(",", " ").split()
                     if x
                 )
-<<<<<<< HEAD
-            except Exception:
-=======
             except ValueError:
->>>>>>> d86e6053
                 log.warning(
                     "NowPlayingChannels data is invalid, will use the default behavior for all servers"
                 )
