--- conflicted
+++ resolved
@@ -575,11 +575,7 @@
     leave_inactive_channel = False
     leave_inactive_channel_timeout = 300
     leave_after_song = False
-<<<<<<< HEAD
-    leave_player_inactive_for = 900
-=======
     leave_player_inactive_for = 0
->>>>>>> fd0e4170
     defaultsearchresults = 3
     enable_options_per_guild = False
     footer_text = "Just-Some-Bots/MusicBot ({})".format(BOTVERSION)
