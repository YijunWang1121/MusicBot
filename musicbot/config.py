--- conflicted
+++ resolved
@@ -1,7 +1,3 @@
-<<<<<<< HEAD
-import codecs
-=======
->>>>>>> 0b9f37b6
 import configparser
 import logging
 import os
@@ -295,7 +291,6 @@
 
         dbg_str, dbg_int = config.getdebuglevel(
             "MusicBot", "DebugLevel", fallback=ConfigDefaults.debug_level_str
-<<<<<<< HEAD
         )
         self.debug_level_str: str = dbg_str
         self.debug_level: int = dbg_int
@@ -320,32 +315,6 @@
         self.song_blocklist_file = config.getpathlike(
             "Files", "SongBlocklistFile", fallback=ConfigDefaults.song_blocklist_file
         )
-=======
-        )
-        self.debug_level_str: str = dbg_str
-        self.debug_level: int = dbg_int
-        self.debug_mode: bool = self.debug_level <= logging.DEBUG
-        set_logging_level(self.debug_level)
-
-        self.user_blocklist_enabled = config.getboolean(
-            "MusicBot",
-            "EnableUserBlocklist",
-            fallback=ConfigDefaults.user_blocklist_enabled,
-        )
-        self.user_blocklist_file = config.getpathlike(
-            "Files", "UserBlocklistFile", fallback=ConfigDefaults.user_blocklist_file
-        )
-        self.user_blocklist: "UserBlocklist" = UserBlocklist(self.user_blocklist_file)
-
-        self.song_blocklist_enabled = config.getboolean(
-            "MusicBot",
-            "EnableSongBlocklist",
-            fallback=ConfigDefaults.song_blocklist_enabled,
-        )
-        self.song_blocklist_file = config.getpathlike(
-            "Files", "SongBlocklistFile", fallback=ConfigDefaults.song_blocklist_file
-        )
->>>>>>> 0b9f37b6
         self.song_blocklist: "SongBlocklist" = SongBlocklist(self.song_blocklist_file)
 
         self.auto_playlist_file = config.getpathlike(
@@ -367,7 +336,6 @@
         self.check_changes(config)
 
         self.setup_autoplaylist()
-<<<<<<< HEAD
 
     def check_changes(self, conf: "ExtendedConfigParser") -> None:
         """
@@ -379,19 +347,6 @@
         this logic will not detect a key missing from one section that was
         present in another.
 
-=======
-
-    def check_changes(self, conf: "ExtendedConfigParser") -> None:
-        """
-        Load the example options file and use it to detect missing config.
-        The results are stored in self.missing_keys as a set difference.
-
-        Note that keys from all sections are stored in one list, which is
-        then reduced to a set.  If sections contain overlapping key names,
-        this logic will not detect a key missing from one section that was
-        present in another.
-
->>>>>>> 0b9f37b6
         :param: conf:  the currently loaded config file parser object.
         """
         exfile = pathlib.Path(EXAMPLE_OPTIONS_FILE)
@@ -505,19 +460,11 @@
 
         :raises: musicbot.exceptions.HelpfulError
             if some validation failed that the user needs to correct.
-<<<<<<< HEAD
 
         :raises: RuntimeError if there is a failure in async service data.
         """
         log.debug("Validating options with service data...")
 
-=======
-
-        :raises: RuntimeError if there is a failure in async service data.
-        """
-        log.debug("Validating options with service data...")
-
->>>>>>> 0b9f37b6
         # attempt to get the owner ID from app-info.
         if self.owner_id == 0:
             if bot.cached_app_info:
@@ -654,16 +601,11 @@
 
 
 class ConfigDefaults:
-<<<<<<< HEAD
-    owner_id: int = 0
-
-=======
     """
     This class contains default values used mainly as config fallback values.
     """
 
     owner_id: int = 0
->>>>>>> 0b9f37b6
     token: str = ""
     dev_ids: Set[int] = set()
     bot_exception_ids: Set[int] = set()
@@ -701,7 +643,6 @@
         DEFAULT_LOG_LEVEL
         if logging.getLevelName(debug_level) == DEFAULT_LOG_LEVEL
         else "INFO"
-<<<<<<< HEAD
     )
 
     status_message: str = ""
@@ -732,18 +673,21 @@
     # default true here since the file being populated was previously how it was enabled.
     user_blocklist_enabled: bool = True
 
+    # Create path objects from the constants.
     options_file: pathlib.Path = pathlib.Path(DEFAULT_OPTIONS_FILE)
     user_blocklist_file: pathlib.Path = pathlib.Path(DEFAULT_USER_BLOCKLIST_FILE)
     song_blocklist_file: pathlib.Path = pathlib.Path(DEFAULT_SONG_BLOCKLIST_FILE)
     auto_playlist_file: pathlib.Path = pathlib.Path(DEFAULT_AUTOPLAYLIST_FILE)
     i18n_file: pathlib.Path = pathlib.Path(DEFAULT_I18N_FILE)
-    audio_cache_path: pathlib.Path = pathlib.Path(
-        os.path.join(os.getcwd(), DEFAULT_AUDIO_CACHE_PATH)
-    )
+    audio_cache_path: pathlib.Path = pathlib.Path(DEFAULT_AUDIO_CACHE_PATH).absolute()
 
 
 class ExtendedConfigParser(configparser.ConfigParser):
-    """A collection of typed converters for ConfigParser."""
+    """
+    A collection of typed converters to extend ConfigParser.
+    These methods are also responsible for validation and raising HelpfulErrors
+    for issues detected with the values.
+    """
 
     def getownerid(
         self,
@@ -887,196 +831,6 @@
         if not val and fallback:
             return set(fallback)
         return set(x for x in val.replace(",", " ").split())
-=======
-    )
->>>>>>> 0b9f37b6
-
-    status_message: str = ""
-    write_current_song: bool = False
-    allow_author_skip: bool = True
-    use_experimental_equalization: bool = False
-    embeds: bool = True
-    queue_length: int = 10
-    remove_ap: bool = True
-    show_config_at_start: bool = False
-    legacy_skip: bool = False
-    leavenonowners: bool = False
-    usealias: bool = True
-    searchlist: bool = False
-    self_deafen: bool = True
-    leave_inactive_channel: bool = False
-    leave_inactive_channel_timeout: float = 300.0
-    leave_after_queue_empty: bool = False
-    leave_player_inactive_for: float = 0.0
-    defaultsearchresults: int = 3
-    enable_options_per_guild: bool = False
-    footer_text: str = DEFAULT_FOOTER_TEXT
-    defaultround_robin_queue: bool = False
-
-    song_blocklist: Set[str] = set()
-    user_blocklist: Set[int] = set()
-    song_blocklist_enabled: bool = False
-    # default true here since the file being populated was previously how it was enabled.
-    user_blocklist_enabled: bool = True
-
-    # Create path objects from the constants.
-    options_file: pathlib.Path = pathlib.Path(DEFAULT_OPTIONS_FILE)
-    user_blocklist_file: pathlib.Path = pathlib.Path(DEFAULT_USER_BLOCKLIST_FILE)
-    song_blocklist_file: pathlib.Path = pathlib.Path(DEFAULT_SONG_BLOCKLIST_FILE)
-    auto_playlist_file: pathlib.Path = pathlib.Path(DEFAULT_AUTOPLAYLIST_FILE)
-    i18n_file: pathlib.Path = pathlib.Path(DEFAULT_I18N_FILE)
-    audio_cache_path: pathlib.Path = pathlib.Path(DEFAULT_AUDIO_CACHE_PATH).absolute()
-
-
-class ExtendedConfigParser(configparser.ConfigParser):
-    """
-    A collection of typed converters to extend ConfigParser.
-    These methods are also responsible for validation and raising HelpfulErrors
-    for issues detected with the values.
-    """
-
-    def getownerid(
-        self,
-        section: str,
-        key: str,
-        fallback: int = 0,
-        raw: bool = False,  # pylint: disable=unused-argument
-        vars: Any = None,  # pylint: disable=unused-argument,redefined-builtin
-    ) -> int:
-        """get the owner ID or 0 for auto"""
-        val = self.get(section, key, fallback="").strip()
-        if not val:
-            return fallback
-        if val.lower() == "auto":
-            return 0
-
-        try:
-            return int(val)
-        except ValueError as e:
-            raise HelpfulError(
-                f"OwnerID is not valid. Your setting:  {val}",
-                "Set OwnerID to a numerical ID or set it to 'auto' to have the bot find it.",
-                preface="Error while loading config:\n",
-            ) from e
-
-    def getpathlike(
-        self,
-        section: str,
-        key: str,
-        fallback: pathlib.Path,
-        raw: bool = False,  # pylint: disable=unused-argument
-        vars: Any = None,  # pylint: disable=unused-argument,redefined-builtin
-    ) -> pathlib.Path:
-        """
-        get a config value and parse it as a Path object.
-        the `fallback` argument is required.
-        """
-        val = self.get(section, key, fallback="").strip()
-        if not val:
-            return fallback
-        return pathlib.Path(val)
-
-    def getidset(
-        self,
-        section: str,
-        key: str,
-        fallback: Optional[Set[int]] = None,
-        raw: bool = False,  # pylint: disable=unused-argument
-        vars: Any = None,  # pylint: disable=unused-argument,redefined-builtin
-    ) -> Set[int]:
-        """get a config value and parse it as a set of ID values."""
-        val = self.get(section, key, fallback="").strip()
-        if not val and fallback:
-            return set(fallback)
-
-        str_ids = val.replace(",", " ").split()
-        try:
-            return set(int(i) for i in str_ids)
-        except ValueError as e:
-            raise HelpfulError(
-                f"One of the IDs in your config `{key}` is invalid.",
-                "Ensure all IDs are numerical, and separated only by spaces or commas.",
-                preface="Error while loading config:\n",
-            ) from e
-
-    def getdebuglevel(
-        self,
-        section: str,
-        key: str,
-        fallback: str = "",
-        raw: bool = False,  # pylint: disable=unused-argument
-        vars: Any = None,  # pylint: disable=unused-argument,redefined-builtin
-    ) -> Tuple[str, int]:
-        """get a config value an parse it as a logger level."""
-        val = self.get(section, key, fallback="").strip().upper()
-        if not val and fallback:
-            val = fallback.upper()
-
-        int_level = 0
-        str_level = val
-        if hasattr(logging, val):
-            int_level = getattr(logging, val)
-            return (str_level, int_level)
-
-        int_level = getattr(logging, DEFAULT_LOG_LEVEL, logging.INFO)
-        str_level = logging.getLevelName(int_level)
-        log.warning(
-            'Invalid DebugLevel option "%s" given, falling back to level: %s',
-            val,
-            str_level,
-        )
-        return (str_level, int_level)
-
-    def getdatasize(
-        self,
-        section: str,
-        key: str,
-        fallback: int = 0,
-        raw: bool = False,  # pylint: disable=unused-argument
-        vars: Any = None,  # pylint: disable=unused-argument,redefined-builtin
-    ) -> int:
-        """get a config value and parse it as a human readable data size"""
-        val = self.get(section, key, fallback="").strip()
-        if not val and fallback:
-            return fallback
-        try:
-            return format_size_to_bytes(val)
-        except ValueError:
-            log.warning(
-                "Config '%s' has invalid config value '%s' using default instead.",
-                key,
-                val,
-            )
-            return fallback
-
-    def getduration(
-        self,
-        section: str,
-        key: str,
-        fallback: Union[int, float] = 0,
-        raw: bool = False,  # pylint: disable=unused-argument,
-        vars: Any = None,  # pylint: disable=unused-argument,redefined-builtin
-    ) -> float:
-        """get a config value parsed as a time duration."""
-        val = self.get(section, key, fallback="").strip()
-        if not val and fallback:
-            return float(fallback)
-        seconds = format_time_to_seconds(val)
-        return float(seconds)
-
-    def getstrset(  # pylint: disable=dangerous-default-value
-        self,
-        section: str,
-        key: str,
-        fallback: Set[str] = set(),
-        raw: bool = False,  # pylint: disable=unused-argument
-        vars: Any = None,  # pylint: disable=unused-argument,redefined-builtin
-    ) -> Set[str]:
-        """get a config value parsed as a set of string values."""
-        val = self.get(section, key, fallback="").strip()
-        if not val and fallback:
-            return set(fallback)
-        return set(x for x in val.replace(",", " ").split())
 
 
 class Blocklist:
@@ -1096,33 +850,12 @@
         Similarly, URL fragments will be removed from URLs as well. This typically
         is not an issue as fragments are only client-side by specification.
 
-<<<<<<< HEAD
-class Blocklist:
-    """
-    Base class for more specific block lists.
-    """
-
-    def __init__(self, blocklist_file: pathlib.Path, comment_char: str = "#") -> None:
-        """
-        Loads a block list into memory, ignoring empty lines and commented lines,
-        as well as striping comments from string remainders.
-
-        Note: If the default comment character `#` is used, this function will
-        strip away discriminators from usernames.
-        User IDs should be used instead, if definite ID is needed.
-
-        Similarly, URL fragments will be removed from URLs as well. This typically
-        is not an issue as fragments are only client-side by specification.
-
-=======
->>>>>>> 0b9f37b6
         :param: blocklist_file:  A file path to a block list, which will be created if it does not exist.
         :param: comment_char:  A character used to denote comments in the file.
         """
         self._blocklist_file: pathlib.Path = blocklist_file
         self._comment_char = comment_char
         self.items: Set[str] = set()
-<<<<<<< HEAD
 
         self.load_blocklist_file()
 
@@ -1289,174 +1022,6 @@
         """
         Returns False if any of the `users` are listed in the block list.
 
-=======
-
-        self.load_blocklist_file()
-
-    def __len__(self) -> int:
-        """Gets the number of items in the block list."""
-        return len(self.items)
-
-    def load_blocklist_file(self) -> bool:
-        """
-        Loads (or reloads) the block list file into memory.
-
-        :returns:  True if loading finished False if it could not for any reason.
-        """
-        if not self._blocklist_file.is_file():
-            log.warning("Blocklist file not found:  %s", self._blocklist_file)
-            return False
-
-        try:
-            with open(self._blocklist_file, "r", encoding="utf8") as f:
-                for line in f:
-                    line = line.strip()
-
-                    if line:
-                        # Skip lines starting with comments.
-                        if self._comment_char and line.startswith(self._comment_char):
-                            continue
-
-                        # strip comments from the remainder of a line.
-                        if self._comment_char and self._comment_char in line:
-                            line = line.split(self._comment_char, maxsplit=1)[0].strip()
-
-                        self.items.add(line)
-            return True
-        except OSError:
-            log.error(
-                "Could not load block list from file:  %s",
-                self._blocklist_file,
-                exc_info=True,
-            )
-
-        return False
-
-    def append_items(
-        self,
-        items: Iterable[str],
-        comment: str = "",
-        spacer: str = "\t\t%s ",
-    ) -> bool:
-        """
-        Appends the given `items` to the block list file.
-
-        :param: items:  An iterable of strings to be appended.
-        :param: comment:  An optional comment added to each new item.
-        :param: spacer:
-            A format string for placing comments, where %s is replaced with the
-            comment character used by this block list.
-
-        :returns: True if updating is successful.
-        """
-        if not self._blocklist_file.is_file():
-            return False
-
-        try:
-            space = ""
-            if comment:
-                space = spacer.format(self._comment_char)
-            with open(self._blocklist_file, "a", encoding="utf8") as f:
-                for item in items:
-                    f.write(f"{item}{space}{comment}\n")
-                    self.items.add(item)
-            return True
-        except OSError:
-            log.error(
-                "Could not update the blocklist file:  %s",
-                self._blocklist_file,
-                exc_info=True,
-            )
-        return False
-
-    def remove_items(self, items: Iterable[str]) -> bool:
-        """
-        Find and remove the given `items` from the block list file.
-
-        :returns: True if updating is successful.
-        """
-        if not self._blocklist_file.is_file():
-            return False
-
-        self.items.difference_update(set(items))
-
-        try:
-            # read the original file in and remove lines with our items.
-            # this is done to preserve the comments and formatting.
-            lines = self._blocklist_file.read_text(encoding="utf8").split("\n")
-            with open(self._blocklist_file, "w", encoding="utf8") as f:
-                for line in lines:
-                    # strip comment from line.
-                    line_strip = line.split(self._comment_char, maxsplit=1)[0].strip()
-
-                    # don't add the line if it matches any given items.
-                    if line in items or line_strip in items:
-                        continue
-                    f.write(f"{line}\n")
-
-        except OSError:
-            log.error(
-                "Could not update the blocklist file:  %s",
-                self._blocklist_file,
-                exc_info=True,
-            )
-        return False
-
-
-class UserBlocklist(Blocklist):
-    def __init__(self, blocklist_file: pathlib.Path, comment_char: str = "#") -> None:
-        """
-        A UserBlocklist manages a block list which contains discord usernames and IDs.
-        """
-        self._handle_legacy_file(blocklist_file)
-
-        c = comment_char
-        create_file_ifnoexist(
-            blocklist_file,
-            [
-                f"{c} MusicBot discord user block list denies all access to bot.\n",
-                f"{c} Add one User ID or username per each line.\n",
-                f"{c} Nick-names or server-profile names are not checked.\n",
-                f"{c} User ID is prefered. Usernames with discriminators (ex: User#1234) may not work.\n",
-                f"{c} In this file '{c}' is a comment character. All characters following it are ignored.\n",
-            ],
-        )
-        super().__init__(blocklist_file, comment_char)
-        log.debug(
-            "Loaded User Blocklist with %s entires.",
-            len(self.items),
-        )
-
-    def _handle_legacy_file(self, new_file: pathlib.Path) -> None:
-        """
-        In case the original, ambiguous block list file exists, lets rename it.
-        """
-        old_file = pathlib.Path(DEPRECATED_USER_BLACKLIST)
-        if old_file.is_file() and not new_file.is_file():
-            log.warning(
-                "We found a legacy blacklist file, it will be renamed to:  %s",
-                new_file,
-            )
-            old_file.rename(new_file)
-
-    def is_blocked(self, user: Union["discord.User", "discord.Member"]) -> bool:
-        """
-        Checks if the given `user` has their discord username or ID listed in the loaded block list.
-        """
-        user_id = str(user.id)
-        # this should only consider discord username, not nick/ server profile.
-        user_name = user.name
-        if user_id in self.items or user_name in self.items:
-            return True
-        return False
-
-    def is_disjoint(
-        self, users: Iterable[Union["discord.User", "discord.Member"]]
-    ) -> bool:
-        """
-        Returns False if any of the `users` are listed in the block list.
-
->>>>>>> 0b9f37b6
         :param: users:  A list or set of discord Users or Members.
         """
         return not any(self.is_blocked(u) for u in users)
