# This is the configuration file for MusicBot. Do not edit this file using Notepad.
# Use Notepad++ or a code editor like Visual Studio Code.
# For help, see: https://just-some-bots.github.io/MusicBot/

[Credentials]
# Your Discord bot account token. Required to run the bot.
Token = bot_token

# The bot supports converting Spotify links and URIs to YouTube videos and
# playing them. You can either enter your own Spotify developer app credentials
# below, or the bot will use public credentials to communicate with Spotify.
Spotify_ClientID =
Spotify_ClientSecret =

[Permissions]
# This option determines which user has full permissions and control of the bot.
# Only one user can be the bot's owner. You can generally leave this as "auto".
OwnerID = auto

# This option determines which users have access to developer-only commands.
# You should leave this blank unless you know what you are doing.
DevIDs =

# This bot ignores other bots by default. You can add other bot's IDs here to
# allow MusicBot to listen to their messages.
BotExceptionIDs =

[Chat]
# Determines the prefix that must be used before commands in the Discord chat.
# e.g if you set this to *, the play command would be triggered using *play.
CommandPrefix = !

# Restricts the bot to only listening to certain text channels.
# Space-separated list of text channel IDs.
BindToChannels =

# Setting this to "yes" will allow the MusicBot to work in any channel on servers
# which do not have a "bound" channel set above.
AllowUnboundServers = no

# Allows the bot to automatically join voice channels on startup.
# Space-separated list of voice channel IDs.
AutojoinChannels =

# If set to "yes", the bot will send a DM to the user who requested a song when their
# song begins to play, rather than posting a message in the text channel.
DMNowPlaying = no

# Disable now playing messages for entries automatically added by the bot, via the autoplaylist.
DisableNowPlayingAutomatic = no

# Force the bot to send "now playing" messages in specific text channels.
# If this is empty, the bot will send the messages in the channel where the song was requested.
NowPlayingChannels =

# If "yes", delete the "now playing" messages after a small period of time.
DeleteNowPlaying = no

[MusicBot]
# The volume of the bot's audio output, between 0.01 and 1.0.
DefaultVolume = 0.25

# The number of people voting to skip in order for a song to be skipped successfully,
# whichever value is lower will be used. Ratio refers to the percentage of undefeaned, non-
# owner users in the channel. 
SkipsRequired = 4
SkipRatio = 0.5

# Determines if downloaded videos will be saved to the audio_cache folder permanently.
# If "yes", videos will not be re-downloaded if queued again, at the cost of hard-drive space.
SaveVideos = yes

# Set a time limit for stored files. Set to 0 to disable.
# Files which aren't used for this period of time will be removed.
# Only applies when SaveVideos option is enabled.
StorageLimitDays = 0

# Set a size limit for the entire cache. Set to 0 to disable.
# When storage exceeds this size, files with older access times are removed first.
# Only applies when SaveVideos option is enabled.
StorageLimitBytes = 0


# Mentions the user who queued a song when it starts to play.
NowPlayingMentions = no

# Automatically joins the owner's voice channel on startup, if possible. The bot must be on
# the same server and have permission to join the channel.
AutoSummon = yes

# Start playing songs from the autoplaylist.txt file after joining a channel. This does not
# stop users from queueing songs, you can do that by restricting command access in permissions.ini.
UseAutoPlaylist = yes

# Sets if the autoplaylist should play through songs in a random order when enabled. If no,
# songs will be played in a sequential order instead.
AutoPlaylistRandom = yes

# Pause the music when nobody is in a voice channel, until someone joins again.
AutoPause = yes

# Automatically cleanup the bot's messages after a small period of time.
DeleteMessages = no

# If this and DeleteMessages is enabled, the bot will also try to delete messages from other
# users that called commands. The bot requires the 'Manage Messages' permission for this.
DeleteInvoking = no

# Regularly saves the queue to the disk. If the bot is then shut down, the queue will
# resume from where it left off.
PersistentQueue = yes

# Determines what messages are logged to the console. The default level is INFO, which is
# everything an average user would need. Other levels include CRITICAL, ERROR, WARNING,
# DEBUG, VOICEDEBUG, FFMPEG, NOISY, and EVERYTHING. You should only change this if you
# are debugging, or you want the bot to have a quieter console output.
DebugLevel = INFO

# Specify a custom message to use as the bot's status. If left empty, the bot
# will display dynamic info about music currently being played in its status instead.
StatusMessage = 

# Write what the bot is currently playing to the data/<server id>/current.txt FILE.
# This can then be used with OBS and anything else that takes a dynamic input.
WriteCurrentSong = no

# Allows the person who queued a song to skip their OWN songs instantly, similar to the
# functionality that owners have where they can skip every song instantly.
AllowAuthorSkip = yes

# Enables experimental equalization code. This will cause all songs to sound similar in
# volume at the cost of higher processing consumption when the song is initially being played.
UseExperimentalEqualization = no

# Enables the use of embeds throughout the bot. These are messages that are formatted to
# look cleaner, however they don't appear to users who have link previews disabled in their
# Discord settings.
UseEmbeds = yes

# The amount of items to show when using the queue command.
QueueLength = 10

# Remove songs from the autoplaylist if an error occurred while trying to play them.
# If enabled, unplayable songs will be moved to another file and out of the autoplaylist.
# You may want to disable this if you have internet issues or frequent issues playing songs.
RemoveFromAPOnError = yes

# Whether to show the configuration for the bot in the console when it launches.
ShowConfigOnLaunch = no

# Whether to use legacy skip behaviour. This will change it so that those with permission
# do not need to use "skip f" to force-skip a song, they will instead force-skip by default.
LegacySkip = no

# Leave servers if the owner is not found in them.
LeaveServersWithoutOwner = no

# Use command aliases defined in aliases.json.
UseAlias = yes

# Use an alternate way to display the results from search command.
SearchList = no

# Set the amount of search results returned by default.
DefaultSearchResults = 3

# Allow per-guild command prefix override via 'setprefix' command.
EnableOptionsPerGuild = no

# Specify a custom message to use as the bots embed footer.
CustomEmbedFooter =

# Sets if you'd like the bot to deafen when joining a voice channel.
SelfDeafen = yes

# Sets if you would like to have the bot leave a VC with no one in it. Excluding itself.
LeaveInactiveVC = no

# Sets how long you'd like to wait before leaving a voice channel that is inactive.
# Time is in seconds.
LeaveInactiveVCTimeOut = 300

# Sets if if the bot should leave once all songs have finished playing.
LeaveAfterSong = no

# Set a period of seconds that the player can be idle to disconnect it.
# leave this set 0 to disable.
<<<<<<< HEAD
LeavePlayerInactiveFor = 900
=======
LeavePlayerInactiveFor = 0
>>>>>>> fd0e4170

# Round robin queue
# When enabled the bot will automatically rotate between user requested songs.
RoundRobinQueue = no

[Files]
# Path to your i18n file. Do not set this if you do not know what it does.
i18nFile = <|MERGE_RESOLUTION|>--- conflicted
+++ resolved
@@ -185,11 +185,7 @@
 
 # Set a period of seconds that the player can be idle to disconnect it.
 # leave this set 0 to disable.
-<<<<<<< HEAD
-LeavePlayerInactiveFor = 900
-=======
 LeavePlayerInactiveFor = 0
->>>>>>> fd0e4170
 
 # Round robin queue
 # When enabled the bot will automatically rotate between user requested songs.
