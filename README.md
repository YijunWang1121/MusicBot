--- conflicted
+++ resolved
@@ -8,31 +8,12 @@
 
 ![Main](https://i.imgur.com/EZljY52.png)
 
-<<<<<<< HEAD
-[CLICK HERE](https://github.com/SexualRhinoceros/MusicBot/wiki) to find the guide that suites your operating system.
-
-### Commands
-
-Commands are listed [here](https://github.com/SexualRhinoceros/MusicBot/wiki/Commands "Commands list").
-
-### Configuration
-
-The main configuration file is `config/options.ini`, but is not included.  Simply make a copy of `example_options.ini` and rename to `options.ini`.  See `example_options.ini` for more information on how to configure it.
-
-[CLICK HERE](https://github.com/SexualRhinoceros/MusicBot/wiki/Configuration) for more details.
-
-### Great, now how do I use it?
-Download the bot, set the dependencies up, then run `runbot.bat`! (or `run.sh` on mac/linux)  Read the tutorial if you don't know what to do.
-
-If you have any errors, read the FAQ. If that didn't help, you can ask for assistance on the discord help server. Is is recommended to take screenshots so the developers can see errors.
-=======
 ## Setup
 Setting up the MusicBot is relatively painless - just follow one of the [guides](https://github.com/Just-Some-Bots/MusicBot/wiki) we have created for you. After that, you can begin to configure your bot to ensure that it can connect to Discord.
 
 The main configuration file is `config/options.ini`, but is not included. Simply make a copy of `example_options.ini` and rename to `options.ini`. See `example_options.ini` for more information on how to configure it.
 
 ### Commands
->>>>>>> 34cf4d02
 
 There are many commands that can be used with the bot. Most notably, the `play <url>` command (preceded by your command prefix) will download, process, and play a song from YouTube or a similar site. A full list of commands are available [here](https://github.com/SexualRhinoceros/MusicBot/wiki/Commands-list "Commands list").
 
